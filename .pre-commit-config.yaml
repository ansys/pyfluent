repos:

- repo: https://github.com/psf/black
  rev: 22.12.0
  hooks:
  - id: black

- repo: https://github.com/pycqa/isort
<<<<<<< HEAD
  rev: 5.11.4
=======
  rev: 5.11.5
>>>>>>> 9526c588
  hooks:
  - id: isort

- repo: https://github.com/PyCQA/flake8
  rev: 6.0.0
  hooks:
  - id: flake8
    additional_dependencies: [
      'flake8-annotations==2.9.0'
    ]
    args: [
      --exclude, src/ansys/fluent/core/meshing/tui* src/ansys/fluent/core/solver/tui* src/ansys/fluent/core/datamodel_222/* src/ansys/fluent/core/datamodel_231/* src/ansys/fluent/core/datamodel_232/* src/ansys/fluent/core/solver/settings_222/* src/ansys/fluent/core/solver/settings_231/* src/ansys/fluent/core/solver/settings_232/*,
      --select, W191 W291 W293 W391 E115 E117 E122 E124 E125 E225 E231 E301 E303 F401 F403 N801 N802 N803 N804 N805 N806,
      #--select, W191 W291 W293 W391 E115 E117 E122 E124 E125 E225 E231 E301 E303 F401 F403 N801 N802 N803 N804 N805 N806 ANN001 ANN201 ANN205 ANN206,
      --count,
      --statistics,
      --max-complexity, "10",
      --max-line-length, "88",
      --extend-ignore, E203 E501,
      ansys, codegen, doc, examples, tests
    ]

- repo: https://github.com/codespell-project/codespell
  rev: v2.2.2
  hooks:
  - id: codespell
    args: ["--toml", "pyproject.toml"]
    additional_dependencies: ["tomli"]

- repo: https://github.com/PyCQA/docformatter
  rev: v1.6.0.rc1
  hooks:
  - id: docformatter
    args: ["--config", "pyproject.toml"]

#- repo: https://github.com/pycqa/pydocstyle
#  rev: 6.1.1
#  hooks:
#  - id: pydocstyle
#    additional_dependencies: [toml]
#    exclude: ^(tests\/|ansys\/api\/fluent\/v0\/|ansys\/fluent\/core\/meshing\/tui.py|ansys\/fluent\/core\/solver\/tui.py|ansys\/fluent\/core\/solver\/settings.py)
#    args: [
#      # Error codes: http://www.pydocstyle.org/en/stable/error_codes.html
#      --ignore, "D107,D105,D4",
#      --count,
#    ]<|MERGE_RESOLUTION|>--- conflicted
+++ resolved
@@ -6,11 +6,7 @@
   - id: black
 
 - repo: https://github.com/pycqa/isort
-<<<<<<< HEAD
-  rev: 5.11.4
-=======
   rev: 5.11.5
->>>>>>> 9526c588
   hooks:
   - id: isort
 
