--- conflicted
+++ resolved
@@ -1,9 +1,5 @@
 [pytest]
-<<<<<<< HEAD
-addopts = --ignore=tests/test_datamodel_server
-=======
-addopts = --ignore-glob=tests/test_pro/*
->>>>>>> 64977802
+addopts = --ignore-glob=tests/test_pro/* --ignore-glob=tests/test_datamodel_server/*
 markers =
     integration:Short-running tests which read a simple input file and check the exposure and values of various setting objects
     quick:Run the quick tests
