//
// Copyright 1987-2022 ANSYS, Inc. All Rights Reserved.
//

syntax = "proto3";

package grpcRemoting;

import "variant.proto";

service DataModel {
  rpc BeginStreaming(DataModelRequest) returns (stream DataModelResponse) {}

  rpc initDatamodel(InitDatamodelRequest) returns (InitDatamodelResponse) {}
  rpc getState(GetStateRequest) returns (GetStateResponse) {}
  rpc setState(SetStateRequest) returns (SetStateResponse) {}
  rpc updateDict(UpdateDictRequest) returns (UpdateDictResponse) {}
  rpc deleteObject(DeleteObjectRequest) returns (DeleteObjectResponse) {}
  rpc getAttributeValue(GetAttributeValueRequest) returns (GetAttributeValueResponse) {}
  rpc executeCommand(ExecuteCommandRequest) returns (ExecuteCommandResponse) {}
  rpc getSpecs(GetSpecsRequest) returns (GetSpecsResponse) {}
}

message DataModelRequest {
  string rules = 1;
  bool returnstatechanges = 2;
}

message DataModelResponse {
  utils.Variant state = 1;
  repeated string deletedpaths = 2;
  repeated string events = 3;
}

message InitDatamodelRequest {
  string rules = 1;
  bool returnstatechanges = 2;
}

message InitDatamodelResponse {
  utils.Variant state = 1;
  repeated string deletedpaths = 2;
}

message GetStateRequest {
  string rules = 1;
  string path = 2;
}

message GetStateResponse {
  utils.Variant state = 1;
}

message SetStateRequest {
  string rules = 1;
  string path = 2;
  utils.Variant state = 3;
  bool wait = 4;
}

message SetStateResponse {
  utils.Variant state = 1;
  repeated string deletedpaths = 2;
}
<<<<<<< HEAD

message UpdateDictRequest
{
   string rules = 1;
   string path = 2;
   utils.Variant dicttomerge = 3;
   bool wait = 4;
}

message UpdateDictResponse
{
  utils.Variant state = 1;
  repeated string deletedpaths = 2;
}

message DeleteObjectRequest
{
   string rules = 1;
   string path = 2;
   bool wait = 3;
=======
message DeleteObjectRequest {
  string rules = 1;
  string path = 2;
  bool wait = 3;
>>>>>>> 8f29c201
}

message DeleteObjectResponse {
  utils.Variant state = 1;
  repeated string deletedpaths = 2;
}

message GetAttributeValueRequest {
  string rules = 1;
  string path = 2;
  string attribute = 3;
}

message GetAttributeValueResponse {
  utils.Variant result = 1;
}

message ExecuteCommandRequest {
  string rules = 1;
  string path = 2;
  string command = 3;
  bool wait = 4;
  utils.Variant args = 5;
}

message ExecuteCommandResponse {
  utils.Variant result = 1;
  utils.Variant state = 2;
  repeated string deletedpaths = 3;
}

message GetSpecsRequest {
  string rules = 1;
  string path = 2;
  bool includeChildren = 3;
}

message CommonSpecs {
  bool readonly = 1;
  utils.Variant default = 2;
  string displaytext = 3;
  bool isactive = 4;
  string referencepath = 5;
  bool hasDeveloperExposureLevel = 6;
  string helpstring = 7;
}

message BoolParameterSpecs {
  CommonSpecs common = 1;
}

message IntParameterSpecs {
  CommonSpecs common = 1;
  oneof il {
    int32 lowerbound = 2;
  }
  oneof iu {
    int32 upperbound = 3;
  }
}

message RealParameterSpecs {
  CommonSpecs common = 1;
  oneof rl {
    double lowerbound = 2;
  }
  oneof ru {
    double upperbound = 3;
  }
}

message StringParameterSpecs {
  CommonSpecs common = 1;
  repeated string allowedstringlist = 2;
}

message IntListParameterSpecs {
  CommonSpecs common = 1;
}

message StringListParameterSpecs {
  CommonSpecs common = 1;
  repeated string allowedstringlist = 2;
}

message CommandSpecs {
  string name = 1;
  bool isactive = 2;
}

message SingletonSpecs {
  CommonSpecs common = 1;
  repeated string members = 2;
  repeated CommandSpecs commands = 3;
  repeated string creatabletypes = 4;
}

message NamedObjectSpecs {
  CommonSpecs common = 1;
  repeated string members = 2;
  repeated CommandSpecs commands = 3;
  repeated string creatabletypes = 4;
}

message MemberSpecs {
  string name = 1;
  string type = 2;
  oneof as {
    BoolParameterSpecs bool = 3;
    IntParameterSpecs int = 4;
    RealParameterSpecs real = 5;
    StringParameterSpecs string = 6;
    IntListParameterSpecs intlist = 7;
    StringListParameterSpecs stringlist = 8;
    SingletonSpecs singleton = 9;
    NamedObjectSpecs namedobject = 10;
  }
  repeated MemberSpecs children = 11;
}

message GetSpecsResponse {
  MemberSpecs member = 1;
}<|MERGE_RESOLUTION|>--- conflicted
+++ resolved
@@ -62,7 +62,6 @@
   utils.Variant state = 1;
   repeated string deletedpaths = 2;
 }
-<<<<<<< HEAD
 
 message UpdateDictRequest
 {
@@ -78,17 +77,10 @@
   repeated string deletedpaths = 2;
 }
 
-message DeleteObjectRequest
-{
-   string rules = 1;
-   string path = 2;
-   bool wait = 3;
-=======
 message DeleteObjectRequest {
   string rules = 1;
   string path = 2;
   bool wait = 3;
->>>>>>> 8f29c201
 }
 
 message DeleteObjectResponse {
