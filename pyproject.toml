[build-system]
requires = ["poetry-core>=1.0.0"]
build-backend = "poetry.core.masonry.api"

[tool.poetry]
# Check https://python-poetry.org/docs/pyproject/ for all available sections
name = "ansys-fluent-core"
version = "0.21.dev0"
description = "PyFluent provides Pythonic access to Ansys Fluent"
license = "MIT"
authors = ["ANSYS, Inc. <ansys.support@ansys.com>"]
maintainers = ["PyAnsys developers <pyansys.maintainers@ansys.com>"]
readme = "README.rst"
repository = "https://github.com/ansys/pyfluent"
classifiers = [
    "Development Status :: 4 - Beta",
    "Programming Language :: Python :: 3",
    "License :: OSI Approved :: MIT License",
    "Operating System :: OS Independent",
]

include = [
    { path = "src/ansys/fluent/core/generated/fluent_version_*.py", format = ["sdist", "wheel"] },
    { path = "src/ansys/fluent/core/generated/meshing/tui_*.py", format = ["sdist", "wheel"] },
    { path = "src/ansys/fluent/core/generated/solver/tui_*.py", format = ["sdist", "wheel"] },
    { path = "src/ansys/fluent/core/generated/datamodel_*/*.py", format = ["sdist", "wheel"] },
    { path = "src/ansys/fluent/core/generated/solver/settings_*/*.py", format = ["sdist", "wheel"] },
    { path = "src/ansys/fluent/core/generated/solver/settings_*/*.pyi", format = ["sdist", "wheel"] },
    { path = "src/ansys/fluent/core/generated/*.pickle", format = ["sdist", "wheel"] },
]

packages = [
    { include = "ansys", from = "src" },
    { include = "tests", to = "ansys/fluent" },
    { include = "README.rst", to = "ansys/fluent/core/docs" },
]

[tool.poetry.dependencies]
python = ">=3.9,<4.0"
importlib-metadata = {version = "^7.0.1", python = "<3.9"}
ansys-api-fluent = "^0.3.22"
ansys-platform-instancemanagement = "^1.0"
ansys-tools-filetransfer = ">=0.1,<0.3"
ansys-units = "^0.3.2"
alive-progress = "^3.1.5"
beartype = "^0.17"
docker = "^6.1.3"
grpcio = "^1.30.0"
grpcio-health-checking = "^1.30.0"
h5py = { version = "==3.10.0", optional = true }
lxml = "^4.9.2"
numpy= "^1.21.5"
pandas = "^2.0.3"
platformdirs = "^3.5.1"
psutil = "^5.9.5"
pyyaml = "^6.0"
<<<<<<< HEAD
requests = "<2.32.0"
=======
requests = "==2.31.0"
>>>>>>> 15e981a0

[tool.poetry.group.docs]
optional = true

[tool.poetry.group.docs.dependencies]
Sphinx = "==7.2.6"
jupyter_sphinx = "==0.5.3"
numpydoc = "==1.6.0"
matplotlib = "==3.8.2"
ansys-sphinx-theme = "==0.13.2"
pypandoc = "==1.12"
pytest-sphinx = "==0.5.0"
sphinx-autobuild = "==2021.3.14"
sphinx-autodoc-typehints = "==1.25.3"
sphinx-copybutton = "==0.5.2"
sphinx-gallery = "==0.15.0"
sphinx-notfound-page = "==1.0.0"
sphinxcontrib-websupport = "==1.2.7"
sphinxemoji = "==0.3.1"
sphinx-toggleprompt = "==0.5.2"
autodocsumm = "==0.2.12"

[tool.poetry.group.test]
optional = true

[tool.poetry.group.test.dependencies]
pytest = "==8.0.2"
pytest-cov = "==4.1.0"
pytest-mock = "==3.12.0"
pytest-xdist = "==3.6.1"

[tool.poetry.extras]
reader = ["h5py"]
tests = ["pytest", "pytest-cov", "pytest-mock", "pytest-xdist"]

[tool.poetry.urls]
"Documentation" = "https://fluent.docs.pyansys.com/"
"Source" = "https://github.com/ansys/pyfluent"
"Tracker" = "https://github.com/ansys/pyfluent/issues"

[tool.pytest.ini_options]
testpaths = ["tests"]
addopts = """
-v
--durations=0
--show-capture=all
-n auto
"""
markers = [
    "settings_only: Read and modify the case settings only, without loading the mesh, initializing, or solving the case",
    "nightly: Tests that run under nightly CI",
    "codegen_required: Tests that requires codegen",
    "fluent_version(version): Tests that runs with specified Fluent version",
    "standalone: Tests that cannot be run within container"
]


[tool.black]
extend-exclude = "/(src/ansys/fluent/core/meshing/tui*|src/ansys/fluent/core/solver/tui*|src/ansys/fluent/core/solver/settings*|src/ansys/fluent/core/datamodel*)/"


[tool.isort]
profile = "black"
force_sort_within_sections = true
line_length = 88
default_section = "THIRDPARTY"
skip_glob = [
    "src/ansys/fluent/core/generated"
]
filter_files = "true"
known_first_party = ["ansys"]


[tool.codespell]
skip = """
    *.xml,
    ./src/ansys/fluent/core/generated/*,
    ./src/ansys/fluent/core/codegen/data/fluent_gui_help.xml,
    """
ignore-words = ".github/styles/config/vocabularies/ANSYS/accept.txt"


[tool.docformatter]
in-place = "true"
exclude = [
    "tests/",
    "src/ansys/fluent/core/generated/",
]
black = "true"
non-cap = [
    "initDatamodel",
    "getAttributeValue",
    "getState",
    "setState",
    "updateDict",
    "deleteObject",
    "executeCommand",
    "createCommandArguments",
    "deleteCommandArguments",
    "getSpecs",
    "getStaticInfo",
    "subscribeEvents",
    "unsubscribeEvents"
]


[tool.coverage.run]
source = ["ansys/fluent"]
omit = [
    "*/ansys/fluent/core/generated/*",
]

[tool.coverage.report]
show_missing = true<|MERGE_RESOLUTION|>--- conflicted
+++ resolved
@@ -54,11 +54,7 @@
 platformdirs = "^3.5.1"
 psutil = "^5.9.5"
 pyyaml = "^6.0"
-<<<<<<< HEAD
-requests = "<2.32.0"
-=======
 requests = "==2.31.0"
->>>>>>> 15e981a0
 
 [tool.poetry.group.docs]
 optional = true
