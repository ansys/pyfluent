--- conflicted
+++ resolved
@@ -44,15 +44,9 @@
 ui-jupyter = ["ipywidgets"]
 ui = ["panel"]
 tests = [
-<<<<<<< HEAD
     "pytest==8.4.2",
-    "pytest-cov==6.2.1",
+    "pytest-cov==7.0.0",
     "pytest-mock==3.15.1",
-=======
-    "pytest==8.4.1",
-    "pytest-cov==7.0.0",
-    "pytest-mock==3.14.1",
->>>>>>> 9262d3d3
     "pytest-xdist==3.8.0",
     "pyfakefs==5.9.3"
 ]
