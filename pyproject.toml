[build-system]
requires = ["poetry-core>=1.0.0"]
build-backend = "poetry.core.masonry.api"

[tool.poetry]
# Check https://python-poetry.org/docs/pyproject/ for all available sections
name = "ansys-fluent-core"
version = "0.25.dev1"
description = "PyFluent provides Pythonic access to Ansys Fluent"
license = "MIT"
authors = ["ANSYS, Inc. <ansys.support@ansys.com>"]
maintainers = ["PyAnsys developers <pyansys.maintainers@ansys.com>"]
readme = "README.rst"
repository = "https://github.com/ansys/pyfluent"
classifiers = [
    "Development Status :: 4 - Beta",
    "Programming Language :: Python :: 3",
    "License :: OSI Approved :: MIT License",
    "Operating System :: OS Independent",
]

include = [
    { path = "src/ansys/fluent/core/generated/fluent_version_*.py", format = ["sdist", "wheel"] },
    { path = "src/ansys/fluent/core/generated/meshing/tui_*.py", format = ["sdist", "wheel"] },
    { path = "src/ansys/fluent/core/generated/solver/tui_*.py", format = ["sdist", "wheel"] },
    { path = "src/ansys/fluent/core/generated/datamodel_*/*.py", format = ["sdist", "wheel"] },
    { path = "src/ansys/fluent/core/generated/solver/settings_*/*.py", format = ["sdist", "wheel"] },
    { path = "src/ansys/fluent/core/generated/solver/settings_*/*.pyi", format = ["sdist", "wheel"] },
    { path = "src/ansys/fluent/core/generated/solver/settings_*.zip", format = ["sdist", "wheel"] },
    { path = "src/ansys/fluent/core/generated/*.pickle", format = ["sdist", "wheel"] },
    { path = "src/ansys/fluent/core/generated/api_tree/*.json", format = ["sdist", "wheel"] },
]

packages = [
    { include = "ansys", from = "src" },
    { include = "tests", to = "ansys/fluent" },
    { include = "README.rst", to = "ansys/fluent/core/docs" },
]

[tool.poetry.dependencies]
python = ">=3.10,<4.0"
ansys-api-fluent = "^0.3.27"
ansys-platform-instancemanagement = "~=1.0"
ansys-tools-filetransfer = ">=0.1,<0.3"
ansys-units = "^0.3.2"
alive-progress = ">=3.1.5"
beartype = ">=0.17"
docker = ">=7.1.0"
grpcio = "^1.30.0"
grpcio-health-checking = "^1.30.0"
lxml = ">=4.9.2"
nltk = ">=3.9.1"
numpy= ">=1.14.0,<2.0.0"
pandas = ">=1.1.0,<2.3"
platformdirs = ">=3.6.0"
psutil = ">=5.9.5"
pyyaml = ">=6.0"
requests = ">=2.32.3"
h5py = { version = "==3.11.0", optional = true }
openpyxl = { version = ">=3.1.5", optional = true }
plotly = { version = ">=5.22.0", optional = true }
python-pptx = { version = ">=0.6.23", optional = true }
seaborn = { version = ">=0.13.2", optional = true }
tensorflow = { version = ">=2.17.0", optional = true }

[tool.poetry.group.docs]
optional = true

[tool.poetry.group.docs.dependencies]
Sphinx = "==7.4.7"
jupyter_sphinx = "==0.5.3"
numpydoc = "==1.6.0"
<<<<<<< HEAD
matplotlib = "==3.9.1"
ansys-sphinx-theme = "==0.16.6"
=======
matplotlib = "==3.9.0"
ansys-sphinx-theme = "==1.0.7"
>>>>>>> 6e737fe0
pypandoc = "==1.13"
pytest-sphinx = "==0.6.3"
sphinx-autobuild = "==2021.3.14"
sphinx-autodoc-typehints = "==2.3.0"
sphinx-copybutton = "==0.5.2"
sphinx-gallery = "==0.17.0"
sphinx-notfound-page = "==1.0.4"
sphinxcontrib-websupport = "==2.0.0"
sphinxemoji = "==0.3.1"
sphinx-toggleprompt = "==0.5.2"
autodocsumm = "==0.2.13"

[tool.poetry.group.test]
optional = true

[tool.poetry.group.test.dependencies]
pytest = "==8.3.2"
pytest-cov = "==5.0.0"
pytest-mock = "==3.14.0"
pytest-xdist = "==3.6.1"

[tool.poetry.extras]
examples = ["openpyxl", "plotly", "python-pptx", "seaborn", "tensorflow"]
reader = ["h5py"]
tests = ["pytest", "pytest-cov", "pytest-mock", "pytest-xdist"]

[tool.poetry.urls]
"Documentation" = "https://fluent.docs.pyansys.com/"
"Source" = "https://github.com/ansys/pyfluent"
"Tracker" = "https://github.com/ansys/pyfluent/issues"

[tool.pytest.ini_options]
testpaths = ["tests"]
addopts = """
-v
--durations=0
--show-capture=all
-n auto
"""
markers = [
    "settings_only: Read and modify the case settings only, without loading the mesh, initializing, or solving the case",
    "nightly: Tests that run under nightly CI",
    "codegen_required: Tests that requires codegen",
    "fluent_version(version): Tests that runs with specified Fluent version",
    "standalone: Tests that cannot be run within container"
]


[tool.black]
extend-exclude = "/(src/ansys/fluent/core/meshing/tui*|src/ansys/fluent/core/solver/tui*|src/ansys/fluent/core/solver/settings*|src/ansys/fluent/core/datamodel*)/"


[tool.isort]
profile = "black"
force_sort_within_sections = true
line_length = 88
default_section = "THIRDPARTY"
skip_glob = [
    "src/ansys/fluent/core/generated"
]
filter_files = "true"
known_first_party = ["ansys"]


[tool.codespell]
skip = """
    *.xml,
    ./src/ansys/fluent/core/generated/*,
    ./src/ansys/fluent/core/codegen/data/fluent_gui_help.xml,
    pyproject.toml,
    CODE_OF_CONDUCT.md,
    """
ignore-words = ".github/styles/config/vocabularies/ANSYS/accept.txt"


[tool.docformatter]
in-place = "true"
exclude = [
    "tests/",
    "src/ansys/fluent/core/generated/",
]
black = "true"
non-cap = [
    "initDatamodel",
    "getAttributeValue",
    "getState",
    "setState",
    "updateDict",
    "deleteObject",
    "executeCommand",
    "createCommandArguments",
    "deleteCommandArguments",
    "getSpecs",
    "getStaticInfo",
    "subscribeEvents",
    "unsubscribeEvents"
]


[tool.coverage.run]
source = ["ansys/fluent"]
omit = [
    "*/ansys/fluent/core/generated/*",
]

[tool.coverage.report]
show_missing = true<|MERGE_RESOLUTION|>--- conflicted
+++ resolved
@@ -70,13 +70,8 @@
 Sphinx = "==7.4.7"
 jupyter_sphinx = "==0.5.3"
 numpydoc = "==1.6.0"
-<<<<<<< HEAD
 matplotlib = "==3.9.1"
-ansys-sphinx-theme = "==0.16.6"
-=======
-matplotlib = "==3.9.0"
 ansys-sphinx-theme = "==1.0.7"
->>>>>>> 6e737fe0
 pypandoc = "==1.13"
 pytest-sphinx = "==0.6.3"
 sphinx-autobuild = "==2021.3.14"
