--- conflicted
+++ resolved
@@ -83,15 +83,9 @@
 optional = true
 
 [tool.poetry.group.test.dependencies]
-<<<<<<< HEAD
-pytest = "==8.0.2"
+pytest = "==8.2.2"
 pytest-cov = "==5.0.0"
-pytest-mock = "==3.12.0"
-=======
-pytest = "==8.2.2"
-pytest-cov = "==4.1.0"
 pytest-mock = "==3.14.0"
->>>>>>> 1f00ad08
 pytest-xdist = "==3.6.1"
 
 [tool.poetry.extras]
