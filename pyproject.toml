--- conflicted
+++ resolved
@@ -61,15 +61,9 @@
 Sphinx = "==7.4.7"
 jupyter_sphinx = "==0.5.3"
 numpydoc = "==1.8.0"
-<<<<<<< HEAD
-matplotlib = "==3.9.0"
+matplotlib = "==3.9.3"
 ansys-sphinx-theme = "==1.2.2"
-pypandoc = "==1.13"
-=======
-matplotlib = "==3.9.3"
-ansys-sphinx-theme = "==1.2.0"
 pypandoc = "==1.14"
->>>>>>> 760c85d3
 pytest-sphinx = "==0.6.3"
 sphinx-autobuild = "==2024.10.3"
 sphinx-autodoc-typehints = "==2.3.0"
