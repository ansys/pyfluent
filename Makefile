--- conflicted
+++ resolved
@@ -27,11 +27,7 @@
 unittest-dev-231:
 	@echo "Running unittests"
 	@pip install -r requirements/requirements_tests.txt
-<<<<<<< HEAD
-	@python -m pytest -v -m "dev and not fluent_222" --cov=ansys.fluent --cov-report=xml:cov_xml.xml --cov-report=html --cov-config=.coveragerc
-=======
-	@python -m pytest -v -m "dev and not fluent_222 and not fluent_232" --cov=ansys.fluent --cov-report html:cov_html --cov-config=.coveragerc
->>>>>>> 1fdc294c
+	@python -m pytest -v -m "dev and not fluent_222 and not fluent_232" --cov=ansys.fluent --cov-report=xml:cov_xml.xml --cov-report=html --cov-config=.coveragerc
 
 unittest-dev-232:
 	@echo "Running unittests"
@@ -48,11 +44,7 @@
 	@sudo rm -rf /home/ansys/.local/share/ansys_fluent_core/examples/*
 	@echo "Running all unittests"
 	@pip install -r requirements/requirements_tests.txt
-<<<<<<< HEAD
-	@python -m pytest -v -m "not fluent_222" --cov=ansys.fluent --cov-report=xml:cov_xml.xml --cov-report=html --cov-config=.coveragerc --durations=0
-=======
-	@python -m pytest -v -m "not fluent_222 and not fluent_232" --cov=ansys.fluent --cov-report html:cov_html --cov-config=.coveragerc --durations=0
->>>>>>> 1fdc294c
+	@python -m pytest -v -m "not fluent_222 and not fluent_232" --cov=ansys.fluent --cov-report=xml:cov_xml.xml --cov-report=html --cov-config=.coveragerc --durations=0
 
 unittest-all-232:
 	@sudo rm -rf /home/ansys/.local/share/ansys_fluent_core/examples/*
