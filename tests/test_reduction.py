import pytest
from util.fixture_fluent import load_static_mixer_case  # noqa: F401

from ansys.fluent.core.services.reduction import _locn_names_and_objs

load_static_mixer_case_2 = load_static_mixer_case


def _test_locn_extraction(solver1, solver2):
    solver1_boundary_conditions = solver1.setup.boundary_conditions
    solver2_boundary_conditions = solver2.setup.boundary_conditions
    locns = _locn_names_and_objs(["inlet1"])
    assert locns == [["inlet1", ["inlet1"]]]

    all_bcs = solver1_boundary_conditions
    locns = _locn_names_and_objs(all_bcs)
    assert locns == [
        ["interior--fluid", all_bcs],
        ["outlet", all_bcs],
        ["inlet1", all_bcs],
        ["inlet2", all_bcs],
        ["wall", all_bcs],
    ]

    locns = _locn_names_and_objs([all_bcs["inlet1"]])
    assert locns == [["inlet1", all_bcs["inlet1"]]]

    all_bcs = solver1_boundary_conditions
    all_bcs2 = solver2_boundary_conditions
    locns = _locn_names_and_objs([all_bcs, all_bcs2])
    assert locns == [
        ["interior--fluid", all_bcs],
        ["outlet", all_bcs],
        ["inlet1", all_bcs],
        ["inlet2", all_bcs],
        ["wall", all_bcs],
        ["interior--fluid", all_bcs2],
        ["outlet", all_bcs2],
        ["inlet1", all_bcs2],
        ["inlet2", all_bcs2],
        ["wall", all_bcs2],
    ]


def _test_context(solver):
    solver.solution.initialization.hybrid_initialize()

    assert solver.reduction.area(
        locations=[solver.setup.boundary_conditions.velocity_inlet["inlet1"]],
        ctxt=solver,
    )

    assert solver.reduction.area(locations=["inlet1"], ctxt=solver)


def _test_area_average(solver):
    solver.solution.initialization.hybrid_initialize()
    solver_named_expressions = solver.setup.named_expressions
    solver_named_expressions["test_expr_1"] = {}
    solver_named_expressions[
        "test_expr_1"
    ].definition = "AreaAve(AbsolutePressure, ['inlet1'])"
    expr_val = solver_named_expressions["test_expr_1"].get_value()
    assert type(expr_val) == float and expr_val != 0.0
    val = solver.reduction.area_average(
        expression="AbsolutePressure",
        locations=solver.setup.boundary_conditions.velocity_inlet,
    )
    assert val == expr_val
    solver_named_expressions.pop(key="test_expr_1")


def _test_min(solver1, solver2):
<<<<<<< HEAD
=======
    solver1_boundary_conditions = solver1.setup.boundary_conditions
    solver2_boundary_conditions = solver2.setup.boundary_conditions
    solver1_inlet = solver1_boundary_conditions["inlet1"]
    solver2_inlet = solver2_boundary_conditions["inlet1"]
    if solver1.get_fluent_version() < "24.1.0":
        vmag = solver1_inlet.value()
        solver1_inlet.vmag = 0.9 * vmag
        solver2_inlet.vmag = 1.1 * vmag
    else:
        vmag = solver1_inlet.momentum.velocity.value()
        solver1_inlet.momentum.velocity = 0.9 * vmag
        solver2_inlet.momentum.velocity = 1.1 * vmag
>>>>>>> 409b634f
    solver1.solution.initialization.hybrid_initialize()
    solver2.solution.initialization.hybrid_initialize()
    solver1_named_expr = solver1.setup.named_expressions
    solver1_named_expr["test_expr_1"] = {}
    test_expr1 = solver1_named_expr["test_expr_1"]
    test_expr1.definition = "sqrt(VelocityMagnitude)"
    solver2_named_expr = solver2.setup.named_expressions
    solver2_named_expr["test_expr_2"] = {}
    test_expr2 = solver2_named_expr["test_expr_2"]
    test_expr2.definition = "minimum(test_expr_2, ['outlet'])"
    expected_result = test_expr2.get_value()
    result = solver1.reduction.minimum(
        expression=test_expr1.definition(),
        locations=[
            solver1_boundary_conditions["outlet"],
            solver2_boundary_conditions["outlet"],
        ],
    )
<<<<<<< HEAD
    assert result == expected_result
    solver1.setup.named_expressions.pop(key="test_expr_1")
    solver1.setup.named_expressions.pop(key="test_expr_2")
=======
    # assert result == expected_result
    solver1_named_expr.pop(key="test_expr_1")
    solver2_named_expr.pop(key="test_expr_2")
>>>>>>> 409b634f


def _test_count(solver):
    solver.solution.initialization.hybrid_initialize()
    solver_named_expressions = solver.setup.named_expressions
    s_velocity_inlet = solver.setup.boundary_conditions.velocity_inlet
    solver_named_expressions["test_expr_1"] = {}
    solver_named_expressions["test_expr_1"].definition = "Count(['inlet1'])"
    expr_val_1 = solver_named_expressions["test_expr_1"].get_value()
    solver_named_expressions["test_expr_1"].definition = "Count(['inlet2'])"
    expr_val_2 = solver_named_expressions["test_expr_1"].get_value()
    solver_named_expressions["test_expr_1"].definition = "Count(['inlet1', 'inlet2'])"
    expr_val_3 = solver_named_expressions["test_expr_1"].get_value()
    assert expr_val_3 == expr_val_1 + expr_val_2
    red_val_1 = solver.reduction.count(locations=[s_velocity_inlet["inlet1"]])
    red_val_2 = solver.reduction.count(locations=[s_velocity_inlet["inlet2"]])
    red_val_3 = solver.reduction.count(locations=[s_velocity_inlet])
    assert red_val_1 == expr_val_1
    assert red_val_2 == expr_val_2
    assert red_val_3 == expr_val_3
    solver_named_expressions.pop(key="test_expr_1")


def _test_centroid(solver):
    solver.solution.initialization.hybrid_initialize()
    solver_named_expressions = solver.setup.named_expressions
    velocity_inlet = solver.setup.boundary_conditions.velocity_inlet
    solver_named_expressions["test_expr_1"] = {}
    solver_named_expressions["test_expr_1"].definition = "Centroid(['inlet1'])"
    expr_val_1 = solver_named_expressions["test_expr_1"].get_value()
    solver_named_expressions["test_expr_1"].definition = "Centroid(['inlet2'])"
    expr_val_2 = solver_named_expressions["test_expr_1"].get_value()
    solver_named_expressions[
        "test_expr_1"
    ].definition = "Centroid(['inlet1', 'inlet2'])"
    expr_val_3 = solver_named_expressions["test_expr_1"].get_value()
    red_val_1 = solver.reduction.centroid(locations=[velocity_inlet["inlet1"]])
    red_val_2 = solver.reduction.centroid(locations=[velocity_inlet["inlet2"]])
    red_val_3 = solver.reduction.centroid(locations=[velocity_inlet])
    assert [red_val_1.x, red_val_1.y, red_val_1.z] == expr_val_1
    assert [red_val_2.x, red_val_2.y, red_val_2.z] == expr_val_2
    assert [red_val_3.x, red_val_3.y, red_val_3.z] == expr_val_3
    solver_named_expressions.pop(key="test_expr_1")


def _test_area_integrated_average(solver1, solver2):
    solver1.solution.initialization.hybrid_initialize()
    solver2.solution.initialization.hybrid_initialize()
    solver1_boundary_conditions = solver1.setup.boundary_conditions
    solver2_boundary_conditions = solver2.setup.boundary_conditions
    solver1_named_expr = solver1.setup.named_expressions
    solver2_named_expr = solver2.setup.named_expressions

    solver1_named_expr["test_expr_1"] = {}
    solver1_named_expr[
        "test_expr_1"
    ].definition = "AreaInt(AbsolutePressure, ['inlet1'])"
    expr_val_1 = solver1_named_expr["test_expr_1"].get_value()

    solver1_named_expr[
        "test_expr_1"
    ].definition = "AreaInt(AbsolutePressure, ['inlet2'])"
    expr_val_2 = solver1_named_expr["test_expr_1"].get_value()
    solver1_named_expr[
        "test_expr_1"
    ].definition = "AreaInt(AbsolutePressure, ['inlet1', 'inlet2'])"
    expr_val_3 = solver1_named_expr["test_expr_1"].get_value()

    assert expr_val_3 - (expr_val_1 + expr_val_2) <= 0.000000001

    red_val_1 = solver1.reduction.area_integral(
        expression="AbsolutePressure",
        locations=[solver1_boundary_conditions.velocity_inlet["inlet1"]],
    )
    red_val_2 = solver1.reduction.area_integral(
        expression="AbsolutePressure",
        locations=[solver1_boundary_conditions.velocity_inlet["inlet2"]],
    )
    red_val_3 = solver1.reduction.area_integral(
        expression="AbsolutePressure",
        locations=[solver1_boundary_conditions.velocity_inlet],
    )

    assert red_val_1 == expr_val_1
    assert red_val_2 == expr_val_2
    assert red_val_3 == expr_val_3

    solver2_named_expr["test_expr_1"] = {}
    solver2_named_expr[
        "test_expr_1"
    ].definition = "AreaInt(AbsolutePressure, ['inlet1'])"
    expr_val_4 = solver2_named_expr["test_expr_1"].get_value()

    solver2_named_expr[
        "test_expr_1"
    ].definition = "AreaInt(AbsolutePressure, ['inlet2'])"
    expr_val_5 = solver2_named_expr["test_expr_1"].get_value()
    solver2_named_expr[
        "test_expr_1"
    ].definition = "AreaInt(AbsolutePressure, ['inlet1', 'inlet2'])"
    expr_val_6 = solver2_named_expr["test_expr_1"].get_value()

    assert expr_val_6 - (expr_val_4 + expr_val_5) <= 0.000000001

    red_val_4 = solver2.reduction.area_integral(
        expression="AbsolutePressure",
        locations=[solver2_boundary_conditions.velocity_inlet["inlet1"]],
    )
    red_val_5 = solver2.reduction.area_integral(
        expression="AbsolutePressure",
        locations=[solver2_boundary_conditions.velocity_inlet["inlet2"]],
    )
    red_val_6 = solver2.reduction.area_integral(
        expression="AbsolutePressure",
        locations=[solver2_boundary_conditions.velocity_inlet],
    )

    assert red_val_4 == expr_val_4
    assert red_val_5 == expr_val_5
    assert red_val_6 == expr_val_6

    red_val_7 = solver2.reduction.area_integral(
        expression="AbsolutePressure",
        locations=[
            solver1_boundary_conditions.velocity_inlet,
            solver2_boundary_conditions.velocity_inlet,
        ],
    )

    assert red_val_7 - (expr_val_3 + expr_val_6) <= 0.000000001

    solver1_named_expr.pop(key="test_expr_1")


def _test_error_handling(solver):
    with pytest.raises(RuntimeError) as msg:
        solver.reduction.area_average(
            expression="AbsoluteVelocity",  # This is a wrong expression intentionally passed
            locations=solver.setup.boundary_conditions.velocity_inlet,
        )

    assert (
        msg.value.args[0]
        == "The last request could not be completed because there is error in server."
    )


def _test_force(solver):
    solver.solution.initialization.hybrid_initialize()
    solver_named_expressions = solver.setup.named_expressions
    solver_named_expressions["test_expr_1"] = {}
    solver_named_expressions["test_expr_1"].definition = "Force(['wall'])"
    expr_val_1 = solver_named_expressions["test_expr_1"].get_value()

    red_total_force = solver.reduction.force(
        locations=[solver.setup.boundary_conditions.wall]
    )
    red_pressure_force = solver.reduction.pressure_force(locations=["wall"])
    red_viscous_force = solver.reduction.viscous_force(
        locations=[solver.setup.boundary_conditions.wall]
    )

    assert [red_total_force.x, red_total_force.y, red_total_force.z] == expr_val_1

    assert red_pressure_force.x + red_viscous_force.x == red_total_force.x

    assert red_pressure_force.y + red_viscous_force.y == red_total_force.y

    assert red_pressure_force.z + red_viscous_force.z == red_total_force.z

    solver_named_expressions.pop(key="test_expr_1")


def _test_moment(solver):
    solver.solution.initialization.hybrid_initialize()
    solver_named_expressions = solver.setup.named_expressions
    location = solver.setup.boundary_conditions.wall
    solver_named_expressions["test_expr_1"] = {}
    solver_named_expressions[
        "test_expr_1"
    ].definition = "Moment(Force(['wall']),['wall'])"
    expr_val_1 = solver_named_expressions["test_expr_1"].get_value()

    solver_named_expressions["test_expr_1"].definition = "Moment(['inlet1'],['wall'])"
    expr_val_2 = solver_named_expressions["test_expr_1"].get_value()

    red_moment_force = solver.reduction.moment(
        expression="Force(['wall'])", locations=[location]
    )

    red_moment_location = solver.reduction.moment(
        expression="['inlet1']", locations=[location]
    )

    assert [red_moment_force.x, red_moment_force.y, red_moment_force.z] == expr_val_1
    assert [
        red_moment_location.x,
        red_moment_location.y,
        red_moment_location.z,
    ] == expr_val_2

    solver_named_expressions.pop(key="test_expr_1")


def _test_sum(solver):
    # Use 'sum' from function\reduction.
    solver.solution.initialization.hybrid_initialize()
    solver.setup.named_expressions["test_expr_1"] = {}
    solver.setup.named_expressions[
        "test_expr_1"
    ].definition = "Sum(AbsolutePressure, ['inlet1'], Weight=Area)"
    expr_val = solver.setup.named_expressions["test_expr_1"].get_value()
    assert type(expr_val) == float and expr_val != 0.0

    val = solver.reduction.sum(
        expression="AbsolutePressure",
        locations=[solver.setup.boundary_conditions.velocity_inlet["inlet1"]],
        weight="Area",
    )

    assert val == expr_val
    solver.setup.named_expressions.pop(key="test_expr_1")


def _test_sum_if(solver):
    # Use 'sum_if' from function\reduction.
    solver.solution.initialization.hybrid_initialize()
    solver.setup.named_expressions["test_expr_1"] = {}
    solver.setup.named_expressions[
        "test_expr_1"
    ].definition = (
        "SumIf(AbsolutePressure, AbsolutePressure > 0[Pa], ['inlet1'], Weight=Area)"
    )
    expr_val = solver.setup.named_expressions["test_expr_1"].get_value()
    assert type(expr_val) == float and expr_val != 0.0

    val = solver.reduction.sum_if(
        expression="AbsolutePressure",
        condition="AbsolutePressure > 0[Pa]",
        locations=[solver.setup.boundary_conditions.velocity_inlet["inlet1"]],
        weight="Area",
    )

    assert val == expr_val
    solver.setup.named_expressions.pop(key="test_expr_1")


def test_reductions(load_static_mixer_case, load_static_mixer_case_2) -> None:
    solver1 = load_static_mixer_case
    solver2 = load_static_mixer_case_2
    _test_context(solver1)
    _test_locn_extraction(solver1, solver2)
    _test_area_average(solver1)
    _test_min(solver1, solver2)
    _test_count(solver1)
    _test_centroid(solver1)
    _test_area_integrated_average(solver1, solver2)
    _test_error_handling(solver1)
    _test_force(solver1)
    _test_moment(solver1)
    _test_sum(solver1)
    _test_sum_if(solver1)


@pytest.mark.fluent_version(">=24.1")
def test_sum_and_sum_if(load_static_mixer_case) -> None:
    solver = load_static_mixer_case
    solver.solution.initialization.hybrid_initialize()

    # Sum
    solver.setup.named_expressions["test_expr_1"] = {}
    solver.setup.named_expressions[
        "test_expr_1"
    ].definition = "Sum(AbsolutePressure, ['inlet1'], Weight=Area)"
    expr_val = solver.setup.named_expressions["test_expr_1"].get_value()
    assert type(expr_val) == float and expr_val != 0.0

    val = solver.reduction.sum(
        expression="AbsolutePressure",
        locations=[solver.setup.boundary_conditions.velocity_inlet["inlet1"]],
        weight="Area",
    )

    assert val == expr_val
    solver.setup.named_expressions.pop(key="test_expr_1")

    # Sum If
    solver.setup.named_expressions["test_expr_1"] = {}
    solver.setup.named_expressions[
        "test_expr_1"
    ].definition = (
        "SumIf(AbsolutePressure, AbsolutePressure > 0[Pa], ['inlet1'], Weight=Area)"
    )
    expr_val = solver.setup.named_expressions["test_expr_1"].get_value()
    assert type(expr_val) == float and expr_val != 0.0

    val = solver.reduction.sum_if(
        expression="AbsolutePressure",
        condition="AbsolutePressure > 0[Pa]",
        locations=[solver.setup.boundary_conditions.velocity_inlet["inlet1"]],
        weight="Area",
    )

    assert val == expr_val
    solver.setup.named_expressions.pop(key="test_expr_1")<|MERGE_RESOLUTION|>--- conflicted
+++ resolved
@@ -71,21 +71,6 @@
 
 
 def _test_min(solver1, solver2):
-<<<<<<< HEAD
-=======
-    solver1_boundary_conditions = solver1.setup.boundary_conditions
-    solver2_boundary_conditions = solver2.setup.boundary_conditions
-    solver1_inlet = solver1_boundary_conditions["inlet1"]
-    solver2_inlet = solver2_boundary_conditions["inlet1"]
-    if solver1.get_fluent_version() < "24.1.0":
-        vmag = solver1_inlet.value()
-        solver1_inlet.vmag = 0.9 * vmag
-        solver2_inlet.vmag = 1.1 * vmag
-    else:
-        vmag = solver1_inlet.momentum.velocity.value()
-        solver1_inlet.momentum.velocity = 0.9 * vmag
-        solver2_inlet.momentum.velocity = 1.1 * vmag
->>>>>>> 409b634f
     solver1.solution.initialization.hybrid_initialize()
     solver2.solution.initialization.hybrid_initialize()
     solver1_named_expr = solver1.setup.named_expressions
@@ -104,15 +89,10 @@
             solver2_boundary_conditions["outlet"],
         ],
     )
-<<<<<<< HEAD
+
     assert result == expected_result
     solver1.setup.named_expressions.pop(key="test_expr_1")
     solver1.setup.named_expressions.pop(key="test_expr_2")
-=======
-    # assert result == expected_result
-    solver1_named_expr.pop(key="test_expr_1")
-    solver2_named_expr.pop(key="test_expr_2")
->>>>>>> 409b634f
 
 
 def _test_count(solver):
