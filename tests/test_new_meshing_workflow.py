--- conflicted
+++ resolved
@@ -1233,7 +1233,6 @@
     assert watertight.import_geometry.arguments()
 
 
-<<<<<<< HEAD
 @pytest.mark.codegen_required
 @pytest.mark.fluent_version(">=24.2")
 def test_new_meshing_workflow_validate_arguments(new_mesh_session):
@@ -1267,7 +1266,8 @@
             dict(number_of_flow_volumes=1.2)
         )
     assert watertight.create_regions.arguments()["number_of_flow_volumes"] == 1
-=======
+
+
 def test_camel_to_snake_case_convertor():
     assert camel_to_snake_case("ImportGeometry") == "import_geometry"
     assert camel_to_snake_case("Prism2dPreferences") == "prism_2d_preferences"
@@ -1285,4 +1285,3 @@
     assert camel_to_snake_case("Abc2DDc$") == "abc_2d_dc$"
     assert camel_to_snake_case("A2DDc$") == "a2d_dc$"
     assert camel_to_snake_case("") == ""
->>>>>>> 803f6755
