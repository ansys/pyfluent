import time
from typing import Iterable

import pytest

from ansys.fluent.core import FluentVersion, examples
from ansys.fluent.core.workflow import camel_to_snake_case
from tests.conftest import new_meshing_session
from tests.test_datamodel_service import disable_datamodel_cache  # noqa: F401


@pytest.mark.nightly
@pytest.mark.codegen_required
@pytest.mark.fluent_version(">=24.1")
def test_new_watertight_workflow(new_meshing_session):
    # Import geometry
    import_file_name = examples.download_file(
        "mixing_elbow.pmdb", "pyfluent/mixing_elbow"
    )
    watertight = new_meshing_session.watertight()
    watertight.import_geometry.file_name.set_state(import_file_name)
    assert watertight.import_geometry.length_unit() == "mm"
    watertight.import_geometry.length_unit.set_state("in")
    assert watertight.import_geometry.length_unit.get_state() == "in"
    watertight.import_geometry()

    # Add local sizing
    watertight.add_local_sizing.add_child_to_task()
    watertight.add_local_sizing()

    # Generate surface mesh
    watertight.create_surface_mesh.cfd_surface_mesh_controls.max_size.set_state(0.3)
    assert watertight.create_surface_mesh.cfd_surface_mesh_controls.max_size() == 0.3
    watertight.create_surface_mesh()

    # Describe geometry
    watertight.describe_geometry.update_child_tasks(setup_type_changed=False)
    watertight.describe_geometry.setup_type.set_state(
        "The geometry consists of only fluid regions with no voids"
    )
    watertight.describe_geometry.update_child_tasks(setup_type_changed=True)
    watertight.describe_geometry()

    # Update boundaries
    watertight.update_boundaries.boundary_label_list.set_state(["wall-inlet"])
    watertight.update_boundaries.boundary_label_type_list.set_state(["wall"])
    watertight.update_boundaries.old_boundary_label_list.set_state(["wall-inlet"])
    watertight.update_boundaries.old_boundary_label_type_list.set_state(
        ["velocity-inlet"]
    )
    watertight.update_boundaries()

    # Update regions
    watertight.update_regions()

    # Add boundary layers
    watertight.add_boundary_layer.add_child_to_task()
    watertight.add_boundary_layer.insert_compound_child_task()
    watertight.add_boundary_layer.arguments = {}
    watertight.add_boundary_layer_child_1.bl_control_name.set_state(
        "smooth-transition_1"
    )
    watertight.add_boundary_layer_child_1()

    # Generate volume mesh
    watertight.create_volume_mesh.volume_fill.set_state("poly-hexcore")
    watertight.create_volume_mesh.volume_fill_controls.hex_max_cell_length.set_state(
        0.3
    )
    watertight.create_volume_mesh()

    # Switch to solution mode
    solver = new_meshing_session.switch_to_solver()
    assert solver


@pytest.mark.nightly
@pytest.mark.codegen_required
@pytest.mark.fluent_version(">=24.1")
def test_new_fault_tolerant_workflow(new_meshing_session):
    meshing = new_meshing_session

    # Import CAD and part management
    import_file_name = examples.download_file(
        "exhaust_system.fmd", "pyfluent/exhaust_system"
    )
    fault_tolerant = meshing.fault_tolerant()
    meshing.PartManagement.InputFileChanged(
        FilePath=import_file_name, IgnoreSolidNames=False, PartPerBody=False
    )
    meshing.PMFileManagement.FileManager.LoadFiles()
    meshing.PartManagement.Node["Meshing Model"].Copy(
        Paths=[
            "/dirty_manifold-for-wrapper," + "1/dirty_manifold-for-wrapper,1/main,1",
            "/dirty_manifold-for-wrapper,"
            + "1/dirty_manifold-for-wrapper,1/flow-pipe,1",
            "/dirty_manifold-for-wrapper,"
            + "1/dirty_manifold-for-wrapper,1/outpipe3,1",
            "/dirty_manifold-for-wrapper," + "1/dirty_manifold-for-wrapper,1/object2,1",
            "/dirty_manifold-for-wrapper," + "1/dirty_manifold-for-wrapper,1/object1,1",
        ]
    )
    meshing.PartManagement.ObjectSetting["DefaultObjectSetting"].OneZonePer.set_state(
        "part"
    )
    fault_tolerant.import_cad_and_part_management.context.set_state(0)
    fault_tolerant.import_cad_and_part_management.create_object_per.set_state("Custom")
    fault_tolerant.import_cad_and_part_management.fmd_file_name.set_state(
        import_file_name
    )
    fault_tolerant.import_cad_and_part_management.file_loaded.set_state("yes")
    fault_tolerant.import_cad_and_part_management.object_setting.set_state(
        "DefaultObjectSetting"
    )
    fault_tolerant.import_cad_and_part_management.options.line.set_state(False)
    fault_tolerant.import_cad_and_part_management.options.solid.set_state(False)
    fault_tolerant.import_cad_and_part_management.options.surface.set_state(False)
    fault_tolerant.import_cad_and_part_management()

    # Describe geometry and flow
    fault_tolerant.describe_geometry_and_flow.add_enclosure.set_state("No")
    fault_tolerant.describe_geometry_and_flow.close_caps.set_state("Yes")
    fault_tolerant.describe_geometry_and_flow.flow_type.set_state(
        "Internal flow through the object"
    )
    fault_tolerant.describe_geometry_and_flow.update_child_tasks(
        setup_type_changed=False
    )

    fault_tolerant.describe_geometry_and_flow.add_enclosure.set_state("No")
    fault_tolerant.describe_geometry_and_flow.close_caps.set_state("Yes")
    fault_tolerant.describe_geometry_and_flow.describe_geometry_and_flow_options.advanced_options.set_state(
        True
    )
    fault_tolerant.describe_geometry_and_flow.describe_geometry_and_flow_options.extract_edge_features.set_state(
        "Yes"
    )
    fault_tolerant.describe_geometry_and_flow.flow_type.set_state(
        "Internal flow through the object"
    )
    fault_tolerant.describe_geometry_and_flow.update_child_tasks(
        setup_type_changed=False
    )
    fault_tolerant.describe_geometry_and_flow()

    # Enclose fluid regions (capping)
    fault_tolerant.enclose_fluid_regions_fault.create_patch_preferences.show_create_patch_preferences.set_state(
        False
    )
    fault_tolerant.enclose_fluid_regions_fault.patch_name.set_state("inlet-1")
    fault_tolerant.enclose_fluid_regions_fault.selection_type.set_state("zone")
    fault_tolerant.enclose_fluid_regions_fault.zone_selection_list.set_state(
        ["inlet.1"]
    )

    fault_tolerant.enclose_fluid_regions_fault.create_patch_preferences.show_create_patch_preferences.set_state(
        False
    )
    fault_tolerant.enclose_fluid_regions_fault.patch_name.set_state("inlet-1")
    fault_tolerant.enclose_fluid_regions_fault.selection_type.set_state("zone")
    fault_tolerant.enclose_fluid_regions_fault.zone_location.set_state(
        [
            "1",
            "351.68205",
            "-361.34322",
            "-301.88668",
            "396.96205",
            "-332.84759",
            "-266.69751",
            "inlet.1",
        ]
    )
    fault_tolerant.enclose_fluid_regions_fault.zone_selection_list.set_state(
        ["inlet.1"]
    )
    fault_tolerant.enclose_fluid_regions_fault.add_child_to_task()
    fault_tolerant.enclose_fluid_regions_fault.insert_compound_child_task()
    fault_tolerant.enclose_fluid_regions_fault.arguments.set_state({})
    fault_tolerant.enclose_fluid_regions_fault_child_1()

    fault_tolerant.enclose_fluid_regions_fault.patch_name.set_state("inlet-2")
    fault_tolerant.enclose_fluid_regions_fault.selection_type.set_state("zone")
    fault_tolerant.enclose_fluid_regions_fault.zone_selection_list.set_state(
        ["inlet.2"]
    )

    fault_tolerant.enclose_fluid_regions_fault.patch_name.set_state("inlet-2")
    fault_tolerant.enclose_fluid_regions_fault.selection_type.set_state("zone")
    fault_tolerant.enclose_fluid_regions_fault.zone_location.set_state(
        [
            "1",
            "441.68205",
            "-361.34322",
            "-301.88668",
            "486.96205",
            "-332.84759",
            "-266.69751",
            "inlet.2",
        ]
    )
    fault_tolerant.enclose_fluid_regions_fault.zone_selection_list.set_state(
        ["inlet.2"]
    )
    fault_tolerant.enclose_fluid_regions_fault.add_child_to_task()
    fault_tolerant.enclose_fluid_regions_fault.insert_compound_child_task()
    fault_tolerant.enclose_fluid_regions_fault.arguments.set_state({})
    fault_tolerant.enclose_fluid_regions_fault_child_2()

    fault_tolerant.enclose_fluid_regions_fault.patch_name.set_state("inlet-3")
    fault_tolerant.enclose_fluid_regions_fault.selection_type.set_state("zone")
    fault_tolerant.enclose_fluid_regions_fault.zone_selection_list.set_state(["inlet"])

    fault_tolerant.enclose_fluid_regions_fault.patch_name.set_state("inlet-3")
    fault_tolerant.enclose_fluid_regions_fault.selection_type.set_state("zone")
    fault_tolerant.enclose_fluid_regions_fault.zone_location.set_state(
        [
            "1",
            "261.68205",
            "-361.34322",
            "-301.88668",
            "306.96205",
            "-332.84759",
            "-266.69751",
            "inlet",
        ]
    )
    fault_tolerant.enclose_fluid_regions_fault.zone_selection_list.set_state(["inlet"])
    fault_tolerant.enclose_fluid_regions_fault.add_child_to_task()
    fault_tolerant.enclose_fluid_regions_fault.insert_compound_child_task()
    fault_tolerant.enclose_fluid_regions_fault.arguments.set_state({})
    fault_tolerant.enclose_fluid_regions_fault_child_3()

    fault_tolerant.enclose_fluid_regions_fault.patch_name.set_state("outlet-1")
    fault_tolerant.enclose_fluid_regions_fault.selection_type.set_state("zone")
    fault_tolerant.enclose_fluid_regions_fault.zone_selection_list.set_state(["outlet"])
    fault_tolerant.enclose_fluid_regions_fault.zone_type.set_state("pressure-outlet")

    fault_tolerant.enclose_fluid_regions_fault.patch_name.set_state("outlet-1")
    fault_tolerant.enclose_fluid_regions_fault.selection_type.set_state("zone")
    fault_tolerant.enclose_fluid_regions_fault.zone_location.set_state(
        [
            "1",
            "352.22702",
            "-197.8957",
            "84.102381",
            "394.41707",
            "-155.70565",
            "84.102381",
            "outlet",
        ]
    )
    fault_tolerant.enclose_fluid_regions_fault.zone_selection_list.set_state(["outlet"])
    fault_tolerant.enclose_fluid_regions_fault.zone_type.set_state("pressure-outlet")
    fault_tolerant.enclose_fluid_regions_fault.add_child_to_task()
    fault_tolerant.enclose_fluid_regions_fault.insert_compound_child_task()
    fault_tolerant.enclose_fluid_regions_fault.arguments.set_state({})
    fault_tolerant.enclose_fluid_regions_fault_child_4()

    # Extract edge features
    fault_tolerant.extract_edge_features.extract_method_type.set_state(
        "Intersection Loops"
    )
    fault_tolerant.extract_edge_features.object_selection_list.set_state(
        ["flow_pipe", "main"]
    )
    fault_tolerant.extract_edge_features.add_child_to_task()
    fault_tolerant.extract_edge_features.insert_compound_child_task()

    fault_tolerant.extract_edge_features.extract_edges_name.set_state("edge-group-1")
    fault_tolerant.extract_edge_features.extract_method_type.set_state(
        "Intersection Loops"
    )
    fault_tolerant.extract_edge_features.object_selection_list.set_state(
        ["flow_pipe", "main"]
    )

    fault_tolerant.extract_edge_features.arguments.set_state({})
    fault_tolerant.extract_edge_features_child_1()

    # Identify regions
    fault_tolerant.identify_regions.selection_type.set_state("zone")
    fault_tolerant.identify_regions.x.set_state(377.322045740589)
    fault_tolerant.identify_regions.y.set_state(-176.800676988458)
    fault_tolerant.identify_regions.z.set_state(-37.0764628583475)
    fault_tolerant.identify_regions.zone_selection_list.set_state(["main.1"])

    fault_tolerant.identify_regions.selection_type.set_state("zone")
    fault_tolerant.identify_regions.x.set_state(377.322045740589)
    fault_tolerant.identify_regions.y.set_state(-176.800676988458)
    fault_tolerant.identify_regions.z.set_state(-37.0764628583475)
    fault_tolerant.identify_regions.zone_location.set_state(
        [
            "1",
            "213.32205",
            "-225.28068",
            "-158.25531",
            "541.32205",
            "-128.32068",
            "84.102381",
            "main.1",
        ]
    )
    fault_tolerant.identify_regions.zone_selection_list.set_state(["main.1"])
    fault_tolerant.identify_regions.add_child_to_task()
    fault_tolerant.identify_regions.insert_compound_child_task()
    fault_tolerant.identify_regions.x.set_state(377.322045740589)
    fault_tolerant.identify_regions.y.set_state(-176.800676988458)
    fault_tolerant.identify_regions.z.set_state(-37.0764628583475)

    fault_tolerant.identify_regions_child_1.material_points_name.set_state(
        "fluid-region-1"
    )
    fault_tolerant.identify_regions_child_1.selection_type.set_state("zone")
    fault_tolerant.identify_regions.zone_location.set_state(
        [
            "1",
            "213.32205",
            "-225.28068",
            "-158.25531",
            "541.32205",
            "-128.32068",
            "84.102381",
            "main.1",
        ]
    )
    fault_tolerant.identify_regions.zone_selection_list.set_state(["main.1"])
    fault_tolerant.identify_regions.arguments.set_state({})
    fault_tolerant.identify_regions_child_1()

    fault_tolerant.identify_regions.material_points_name.set_state("void-region-1")
    fault_tolerant.identify_regions.new_region_type.set_state("void")
    fault_tolerant.identify_regions.object_selection_list.set_state(
        ["inlet-1", "inlet-2", "inlet-3", "main"]
    )
    fault_tolerant.identify_regions.x.set_state(374.722045740589)
    fault_tolerant.identify_regions.y.set_state(-278.9775145640143)
    fault_tolerant.identify_regions.z.set_state(-161.1700719416913)
    fault_tolerant.identify_regions.add_child_to_task()
    fault_tolerant.identify_regions.insert_compound_child_task()
    fault_tolerant.identify_regions.arguments.set_state({})
    fault_tolerant.identify_regions_child_2()

    # Define leakage threshold
    fault_tolerant.define_leakage_threshold.add_child.set_state("yes")
    fault_tolerant.define_leakage_threshold.flip_direction.set_state(True)
    fault_tolerant.define_leakage_threshold.plane_direction.set_state("X")
    fault_tolerant.define_leakage_threshold.region_selection_single.set_state(
        "void-region-1"
    )
    fault_tolerant.define_leakage_threshold.add_child_to_task()
    fault_tolerant.define_leakage_threshold.insert_compound_child_task()

    fault_tolerant.define_leakage_threshold.add_child.set_state("yes")

    fault_tolerant.define_leakage_threshold_child_1.arguments.set_state(
        {
            "add_child": "yes",
            "flip_direction": True,
            "leakage_name": "leakage-1",
            "plane_direction": "X",
            "region_selection_single": "void-region-1",
        }
    )

    fault_tolerant.define_leakage_threshold_child_1()

    # Update regions settings
    fault_tolerant.update_region_settings.all_region_filter_categories.set_state(
        ["2"] * 5 + ["1"] * 2
    )
    fault_tolerant.update_region_settings.all_region_leakage_size_list.set_state(
        ["none"] * 6 + ["6.4"]
    )
    fault_tolerant.update_region_settings.all_region_linked_construction_surface_list.set_state(
        ["n/a"] * 6 + ["no"]
    )
    fault_tolerant.update_region_settings.all_region_mesh_method_list.set_state(
        ["none"] * 6 + ["wrap"]
    )
    fault_tolerant.update_region_settings.all_region_name_list.set_state(
        [
            "main",
            "flow_pipe",
            "outpipe3",
            "object2",
            "object1",
            "void-region-1",
            "fluid-region-1",
        ]
    )
    fault_tolerant.update_region_settings.all_region_overset_componen_list.set_state(
        ["no"] * 7
    )
    fault_tolerant.update_region_settings.all_region_source_list.set_state(
        ["object"] * 5 + ["mpt"] * 2
    )
    fault_tolerant.update_region_settings.all_region_type_list.set_state(
        ["void"] * 6 + ["fluid"]
    )
    fault_tolerant.update_region_settings.all_region_volume_fill_list.set_state(
        ["none"] * 6 + ["tet"]
    )
    fault_tolerant.update_region_settings.filter_category.set_state(
        "Identified Regions"
    )
    fault_tolerant.update_region_settings.old_region_leakage_size_list.set_state([""])
    fault_tolerant.update_region_settings.old_region_mesh_method_list.set_state(
        ["wrap"]
    )
    fault_tolerant.update_region_settings.old_region_name_list.set_state(
        ["fluid-region-1"]
    )
    fault_tolerant.update_region_settings.old_region_overset_componen_list.set_state(
        ["no"]
    )
    fault_tolerant.update_region_settings.old_region_type_list.set_state(["fluid"])
    fault_tolerant.update_region_settings.old_region_volume_fill_list.set_state(
        ["hexcore"]
    )
    fault_tolerant.update_region_settings.region_leakage_size_list.set_state([""])
    fault_tolerant.update_region_settings.region_mesh_method_list.set_state(["wrap"])
    fault_tolerant.update_region_settings.region_name_list.set_state(["fluid-region-1"])
    fault_tolerant.update_region_settings.region_overset_componen_list.set_state(["no"])
    fault_tolerant.update_region_settings.region_type_list.set_state(["fluid"])
    fault_tolerant.update_region_settings.region_volume_fill_list.set_state(["tet"])
    fault_tolerant.update_region_settings()

    # Choose mesh control options
    fault_tolerant.choose_mesh_control_options()

    # Generate surface mesh
    if meshing.get_fluent_version() < FluentVersion.v251:
        fault_tolerant.generate_the_surface_mesh()
    else:
        fault_tolerant.generate_surface_mesh()

    # Update boundaries
    fault_tolerant.update_boundaries_ftm()

    # Add boundary layers
    fault_tolerant.add_boundary_layer_ftm.add_child_to_task()
    fault_tolerant.add_boundary_layer_ftm.insert_compound_child_task()
    fault_tolerant.add_boundary_layer_ftm.arguments.set_state({})
    fault_tolerant.add_boundary_layer_ftm_child_1.bl_control_name.set_state(
        "aspect-ratio_1"
    )
    fault_tolerant.add_boundary_layer_ftm_child_1()

    # Generate volume mesh
    if meshing.get_fluent_version() < FluentVersion.v251:
        generate_volume_mesh = fault_tolerant.generate_the_volume_mesh
    else:
        generate_volume_mesh = fault_tolerant.create_volume_mesh
    generate_volume_mesh.all_region_name_list.set_state(
        [
            "main",
            "flow_pipe",
            "outpipe3",
            "object2",
            "object1",
            "void-region-1",
            "fluid-region-1",
        ]
    )
    generate_volume_mesh.all_region_size_list.set_state(["11.33375"] * 7)
    generate_volume_mesh.all_region_volume_fill_list.set_state(["none"] * 6 + ["tet"])
    generate_volume_mesh.enable_parallel.set_state(True)
    generate_volume_mesh()

    # Generate volume mesh
    solver = meshing.switch_to_solver()
    assert solver


@pytest.mark.nightly
@pytest.mark.codegen_required
@pytest.mark.fluent_version("==24.2")
def test_new_2d_meshing_workflow(new_meshing_session):
    # Import geometry
    import_file_name = examples.download_file("NACA0012.fmd", "pyfluent/airfoils")
    two_dim_mesh = new_meshing_session.two_dimensional_meshing()

    two_dim_mesh.load_cad_geometry_2d.file_name = import_file_name
    two_dim_mesh.load_cad_geometry_2d.length_unit = "mm"
    two_dim_mesh.load_cad_geometry_2d.refaceting.refacet = False
    two_dim_mesh.load_cad_geometry_2d()

    # Set regions and boundaries
    two_dim_mesh.update_regions_2d()
    two_dim_mesh.update_boundaries_2d.selection_type = "zone"
    two_dim_mesh.update_boundaries_2d()

    # Define global sizing
    two_dim_mesh.define_global_sizing_2d.curvature_normal_angle = 20
    two_dim_mesh.define_global_sizing_2d.max_size = 2000.0
    two_dim_mesh.define_global_sizing_2d.min_size = 5.0
    two_dim_mesh.define_global_sizing_2d.size_functions = "Curvature"
    two_dim_mesh.define_global_sizing_2d()

    # Add local sizing
    two_dim_mesh.add_local_sizing_2d.add_child = "yes"
    two_dim_mesh.add_local_sizing_2d.boi_control_name = "boi_1"
    two_dim_mesh.add_local_sizing_2d.boi_execution = "Body Of Influence"
    two_dim_mesh.add_local_sizing_2d.boi_face_label_list = ["boi"]
    two_dim_mesh.add_local_sizing_2d.boi_size = 50.0
    two_dim_mesh.add_local_sizing_2d.boi_zoneor_label = "label"
    two_dim_mesh.add_local_sizing_2d.draw_size_control = True
    two_dim_mesh.add_local_sizing_2d.add_child_and_update(defer_update=False)

    two_dim_mesh.add_local_sizing_2d.add_child = "yes"
    two_dim_mesh.add_local_sizing_2d.boi_control_name = "edgesize_1"
    two_dim_mesh.add_local_sizing_2d.boi_execution = "Edge Size"
    two_dim_mesh.add_local_sizing_2d.boi_size = 5.0
    two_dim_mesh.add_local_sizing_2d.boi_zoneor_label = "label"
    two_dim_mesh.add_local_sizing_2d.draw_size_control = True
    two_dim_mesh.add_local_sizing_2d.edge_label_list = ["airfoil-te"]
    two_dim_mesh.add_local_sizing_2d.add_child_and_update(defer_update=False)

    two_dim_mesh.add_local_sizing_2d.add_child = "yes"
    two_dim_mesh.add_local_sizing_2d.boi_control_name = "curvature_1"
    two_dim_mesh.add_local_sizing_2d.boi_curvature_normal_angle = 10
    two_dim_mesh.add_local_sizing_2d.boi_execution = "Curvature"
    two_dim_mesh.add_local_sizing_2d.boi_max_size = 2
    two_dim_mesh.add_local_sizing_2d.boi_min_size = 1.5
    two_dim_mesh.add_local_sizing_2d.boi_scope_to = "edges"
    two_dim_mesh.add_local_sizing_2d.boi_zoneor_label = "label"
    two_dim_mesh.add_local_sizing_2d.draw_size_control = True
    two_dim_mesh.add_local_sizing_2d.edge_label_list = ["airfoil"]
    two_dim_mesh.add_local_sizing_2d.add_child_and_update(defer_update=False)

    # Add boundary layer
    two_dim_mesh.add_2d_boundary_layers.add_child = "yes"
    two_dim_mesh.add_2d_boundary_layers.bl_control_name = "aspect-ratio_1"
    two_dim_mesh.add_2d_boundary_layers.number_of_layers = 4
    two_dim_mesh.add_2d_boundary_layers.offset_method_type = "aspect-ratio"
    two_dim_mesh.add_2d_boundary_layers.add_child_and_update(defer_update=False)

    two_dim_mesh.generate_initial_surface_mesh.surface_2d_preferences.merge_edge_zones_based_on_labels = (
        "no"
    )
    two_dim_mesh.generate_initial_surface_mesh.surface_2d_preferences.merge_face_zones_based_on_labels = (
        "no"
    )
    two_dim_mesh.generate_initial_surface_mesh.surface_2d_preferences.show_advanced_options = (
        True
    )
    two_dim_mesh.generate_initial_surface_mesh()

    two_dim_mesh.add_2d_boundary_layers_child_1.revert()
    two_dim_mesh.add_2d_boundary_layers_child_1.add_child = "yes"
    two_dim_mesh.add_2d_boundary_layers_child_1.bl_control_name = "uniform_1"
    two_dim_mesh.add_2d_boundary_layers_child_1.first_layer_height = 2
    two_dim_mesh.add_2d_boundary_layers_child_1.number_of_layers = 4
    two_dim_mesh.add_2d_boundary_layers_child_1.offset_method_type = "uniform"
    two_dim_mesh.add_2d_boundary_layers_child_1()

    two_dim_mesh.generate_initial_surface_mesh.surface_2d_preferences.merge_edge_zones_based_on_labels = (
        "no"
    )
    two_dim_mesh.generate_initial_surface_mesh.surface_2d_preferences.merge_face_zones_based_on_labels = (
        "no"
    )
    two_dim_mesh.generate_initial_surface_mesh.surface_2d_preferences.show_advanced_options = (
        True
    )
    two_dim_mesh.generate_initial_surface_mesh()

    two_dim_mesh._task("uniform_1").revert()
    two_dim_mesh._task("uniform_1").add_child = "yes"
    two_dim_mesh._task("uniform_1").bl_control_name = "smooth-transition_1"
    two_dim_mesh._task("uniform_1").first_layer_height = 2
    two_dim_mesh._task("uniform_1").number_of_layers = 7
    two_dim_mesh._task("uniform_1").offset_method_type = "smooth-transition"
    two_dim_mesh._task("uniform_1")()

    two_dim_mesh.generate_initial_surface_mesh.surface_2d_preferences.merge_edge_zones_based_on_labels = (
        "no"
    )
    two_dim_mesh.generate_initial_surface_mesh.surface_2d_preferences.merge_face_zones_based_on_labels = (
        "no"
    )
    two_dim_mesh.generate_initial_surface_mesh.surface_2d_preferences.show_advanced_options = (
        True
    )
    two_dim_mesh.generate_initial_surface_mesh()

    # Switch to solution mode
    solver = new_meshing_session.switch_to_solver()
    assert solver


@pytest.mark.codegen_required
@pytest.mark.fluent_version(">=23.2")
def test_updating_state_in_new_meshing_workflow(new_meshing_session):
    # Import geometry
    import_file_name = examples.download_file(
        "mixing_elbow.pmdb", "pyfluent/mixing_elbow"
    )
    watertight = new_meshing_session.watertight()
    watertight.import_geometry.file_name.set_state(import_file_name)
    assert watertight.import_geometry.length_unit() == "mm"
    watertight.import_geometry.length_unit = "in"
    assert watertight.import_geometry.length_unit.get_state() == "in"
    assert watertight.import_geometry.cad_import_options.feature_angle() == 40.0
    watertight.import_geometry.cad_import_options.feature_angle.set_state(25.0)
    assert watertight.import_geometry.cad_import_options.feature_angle() == 25.0
    assert (
        watertight.import_geometry.cad_import_options.one_zone_per.allowed_values()
        == ["body", "face", "object"]
    )
    assert watertight.import_geometry.cad_import_options.one_zone_per() == "body"
    watertight.import_geometry.cad_import_options.one_zone_per = "face"
    assert watertight.import_geometry.cad_import_options.one_zone_per() == "face"
    watertight.import_geometry()


def _assert_snake_case_attrs(attrs: Iterable):
    for attr in attrs:
        assert str(attr).islower()


@pytest.mark.codegen_required
@pytest.mark.fluent_version(">=23.2")
def test_snake_case_attrs_in_new_meshing_workflow(new_meshing_session):
    # Import geometry
    import_file_name = examples.download_file(
        "mixing_elbow.pmdb", "pyfluent/mixing_elbow"
    )
    watertight = new_meshing_session.watertight()
    dir_watertight = dir(watertight)
    dir_watertight.remove("_FirstTask")
    _assert_snake_case_attrs(dir_watertight)
    dir_watertight_import_geometry = dir(watertight.import_geometry)
    dir_watertight_import_geometry.remove("_NextTask")
    _assert_snake_case_attrs(dir_watertight_import_geometry)
    _assert_snake_case_attrs(watertight.import_geometry.arguments())
    _assert_snake_case_attrs(watertight.import_geometry.cad_import_options())
    _assert_snake_case_attrs(dir(watertight.import_geometry.cad_import_options))
    watertight.import_geometry.file_name.set_state(import_file_name)
    watertight.import_geometry.length_unit = "in"
    watertight.import_geometry()


@pytest.mark.codegen_required
@pytest.mark.fluent_version(">=24.1")
def test_workflow_and_data_model_methods_new_meshing_workflow(new_meshing_session):
    # Import geometry
    meshing = new_meshing_session
    import_file_name = examples.download_file(
        "mixing_elbow.pmdb", "pyfluent/mixing_elbow"
    )
    watertight = meshing.watertight()

    # Checks if any of the unwanted attrs are present in dir call
    assert (set(dir(watertight)) - watertight._unwanted_attrs) == set(dir(watertight))

    for attr in watertight._unwanted_attrs:
        with pytest.raises(AttributeError):
            getattr(watertight, attr)

    watertight.import_geometry.rename(new_name="import_geom_wtm")
    assert "import_geometry" not in watertight.task_names()
    assert "import_geom_wtm" in watertight.task_names()
    assert len(watertight.tasks()) == 11
    watertight.import_geom_wtm.file_name = import_file_name
    watertight.import_geom_wtm.length_unit = "in"
    watertight.import_geom_wtm()
    _next_possible_tasks = [
        "<Insertable 'import_boi_geometry' task>",
        "<Insertable 'set_up_rotational_periodic_boundaries' task>",
        "<Insertable 'create_local_refinement_regions' task>",
        "<Insertable 'custom_journal_task' task>",
    ]
    assert sorted(
        [repr(x) for x in watertight.import_geom_wtm.insertable_tasks()]
    ) == sorted(_next_possible_tasks)
    watertight.import_geom_wtm.insertable_tasks.import_boi_geometry.insert()
    assert sorted(
        [repr(x) for x in watertight.import_geom_wtm.insertable_tasks()]
    ) == sorted(_next_possible_tasks)
    watertight.import_geom_wtm.insertable_tasks.set_up_rotational_periodic_boundaries.insert()
    assert len(watertight.tasks()) == 13


@pytest.mark.fluent_version(">=23.2")
@pytest.mark.codegen_required
def test_watertight_workflow(mixing_elbow_geometry_filename, new_meshing_session):
    watertight = new_meshing_session.watertight()
    watertight.import_geometry.file_name = mixing_elbow_geometry_filename
    watertight.import_geometry()
    add_local_sizing = watertight.add_local_sizing
    assert not add_local_sizing.tasks()
    add_local_sizing._add_child(state={"boi_face_label_list": ["cold-inlet"]})
    assert not add_local_sizing.tasks()
    added_sizing = add_local_sizing.add_child_and_update(
        state={"boi_face_label_list": ["elbow-fluid"]}
    )
    assert len(add_local_sizing.tasks()) == 1
    assert added_sizing
    assert added_sizing.boi_face_label_list() == ["elbow-fluid"]


@pytest.mark.fluent_version(">=23.2")
@pytest.mark.codegen_required
def test_watertight_workflow_children(
    mixing_elbow_geometry_filename, new_meshing_session
):
    watertight = new_meshing_session.watertight()
    watertight.import_geometry.file_name = mixing_elbow_geometry_filename
    watertight.import_geometry()
    add_local_sizing = watertight.add_local_sizing
    assert not add_local_sizing.tasks()
    add_local_sizing._add_child(state={"boi_face_label_list": ["cold-inlet"]})
    assert not add_local_sizing.tasks()
    added_sizing = add_local_sizing.add_child_and_update(
        state={"boi_face_label_list": ["elbow-fluid"]}
    )
    assert len(add_local_sizing.tasks()) == 1
    assert added_sizing
    assert added_sizing.boi_face_label_list() == ["elbow-fluid"]
    assert added_sizing.name() == "facesize_1"
    assert len(added_sizing.arguments())
    added_sizing_by_name = add_local_sizing.compound_child("facesize_1")
    added_sizing_by_pos = add_local_sizing.last_child()
    assert added_sizing.arguments() == added_sizing_by_name.arguments()
    assert added_sizing.arguments() == added_sizing_by_pos.arguments()
    assert added_sizing.python_name() == "add_local_sizing_child_1"
    describe_geometry = watertight.describe_geometry
    describe_geometry_children = describe_geometry.tasks()
    assert len(describe_geometry_children) == 2
    describe_geometry_child_task_python_names = describe_geometry.task_names()
    assert describe_geometry_child_task_python_names == [
        "enclose_fluid_regions",
        "create_regions",
    ]


@pytest.mark.fluent_version(">=24.1")
@pytest.mark.codegen_required
def test_watertight_workflow_dynamic_interface(
    mixing_elbow_geometry_filename, new_meshing_session
):
    watertight = new_meshing_session.watertight()
    watertight.import_geometry.file_name = mixing_elbow_geometry_filename
    watertight.import_geometry()
    create_volume_mesh = watertight.create_volume_mesh
    assert create_volume_mesh is not None
    watertight.delete_tasks(list_of_tasks=["create_volume_mesh"])
    assert "create_volume_mesh" not in watertight.task_names()

    assert sorted(
        [repr(x) for x in watertight.add_boundary_layer.insertable_tasks()]
    ) == sorted(
        [
            "<Insertable 'add_boundary_type' task>",
            "<Insertable 'update_boundaries' task>",
            "<Insertable 'set_up_rotational_periodic_boundaries' task>",
            "<Insertable 'modify_mesh_refinement' task>",
            "<Insertable 'improve_surface_mesh' task>",
            "<Insertable 'create_volume_mesh' task>",
            "<Insertable 'manage_zones_ftm' task>",
            "<Insertable 'update_regions' task>",
            "<Insertable 'custom_journal_task' task>",
        ]
    )

    watertight.add_boundary_layer.insertable_tasks.create_volume_mesh.insert()
    assert "create_volume_mesh" in watertight.task_names()
    create_volume_mesh = watertight.create_volume_mesh
    assert create_volume_mesh is not None

    assert (
        watertight.describe_geometry.create_regions.arguments()[
            "number_of_flow_volumes"
        ]
        == 1
    )
    watertight.delete_tasks(list_of_tasks=["create_regions"])
    assert "create_regions" not in watertight.task_names()
    assert watertight.describe_geometry.enclose_fluid_regions
    watertight.describe_geometry.enclose_fluid_regions.delete()
    assert "enclose_fluid_regions" not in watertight.task_names()
    watertight.create_volume_mesh.delete()
    assert "create_volume_mesh" not in watertight.task_names()


@pytest.mark.fluent_version("==23.2")
@pytest.mark.codegen_required
def test_fault_tolerant_workflow(exhaust_system_geometry_filename, new_meshing_session):
    fault_tolerant = new_meshing_session.fault_tolerant()
    part_management = fault_tolerant.part_management
    file_name = exhaust_system_geometry_filename
    part_management.LoadFmdFile(FilePath=file_name)
    part_management.MoveCADComponentsToNewObject(
        Paths=[r"/Bottom,1", r"/Left,1", r"/Others,1", r"/Right,1", r"/Top,1"]
    )
    part_management.Node["Object"].Rename(NewName=r"Engine")
    import_cad = fault_tolerant.import_cad_and_part_management
    import_cad.Arguments.setState(
        {
            r"CreateObjectPer": r"Custom",
            r"FMDFileName": file_name,
            r"FileLoaded": r"yes",
            r"ObjectSetting": r"DefaultObjectSetting",
        }
    )
    import_cad()


@pytest.mark.fluent_version(">=23.2")
@pytest.mark.codegen_required
def test_extended_wrapper(new_meshing_session, mixing_elbow_geometry_filename):
    watertight = new_meshing_session.watertight()
    import_geometry = watertight.import_geometry
    assert import_geometry.Arguments() == {}
    import_geometry.Arguments = dict(FileName=mixing_elbow_geometry_filename)
    assert 8 < len(import_geometry.arguments.get_state()) < 15
    assert len(import_geometry.arguments.get_state(explicit_only=True)) == 1
    import_geometry.arguments.set_state(dict(file_name=None))
    time.sleep(5)
    assert import_geometry.arguments.get_state(explicit_only=True) == dict(
        file_name=None
    )
    assert import_geometry.arguments.get_state()["file_name"] is None
    import_geometry.arguments.set_state(dict(file_name=mixing_elbow_geometry_filename))
    time.sleep(5)
    assert import_geometry.arguments.get_state(explicit_only=True) == dict(
        file_name=mixing_elbow_geometry_filename
    )
    assert import_geometry.file_name() == mixing_elbow_geometry_filename
    import_geometry.file_name.set_state("bob")
    time.sleep(5)
    assert import_geometry.file_name() == "bob"
    import_geometry.file_name.set_state(mixing_elbow_geometry_filename)
    import_geometry()
    add_local_sizing = watertight.add_local_sizing
    assert not add_local_sizing.tasks()
    # new_meshing_session.workflow.TaskObject["Add Local Sizing"]._add_child(state={"BOIFaceLabelList": ["elbow-fluid"]})
    add_local_sizing._add_child(state={"boi_face_label_list": ["cold-inlet"]})
    assert not add_local_sizing.tasks()

    added_sizing = add_local_sizing.add_child_and_update(
        state={"boi_face_label_list": ["elbow-fluid"]}
    )
    assert len(add_local_sizing.tasks()) == 1
    assert added_sizing
    assert added_sizing.boi_face_label_list() == ["elbow-fluid"]
    # restart
    watertight = new_meshing_session.watertight()
    assert import_geometry.state() == "Out-of-date"
    import_geometry(FileName=mixing_elbow_geometry_filename, AppendMesh=False)
    assert import_geometry.state() == "Up-to-date"
    import_geometry_state = import_geometry.arguments()
    assert len(import_geometry_state) > 2


@pytest.mark.fluent_version(">=23.1")
@pytest.mark.skip
def test_meshing_workflow_structure(new_meshing_session):
    """
    o Workflow
    |
    |--o Import Geometry
    |
    |--o Add Local Sizing
    |
    |--o Generate the Surface Mesh
    |
    |--o Describe Geometry
    |  |
    |  |--o Enclose Fluid Regions (Capping)
    |  |
    |  |--o Create Regions
    |
    |--o Update Regions
    |
    |--o Add Boundary Layers
    |
    |--o Generate the Volume Mesh
    """
    w = new_meshing_session.workflow
    w.InitializeWorkflow(WorkflowType="Watertight Geometry")

    task_names = (
        "Import Geometry",
        "Add Local Sizing",
        "Generate the Surface Mesh",
        "Describe Geometry",
        "Enclose Fluid Regions (Capping)",
        "Create Regions",
        "Update Regions",
        "Add Boundary Layers",
        "Generate the Volume Mesh",
    )

    (
        import_geom,
        add_sizing,
        gen_surf_mesh,
        describe_geometry,
        cap,
        create_regions,
        update_regions,
        add_boundary_layers,
        gen_vol_mesh,
    ) = all_tasks = [w._task(name) for name in task_names]

    def upstream_names(task):
        return {upstream.name() for upstream in task.get_direct_upstream_tasks()}

    def downstream_names(task):
        return {downstream.name() for downstream in task.get_direct_downstream_tasks()}

    assert upstream_names(import_geom) == set()
    assert downstream_names(import_geom) == {
        "Generate the Surface Mesh",
        "Add Local Sizing",
    }

    assert upstream_names(add_sizing) == {"Import Geometry"}
    assert downstream_names(add_sizing) == {"Generate the Surface Mesh"}

    assert upstream_names(gen_surf_mesh) == {"Import Geometry", "Add Local Sizing"}
    assert downstream_names(gen_surf_mesh) == {
        "Describe Geometry",
        "Add Boundary Layers",
        "Generate the Volume Mesh",
    }

    assert upstream_names(describe_geometry) == {
        "Generate the Surface Mesh",
        "Add Boundary Layers",
    }
    assert downstream_names(describe_geometry) == {
        "Update Regions",
        "Add Boundary Layers",
        "Generate the Volume Mesh",
    }

    assert upstream_names(cap) == {
        "Describe Geometry",
        "Add Boundary Layers",
        "Generate the Surface Mesh",
    }
    assert downstream_names(cap) == {
        "Describe Geometry",
        "Add Boundary Layers",
        "Generate the Volume Mesh",
    }

    assert upstream_names(create_regions) == {
        "Describe Geometry",
        "Add Boundary Layers",
        "Generate the Surface Mesh",
    }
    assert downstream_names(create_regions) == {
        "Describe Geometry",
        "Add Boundary Layers",
        "Generate the Volume Mesh",
        "Update Regions",
    }

    assert upstream_names(update_regions) == {"Describe Geometry"}
    assert downstream_names(update_regions) == {"Generate the Volume Mesh"}

    assert upstream_names(add_boundary_layers) == {
        "Describe Geometry",
        "Generate the Surface Mesh",
    }
    assert downstream_names(add_boundary_layers) == {
        "Describe Geometry",
        "Generate the Volume Mesh",
    }

    assert upstream_names(gen_vol_mesh) == {
        "Update Regions",
        "Describe Geometry",
        "Add Boundary Layers",
        "Generate the Surface Mesh",
    }
    assert downstream_names(gen_vol_mesh) == set()

    for task in all_tasks:
        assert {sub_task.name() for sub_task in task.tasks()} == (
            {
                "Enclose Fluid Regions (Capping)",
                "Create Regions",
            }
            if task is describe_geometry
            else set()
        )

    for task in all_tasks:
        assert {sub_task.name() for sub_task in task.inactive_tasks()} == (
            {
                "Apply Share Topology",
                "Update Boundaries",
            }
            if task is describe_geometry
            else set()
        )

    task_ids = [task.get_id() for task in all_tasks]
    # uniqueness test
    assert len(set(task_ids)) == len(task_ids)
    # ordering test
    idxs = [int(id[len("TaskObject") :]) for id in task_ids]
    assert sorted(idxs) == idxs
    """Given the workflow::

            Workflow
            ├── Import Geometry
            ├── Add Local Sizing
            ├── Generate the Surface Mesh ── Insert Next Task
                                            ├── Add Boundary Type
                                            ├── Update Boundaries
                                            ├── ...
    """
    assert set(gen_surf_mesh.GetNextPossibleTasks()) == {
        "AddBoundaryType",
        "UpdateBoundaries",
        "SetUpPeriodicBoundaries",
        "LinearMeshPattern",
        "ManageZones",
        "ModifyMeshRefinement",
        "ImproveSurfaceMesh",
        "RunCustomJournal",
    }

    children = w.tasks()
    expected_task_order = (
        "Import Geometry",
        "Add Local Sizing",
        "Generate the Surface Mesh",
        "Describe Geometry",
        "Update Regions",
        "Add Boundary Layers",
        "Generate the Volume Mesh",
    )

    actual_task_order = tuple(child.name() for child in children)

    assert actual_task_order == expected_task_order

    assert [child.name() for child in children[3].tasks()] == [
        "Enclose Fluid Regions (Capping)",
        "Create Regions",
    ]

    gen_surf_mesh.InsertNextTask(CommandName="AddBoundaryType")

    children = w.tasks()
    expected_task_order = (
        "Import Geometry",
        "Add Local Sizing",
        "Generate the Surface Mesh",
        "Add Boundary Type",
        "Describe Geometry",
        "Update Regions",
        "Add Boundary Layers",
        "Generate the Volume Mesh",
    )

    actual_task_order = tuple(child.name() for child in children)

    assert actual_task_order == expected_task_order

    assert [child.name() for child in children[4].tasks()] == [
        "Enclose Fluid Regions (Capping)",
        "Create Regions",
    ]


@pytest.mark.codegen_required
@pytest.mark.fluent_version(">=23.2")
def test_new_workflow_structure(new_meshing_session):
    meshing = new_meshing_session
    watertight = meshing.watertight()
    assert watertight.import_geometry.arguments()
    with pytest.raises(AttributeError):
        watertight.TaskObject["Import Geometry"]


@pytest.mark.codegen_required
@pytest.mark.fluent_version(">=23.2")
def test_attrs_in_watertight_meshing_workflow(new_meshing_session):
    # Import geometry
    import_file_name = examples.download_file(
        "mixing_elbow.pmdb", "pyfluent/mixing_elbow"
    )
    watertight = new_meshing_session.watertight()
    unwanted_attrs = {"fault_tolerant", "part_management", "pm_file_management"}
    assert set(dir(watertight)) - unwanted_attrs == set(dir(watertight))

    for attr in unwanted_attrs:
        with pytest.raises(AttributeError):
            getattr(watertight, attr)

    watertight.import_geometry.file_name.set_state(import_file_name)
    watertight.import_geometry.length_unit = "in"
    watertight.import_geometry()

    assert watertight.import_geometry.file_name()
    # Reinitialize the workflow:
    watertight = new_meshing_session.watertight()
    assert not watertight.import_geometry.file_name()


@pytest.mark.codegen_required
@pytest.mark.fluent_version(">=23.2")
def test_ordered_children_in_enhanced_meshing_workflow(new_meshing_session):
    watertight = new_meshing_session.watertight()
    assert set([repr(x) for x in watertight.tasks()]) == {
        "<Task 'Add Boundary Layers'>",
        "<Task 'Add Local Sizing'>",
        "<Task 'Apply Share Topology'>",
        "<Task 'Create Regions'>",
        "<Task 'Describe Geometry'>",
        "<Task 'Enclose Fluid Regions (Capping)'>",
        "<Task 'Generate the Surface Mesh'>",
        "<Task 'Generate the Volume Mesh'>",
        "<Task 'Import Geometry'>",
        "<Task 'Update Boundaries'>",
        "<Task 'Update Regions'>",
    }


@pytest.mark.codegen_required
@pytest.mark.fluent_version(">=23.2")
def test_attrs_in_fault_tolerant_meshing_workflow(new_meshing_session):
    # Import CAD
    import_file_name = examples.download_file(
        "exhaust_system.fmd", "pyfluent/exhaust_system"
    )

    fault_tolerant = new_meshing_session.fault_tolerant()
    assert "watertight" not in dir(fault_tolerant)

    with pytest.raises(AttributeError):
        fault_tolerant.watertight()

    fault_tolerant.import_cad_and_part_management.context.set_state(0)
    fault_tolerant.import_cad_and_part_management.create_object_per.set_state("Custom")
    fault_tolerant.import_cad_and_part_management.fmd_file_name.set_state(
        import_file_name
    )

    assert fault_tolerant.import_cad_and_part_management.fmd_file_name()
    # Reinitialize the workflow:
    fault_tolerant = new_meshing_session.fault_tolerant()
    assert not fault_tolerant.import_cad_and_part_management.fmd_file_name()


@pytest.mark.codegen_required
@pytest.mark.fluent_version(">=23.2")
def test_switch_between_workflows(new_meshing_session):
    meshing = new_meshing_session

    # Initialize to watertight and store
    watertight = meshing.watertight()

    assert watertight.import_geometry.arguments()

    # Wrong Attribute
    with pytest.raises(AttributeError):
        watertight.import_cad_and_part_management.arguments()

    # Initialize to fault-tolerant and store
    fault_tolerant = meshing.fault_tolerant()

    assert fault_tolerant.import_cad_and_part_management.arguments()

    # 'import_geometry' is a watertight workflow command which is not available now
    # since we have changed to fault-tolerant in the backend.
    with pytest.raises(RuntimeError):
        watertight.import_geometry.arguments()

    # Re-initialize watertight
    watertight = meshing.watertight()

    # 'import_cad_and_part_management' is a fault-tolerant workflow command which is not
    # available now since we have changed to watertight in the backend.
    with pytest.raises(RuntimeError):
        fault_tolerant.import_cad_and_part_management.arguments()

    assert watertight.import_geometry.arguments()

    meshing.workflow.InitializeWorkflow(WorkflowType="Fault-tolerant Meshing")

    # 'import_geometry' is a watertight workflow command which is not available now
    # since we have changed to fault-tolerant in the backend.
    with pytest.raises(RuntimeError):
        watertight.import_geometry.arguments()

    meshing.workflow.InitializeWorkflow(WorkflowType="Watertight Geometry")

    # 'import_cad_and_part_management' is a fault-tolerant workflow command which is not
    # available now since we have changed to watertight in the backend.
    with pytest.raises(RuntimeError):
        fault_tolerant.import_cad_and_part_management.arguments()

    # Re-initialize fault-tolerant
    fault_tolerant = meshing.fault_tolerant()
    assert fault_tolerant.import_cad_and_part_management.arguments()


@pytest.mark.codegen_required
@pytest.mark.fluent_version(">=24.2")
def test_new_meshing_workflow_without_dm_caching(
    disable_datamodel_cache, new_meshing_session
):
    import_file_name = examples.download_file(
        "mixing_elbow.pmdb", "pyfluent/mixing_elbow"
    )

    watertight = new_meshing_session.watertight()
    watertight.import_geometry.file_name = import_file_name
    watertight.import_geometry.length_unit.set_state("in")
    watertight.import_geometry()

    watertight.add_local_sizing.add_child_to_task()
    watertight.add_local_sizing()

    watertight.create_volume_mesh()

    watertight.import_geometry.rename(new_name="import_geom_wtm")
    time.sleep(2)
    assert "import_geometry" not in watertight.task_names()
    assert "import_geom_wtm" in watertight.task_names()
    assert watertight.import_geom_wtm.arguments()

    with pytest.raises(AttributeError):
        watertight.import_geometry

    watertight.delete_tasks(list_of_tasks=["add_local_sizing"])
    time.sleep(2)
    assert "add_local_sizing" not in watertight.task_names()

    assert sorted(
        [repr(x) for x in watertight.import_geom_wtm.insertable_tasks()]
    ) == sorted(
        [
            "<Insertable 'add_local_sizing' task>",
            "<Insertable 'import_boi_geometry' task>",
            "<Insertable 'set_up_rotational_periodic_boundaries' task>",
            "<Insertable 'create_local_refinement_regions' task>",
            "<Insertable 'custom_journal_task' task>",
        ]
    )

    watertight.import_geom_wtm.insertable_tasks.add_local_sizing.insert()
    assert "add_local_sizing" in watertight.task_names()


@pytest.mark.codegen_required
@pytest.mark.fluent_version(">=24.1")
def test_new_meshing_workflow_switching_without_dm_caching(
    disable_datamodel_cache, new_meshing_session
):
    watertight = new_meshing_session.watertight()

    fault_tolerant = new_meshing_session.fault_tolerant()
    with pytest.raises(RuntimeError):
        watertight.import_geometry.arguments()
    assert fault_tolerant.import_cad_and_part_management.arguments()

    watertight = new_meshing_session.watertight()
    with pytest.raises(RuntimeError):
        fault_tolerant.import_cad_and_part_management.arguments()
    assert watertight.import_geometry.arguments()


@pytest.mark.codegen_required
@pytest.mark.fluent_version(">=24.2")
def test_new_meshing_workflow_validate_arguments(new_meshing_session):
    watertight = new_meshing_session.watertight()
    watertight.create_regions.number_of_flow_volumes = 1
    with pytest.raises(ValueError):
        watertight.create_regions.number_of_flow_volumes = 1.2
    assert watertight.create_regions.arguments()["number_of_flow_volumes"] == 1
    with pytest.raises(ValueError):
        watertight.create_regions.arguments.update_dict(
            dict(number_of_flow_volumes=1.2)
        )
    assert watertight.create_regions.arguments()["number_of_flow_volumes"] == 1

    watertight.create_regions.number_of_flow_volumes = 2
    with pytest.raises(ValueError):
        watertight.create_regions.number_of_flow_volumes = 1.2
    assert watertight.create_regions.arguments()["number_of_flow_volumes"] == 2
    with pytest.raises(ValueError):
        watertight.create_regions.arguments.update_dict(
            dict(number_of_flow_volumes=1.2)
        )
    assert watertight.create_regions.arguments()["number_of_flow_volumes"] == 2

    watertight.create_regions.number_of_flow_volumes = None
    with pytest.raises(ValueError):
        watertight.create_regions.number_of_flow_volumes = 1.2
    assert watertight.create_regions.arguments()["number_of_flow_volumes"] == 1
    with pytest.raises(ValueError):
        watertight.create_regions.arguments.update_dict(
            dict(number_of_flow_volumes=1.2)
        )
    assert watertight.create_regions.arguments()["number_of_flow_volumes"] == 1


def test_camel_to_snake_case_convertor():
    assert camel_to_snake_case("ImportGeometry") == "import_geometry"
    assert camel_to_snake_case("Prism2dPreferences") == "prism_2d_preferences"
    assert camel_to_snake_case("Abc2DDef") == "abc_2d_def"
    assert camel_to_snake_case("Abc2d") == "abc_2d"
    assert camel_to_snake_case("abc2d") == "abc2d"
    assert camel_to_snake_case("AbC2d5Cb") == "ab_c2d_5_cb"
    assert camel_to_snake_case("abC2d5Cb") == "ab_c2d_5_cb"
    assert camel_to_snake_case("abC2d5Cb555klOp") == "ab_c2d_5_cb_555kl_op"
    assert camel_to_snake_case("a") == "a"
    assert camel_to_snake_case("A") == "a"
    assert camel_to_snake_case("a5$c") == "a5$c"
    assert camel_to_snake_case("A5$C") == "a5$c"
    assert camel_to_snake_case("A5Dc$") == "a5_dc$"
    assert camel_to_snake_case("Abc2DDc$") == "abc_2d_dc$"
    assert camel_to_snake_case("A2DDc$") == "a2d_dc$"
    assert camel_to_snake_case("") == ""
    assert camel_to_snake_case("BOIZoneorLabel") == "boi_zoneor_label"
    assert camel_to_snake_case("BOIZoneOrLabel") == "boi_zone_or_label"
    assert camel_to_snake_case("NumberofLayers") == "numberof_layers"
    assert camel_to_snake_case("NumberOfLayers") == "number_of_layers"
    assert (
        camel_to_snake_case("Set_Up_Rotational_Periodic_Boundaries")
        == "set_up_rotational_periodic_boundaries"
    )


@pytest.mark.codegen_required
@pytest.mark.fluent_version(">=24.1")
def test_duplicate_tasks_in_workflow(new_meshing_session):
    # Import geometry
    meshing = new_meshing_session
    watertight = meshing.watertight()

    assert sorted(
        [repr(x) for x in watertight.import_geometry.insertable_tasks()]
    ) == sorted(
        [
            "<Insertable 'import_boi_geometry' task>",
            "<Insertable 'set_up_rotational_periodic_boundaries' task>",
            "<Insertable 'create_local_refinement_regions' task>",
            "<Insertable 'custom_journal_task' task>",
        ]
    )
    assert "add_local_sizing" in watertight.task_names()
    watertight.add_local_sizing.delete()
    assert "add_local_sizing" not in watertight.task_names()
    assert "<Insertable 'add_local_sizing' task>" in [
        repr(x) for x in watertight.import_geometry.insertable_tasks()
    ]
    watertight.import_geometry.insertable_tasks.add_local_sizing.insert()
    assert "<Insertable 'add_local_sizing' task>" not in [
        repr(x) for x in watertight.import_geometry.insertable_tasks()
    ]
    watertight.import_geometry.insertable_tasks.import_boi_geometry.insert()
    watertight.import_geometry.insertable_tasks.import_boi_geometry.insert()
    watertight.import_geometry.insertable_tasks.import_boi_geometry.insert()
    assert watertight.task_names() == [
        "import_geometry",
        "create_surface_mesh",
        "describe_geometry",
        "apply_share_topology",
        "enclose_fluid_regions",
        "update_boundaries",
        "create_regions",
        "update_regions",
        "add_boundary_layer",
        "create_volume_mesh",
        "add_local_sizing",
        "import_boi_geometry",
        "import_boi_geometry_1",
        "import_boi_geometry_2",
    ]
    assert watertight.import_boi_geometry_1.arguments()


@pytest.mark.codegen_required
@pytest.mark.fluent_version(">=24.1")
def test_object_oriented_task_inserting_in_workflows(new_meshing_session):
    meshing = new_meshing_session
    watertight = meshing.watertight()
    assert sorted(
        [repr(x) for x in watertight.import_geometry.insertable_tasks()]
    ) == sorted(
        [
            "<Insertable 'import_boi_geometry' task>",
            "<Insertable 'set_up_rotational_periodic_boundaries' task>",
            "<Insertable 'create_local_refinement_regions' task>",
            "<Insertable 'custom_journal_task' task>",
        ]
    )
    assert "set_up_rotational_periodic_boundaries" not in watertight.task_names()
    watertight.import_geometry.insertable_tasks.set_up_rotational_periodic_boundaries.insert()
    assert "set_up_rotational_periodic_boundaries" in watertight.task_names()
    assert sorted(
        [repr(x) for x in watertight.import_geometry.insertable_tasks()]
    ) == sorted(
        [
            "<Insertable 'import_boi_geometry' task>",
            "<Insertable 'create_local_refinement_regions' task>",
            "<Insertable 'custom_journal_task' task>",
        ]
    )
    watertight.import_geometry.insertable_tasks.import_boi_geometry.insert()
    watertight.import_geometry.insertable_tasks.import_boi_geometry.insert()
    assert "import_boi_geometry" in watertight.task_names()
    assert "import_boi_geometry_1" in watertight.task_names()
    assert watertight.import_boi_geometry.arguments()
    assert watertight.import_boi_geometry_1.arguments()


@pytest.mark.codegen_required
@pytest.mark.fluent_version(">=24.1")
def test_loaded_workflow(new_meshing_session):
    meshing = new_meshing_session
    saved_workflow_path = examples.download_file(
        "sample_watertight_workflow.wft", "pyfluent/meshing_workflows"
    )
    loaded_workflow = meshing.load_workflow(file_path=saved_workflow_path)
    assert "set_up_rotational_periodic_boundaries" in loaded_workflow.task_names()
    assert "import_boi_geometry" in loaded_workflow.task_names()
    # The below snippet is randomly failing in CI
    # assert loaded_workflow.import_boi_geometry_1.arguments()


@pytest.mark.skip("https://github.com/ansys/pyfluent/issues/3065")
@pytest.mark.codegen_required
@pytest.mark.fluent_version(">=24.1")
def test_created_workflow(new_meshing_session):
    meshing = new_meshing_session
    created_workflow = meshing.create_workflow()

    assert sorted([repr(x) for x in created_workflow.insertable_tasks()]) == sorted(
        [
            "<Insertable 'import_geometry' task>",
            "<Insertable 'load_cad_geometry' task>",
            "<Insertable 'import_cad_and_part_management' task>",
            "<Insertable 'custom_journal_task' task>",
        ]
    )

    created_workflow.insertable_tasks()[0].insert()

    assert created_workflow.insertable_tasks() == []

    assert "<Insertable 'add_local_sizing' task>" in [
        repr(x) for x in created_workflow.import_geometry.insertable_tasks()
    ]
    created_workflow.import_geometry.insertable_tasks.add_local_sizing.insert()
    assert "<Insertable 'add_local_sizing' task>" not in [
        repr(x) for x in created_workflow.import_geometry.insertable_tasks()
    ]
    assert sorted(created_workflow.task_names()) == sorted(
        ["import_geometry", "add_local_sizing"]
    )


new_meshing_session2 = new_meshing_session


@pytest.mark.codegen_required
@pytest.mark.fluent_version(">=24.1")
def test_independent_meshing_sessions(new_meshing_session, new_meshing_session2):
    meshing_1 = new_meshing_session
    meshing_2 = new_meshing_session2

    watertight = meshing_1.watertight()
    assert watertight.import_geometry.arguments()

    ft = meshing_1.fault_tolerant()
    assert ft.import_cad_and_part_management.arguments()

    watertight = meshing_1.watertight()
    assert watertight.import_geometry.arguments()

    fault_tolerant = meshing_2.fault_tolerant()
    assert fault_tolerant.import_cad_and_part_management.arguments()


@pytest.mark.codegen_required
@pytest.mark.fluent_version(">=24.1")
def test_independent_meshing_sessions_without_dm_caching(
    disable_datamodel_cache, new_meshing_session, new_meshing_session2
):
    meshing_1 = new_meshing_session
    meshing_2 = new_meshing_session2

    watertight = meshing_1.watertight()
    assert watertight.import_geometry.arguments()

    fault_tolerant = meshing_2.fault_tolerant()
    assert fault_tolerant.import_cad_and_part_management.arguments()


@pytest.mark.codegen_required
@pytest.mark.fluent_version(">=24.2")
def test_switching_workflow_interface(new_meshing_session):
    wt1 = new_meshing_session.watertight()
    ft = new_meshing_session.fault_tolerant()
    tw = new_meshing_session.two_dimensional_meshing()
    cw = new_meshing_session.create_workflow()
    saved_workflow_path = examples.download_file(
        "sample_watertight_workflow.wft", "pyfluent/meshing_workflows"
    )
    lw = new_meshing_session.load_workflow(file_path=saved_workflow_path)
    wt2 = new_meshing_session.watertight()
    del wt1, ft, tw, cw, lw, wt2


@pytest.mark.codegen_required
@pytest.mark.fluent_version(">=24.1")
def test_duplicate_children_of_compound_task(
    new_meshing_session, mixing_elbow_geometry_filename
):
    watertight = new_meshing_session.watertight()
    watertight.import_geometry.file_name = mixing_elbow_geometry_filename
    watertight.import_geometry()
    watertight.add_local_sizing.add_child_and_update(
        state={
            "boi_control_name": "wall",
            "boi_face_label_list": ["wall-elbow", "wall-inlet"],
            "boi_size": 10,
        }
    )
    watertight.add_local_sizing.add_child_and_update(
        state={
            "boi_control_name": "inlet",
            "boi_face_label_list": ["wall-inlet", "cold-inlet", "hot-inlet"],
            "boi_size": 10,
        }
    )
    watertight.add_local_sizing.add_child_and_update(
        state={
            "boi_control_name": "outlet",
            "boi_face_label_list": ["outlet"],
            "boi_size": 10,
        }
    )

    assert {
        "add_local_sizing_child_1",
        "add_local_sizing_child_2",
        "add_local_sizing_child_3",
    }.issubset(set(watertight.task_names()))

    assert watertight.add_local_sizing.task_names() == [
        "add_local_sizing_child_1",
        "add_local_sizing_child_2",
        "add_local_sizing_child_3",
    ]

    assert watertight.tasks()[-2].name() == "inlet"
    assert watertight.tasks()[-2].python_name() == "add_local_sizing_child_2"

    assert watertight.add_local_sizing.tasks()[-1].name() == "outlet"
    assert (
        watertight.add_local_sizing.tasks()[-1].python_name()
        == "add_local_sizing_child_3"
    )


@pytest.mark.codegen_required
@pytest.mark.fluent_version(">=24.1")
def test_current_workflow(new_meshing_session):
    meshing = new_meshing_session

    with pytest.raises(RuntimeError):
        meshing.current_workflow

    meshing.workflow.InitializeWorkflow(WorkflowType="Watertight Geometry")

    assert meshing.current_workflow.import_geometry

    with pytest.raises(AttributeError):
        meshing.current_workflow.import_cad_and_part_management

    meshing.workflow.InitializeWorkflow(WorkflowType="Fault-tolerant Meshing")

    assert meshing.current_workflow.import_cad_and_part_management

    with pytest.raises(AttributeError):
        meshing.current_workflow.import_geometry


@pytest.mark.codegen_required
@pytest.mark.fluent_version(">=24.1")
def test_mark_as_updated(new_meshing_session):
    meshing = new_meshing_session

    watertight = meshing.watertight()

    assert meshing.workflow.TaskObject["Import Geometry"].State() == "Out-of-date"
    assert meshing.workflow.TaskObject["Describe Geometry"].State() == "Out-of-date"
    assert meshing.workflow.TaskObject["Add Local Sizing"].State() == "Out-of-date"

    watertight.import_geometry.mark_as_updated()
    watertight.describe_geometry.mark_as_updated()
    watertight.add_local_sizing.mark_as_updated()

    assert meshing.workflow.TaskObject["Import Geometry"].State() == "Forced-up-to-date"
    assert (
        meshing.workflow.TaskObject["Describe Geometry"].State() == "Forced-up-to-date"
    )
    assert (
        meshing.workflow.TaskObject["Add Local Sizing"].State() == "Forced-up-to-date"
    )


@pytest.mark.fluent_version(">=23.2")
@pytest.mark.codegen_required
def test_accessors_for_argument_sub_items(new_meshing_session):
    meshing = new_meshing_session
    watertight = meshing.watertight()

    import_geom = watertight.import_geometry
    assert import_geom.length_unit.default_value() == "mm"
    assert import_geom.arguments.length_unit.allowed_values() == [
        "m",
        "cm",
        "mm",
        "in",
        "ft",
        "um",
        "nm",
    ]
    assert import_geom.arguments.length_unit() == "mm"
    import_geom.length_unit.set_state("cm")
    assert import_geom.arguments.length_unit.get_state() == "cm"
    import_geom.arguments.length_unit = "in"
    assert import_geom.arguments.length_unit() == "in"
    import_geom.arguments["length_unit"] = "m"
    assert import_geom.arguments["length_unit"] == "m"
    meshing.workflow.TaskObject["Import Geometry"].Arguments = dict(LengthUnit="in")
    assert import_geom.arguments.length_unit() == "in"

    assert not import_geom.arguments.mesh_unit.is_read_only()
    assert import_geom.arguments.length_unit.is_active()
    assert not import_geom.arguments.file_name.is_read_only()
    assert not import_geom.arguments.file_name()
    import_geom.arguments.file_name = "xyz.txt"
    assert import_geom.arguments.file_name() == "xyz.txt"
    with pytest.raises(AttributeError) as msg:
        import_geom.arguments.file = "sample.txt"
    assert msg.value.args[0] == "No attribute named 'file' in 'Import Geometry'."
    with pytest.raises(AttributeError):
        import_geom.arguments.CadImportOptions.OneZonePer = "face"

    assert import_geom.arguments.cad_import_options()
    assert import_geom.arguments.cad_import_options.one_zone_per()

    assert import_geom.arguments.file_format.get_attrib_value("allowedValues") == [
        "CAD",
        "Mesh",
    ]
    assert import_geom.arguments.file_format.allowed_values() == ["CAD", "Mesh"]

    assert not import_geom.arguments.cad_import_options.one_zone_per.is_read_only()
    assert import_geom.arguments.cad_import_options.one_zone_per() == "body"
    import_geom.arguments.cad_import_options.one_zone_per.set_state("face")
    assert import_geom.arguments.cad_import_options.one_zone_per() == "face"
    import_geom.arguments.cad_import_options.one_zone_per = "object"
    assert import_geom.arguments.cad_import_options.one_zone_per() == "object"

    volume_mesh_gen = watertight.create_volume_mesh
    assert (
        volume_mesh_gen.arguments.volume_fill_controls.type.default_value()
        == "Cartesian"
    )

    # Test particular to string type (allowed_values() only available in string types)
    assert volume_mesh_gen.arguments.volume_fill_controls.type.allowed_values() == [
        "Octree",
        "Cartesian",
    ]
    feat_angle = import_geom.arguments.cad_import_options.feature_angle
    assert feat_angle.default_value() == 40.0

    # Test particular to numerical type (min() only available in numerical types)
    assert feat_angle.min() == 0.0

    # Test intended to fail in numerical type (allowed_values() only available in string types)
    with pytest.raises(AttributeError) as msg:
        assert feat_angle.allowed_values()
    assert (
        msg.value.args[0]
        == "'PyNumericalCommandArgumentsSubItem' object has no attribute 'allowed_values'"
    )

    # Test intended to fail in numerical type (allowed_values() only available in string types)
    with pytest.raises(AttributeError) as msg:
        assert import_geom.arguments.num_parts.allowed_values()
    assert (
        msg.value.args[0]
        == "'PyNumericalCommandArgumentsSubItem' object has no attribute 'allowed_values'"
    )

    # Test intended to fail in string type (min() only available in numerical types)
    with pytest.raises(AttributeError) as msg:
        assert import_geom.arguments.length_unit.min()
    assert (
        msg.value.args[0]
        == "'PyTextualCommandArgumentsSubItem' object has no attribute 'min'"
    )


<<<<<<< HEAD
@pytest.mark.skip("Pending fix.")
@pytest.mark.fluent_version(">=25.1")
def test_meshing_workflow_api_updates_for_server_events(
    new_meshing_session,
):
    meshing = new_meshing_session
    wt = meshing.watertight()
    import_file_name = examples.download_file(
        "mixing_elbow.pmdb", "pyfluent/mixing_elbow"
    )

    wt.import_geometry.file_name.set_state(import_file_name)

    wt.describe_geometry.multizone.set_state("Yes")
    wt.describe_geometry()

    add_multizone_controls = None
    attr_err_count = 0

    while add_multizone_controls is None and attr_err_count <= 10:
        try:
            add_multizone_controls = wt.add_multizone_controls
        except AttributeError:
            attr_err_count += 1
            time.sleep(1)

    assert attr_err_count == 0
    assert add_multizone_controls
=======
@pytest.mark.codegen_required
@pytest.mark.fluent_version(">=25.1")
def test_scenario_with_common_python_names_from_fdl(new_meshing_session):
    meshing = new_meshing_session

    fault_tolerant = meshing.fault_tolerant()

    # Check if all task names are unique.
    assert len(fault_tolerant.task_names()) == len(set(fault_tolerant.task_names()))

    # APIName from fdl file
    assert "create_volume_mesh" in fault_tolerant.task_names()
    assert "generate_volume_mesh" in fault_tolerant.task_names()
    assert "generate_surface_mesh" in fault_tolerant.task_names()

    watertight = meshing.watertight()
    # Check if all task names are unique.
    assert len(watertight.task_names()) == len(set(watertight.task_names()))

    two_dimensional = meshing.two_dimensional_meshing()
    # Check if all task names are unique.
    assert len(two_dimensional.task_names()) == len(set(two_dimensional.task_names()))
>>>>>>> 95666aef
<|MERGE_RESOLUTION|>--- conflicted
+++ resolved
@@ -1710,7 +1710,6 @@
     )
 
 
-<<<<<<< HEAD
 @pytest.mark.skip("Pending fix.")
 @pytest.mark.fluent_version(">=25.1")
 def test_meshing_workflow_api_updates_for_server_events(
@@ -1739,7 +1738,8 @@
 
     assert attr_err_count == 0
     assert add_multizone_controls
-=======
+
+
 @pytest.mark.codegen_required
 @pytest.mark.fluent_version(">=25.1")
 def test_scenario_with_common_python_names_from_fdl(new_meshing_session):
@@ -1761,5 +1761,4 @@
 
     two_dimensional = meshing.two_dimensional_meshing()
     # Check if all task names are unique.
-    assert len(two_dimensional.task_names()) == len(set(two_dimensional.task_names()))
->>>>>>> 95666aef
+    assert len(two_dimensional.task_names()) == len(set(two_dimensional.task_names()))