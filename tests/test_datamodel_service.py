import gc
from time import sleep

from google.protobuf.json_format import MessageToDict
import pytest

from ansys.api.fluent.v0 import datamodel_se_pb2
from ansys.api.fluent.v0.variant_pb2 import Variant
import ansys.fluent.core as pyfluent
from ansys.fluent.core import examples
from ansys.fluent.core.services.datamodel_se import (
    PyCommand,
    PyMenu,
    PyMenuGeneric,
    PyNamedObjectContainer,
    PyTextual,
    ReadOnlyObjectError,
    _convert_value_to_variant,
    _convert_variant_to_value,
    convert_path_to_se_path,
)
from ansys.fluent.core.streaming_services.datamodel_streaming import DatamodelStream
from ansys.fluent.core.utils.execution import timeout_loop


@pytest.mark.parametrize(
    "value,expected",
    [
        (None, None),
        (False, False),
        (True, True),
        (1, 1),
        (1.0, 1.0),
        ("abc", "abc"),
        ((1, 2, 3), [1, 2, 3]),
        ([1, 2, 3], [1, 2, 3]),
        ({"a": 5}, {"a": 5}),
        ({"a": [1, 2, 3]}, {"a": [1, 2, 3]}),
        ({"a": {"b": 5}}, {"a": {"b": 5}}),
    ],
)
def test_convert_value_to_variant_to_value(value, expected):
    variant = Variant()
    _convert_value_to_variant(value, variant)
    assert expected == _convert_variant_to_value(variant)


@pytest.mark.fluent_version(">=23.2")
@pytest.mark.codegen_required
def test_event_subscription(new_meshing_session):
    session = new_meshing_session
    session.workflow.InitializeWorkflow(WorkflowType="Watertight Geometry")
    tags = [
        "/workflow/created/TaskObject",
        "/workflow/modified/TaskObject:TaskObject1/Arguments",
        "/workflow/deleted/TaskObject:TaskObject1",
        "/workflow/affected/TaskObject:TaskObject1",
        "/workflow/affected/TaskObject",
        "/workflow/attribute_changed/TaskObject:TaskObject1/TaskList/isActive",
        "/workflow/command_attribute_changed/InitializeWorkflow/arguments",
        "/workflow/command_executed/InitializeWorkflow",
    ]
    request = datamodel_se_pb2.SubscribeEventsRequest()
    e1 = request.eventrequest.add(rules="workflow")
    e1.createdEventRequest.parentpath = ""
    e1.createdEventRequest.childtype = "TaskObject"
    e2 = request.eventrequest.add(rules="workflow")
    e2.modifiedEventRequest.path = "TaskObject:TaskObject1/Arguments"
    e3 = request.eventrequest.add(rules="workflow")
    e3.deletedEventRequest.path = "TaskObject:TaskObject1"
    e4 = request.eventrequest.add(rules="workflow")
    e4.affectedEventRequest.path = "TaskObject:TaskObject1"
    e5 = request.eventrequest.add(rules="workflow")
    e5.affectedEventRequest.path = ""
    e5.affectedEventRequest.subtype = "TaskObject"
    e6 = request.eventrequest.add(rules="workflow")
    e6.attributeChangedEventRequest.path = "TaskObject:TaskObject1/TaskList"
    e6.attributeChangedEventRequest.attribute = "isActive"
    e7 = request.eventrequest.add(rules="workflow")
    e7.commandAttributeChangedEventRequest.path = ""
    e7.commandAttributeChangedEventRequest.command = "InitializeWorkflow"
    e7.commandAttributeChangedEventRequest.attribute = "arguments"
    e8 = request.eventrequest.add(rules="workflow")
    e8.commandExecutedEventRequest.path = ""
    e8.commandExecutedEventRequest.command = "InitializeWorkflow"
    response = session._datamodel_service_se.subscribe_events(MessageToDict(request))
    assert all(
        [
            r["status"] == datamodel_se_pb2.STATUS_SUBSCRIBED and r["tag"] == t
            for r, t in zip(response, tags)
        ]
    )
    response = session._datamodel_service_se.unsubscribe_events(tags)
    assert all(
        [
            r["status"] == datamodel_se_pb2.STATUS_UNSUBSCRIBED and r["tag"] == t
            for r, t in zip(response, tags)
        ]
    )


@pytest.mark.fluent_version(">=23.2")
@pytest.mark.codegen_required
def test_add_on_child_created(new_meshing_session):
    meshing = new_meshing_session
    child_paths = []
    subscription = meshing.workflow.add_on_child_created(
        "TaskObject", lambda obj: child_paths.append(convert_path_to_se_path(obj.path))
    )
    assert child_paths == []
    meshing.workflow.InitializeWorkflow(WorkflowType="Watertight Geometry")
    sleep(5)
    assert len(child_paths) > 0
    child_paths.clear()
    subscription.unsubscribe()
    meshing.workflow.InitializeWorkflow(WorkflowType="Fault-tolerant Meshing")
    sleep(5)
    assert child_paths == []


@pytest.mark.fluent_version(">=23.2")
@pytest.mark.codegen_required
def test_add_on_deleted(new_meshing_session):
    meshing = new_meshing_session
    meshing.workflow.InitializeWorkflow(WorkflowType="Watertight Geometry")
    data = []
    subscription = meshing.workflow.TaskObject["Import Geometry"].add_on_deleted(
        lambda obj: data.append(convert_path_to_se_path(obj.path))
    )
    assert data == []
    meshing.workflow.InitializeWorkflow(WorkflowType="Fault-tolerant Meshing")
    sleep(5)
    assert len(data) > 0


@pytest.mark.fluent_version(">=23.2")
@pytest.mark.codegen_required
def test_add_on_changed(new_meshing_session):
    meshing = new_meshing_session
    task_list = meshing.workflow.Workflow.TaskList
    assert isinstance(task_list(), list)
    assert len(task_list()) == 0
    data = []
    subscription = task_list.add_on_changed(lambda obj: data.append(len(obj())))
    assert data == []
    meshing.workflow.InitializeWorkflow(WorkflowType="Watertight Geometry")
    sleep(5)
    assert len(data) > 0
    assert data[-1] > 0
    data.clear()
    subscription.unsubscribe()
    meshing.workflow.InitializeWorkflow(WorkflowType="Fault-tolerant Meshing")
    sleep(5)
    assert data == []


@pytest.mark.fluent_version(">=23.2")
@pytest.mark.codegen_required
def test_add_on_affected(new_meshing_session):
    meshing = new_meshing_session
    data = []
    subscription = meshing.workflow.Workflow.add_on_affected(
        lambda obj: data.append(True)
    )
    assert data == []
    meshing.workflow.InitializeWorkflow(WorkflowType="Watertight Geometry")
    sleep(5)
    assert len(data) > 0
    assert data[0] == True

    calls = []
    subscription2 = meshing.workflow.add_on_affected(lambda obj: calls.append(True))
    geom = examples.download_file(
        file_name="mixing_elbow.pmdb", directory="pyfluent/mixing_elbow"
    )
    import_geom = meshing.workflow.TaskObject["Import Geometry"]
    assert "FileName" not in import_geom.Arguments()
    assert import_geom.command_arguments()["FileName"] is None
    import_geom.Arguments = {"FileName": geom}
    assert import_geom.Arguments()["FileName"] == geom
    assert import_geom.command_arguments()["FileName"] == geom
    sleep(1)
    assert calls == [True]
    import_geom.Arguments = {"FileName": "dummy"}
    sleep(1)
    assert calls == 2 * [True]
    import_geom.Arguments = {"FileName": geom}
    sleep(1)
    assert calls == 3 * [True]
    execute_state = [meshing.workflow()]
    import_geom.Execute()
    calls_after_execute = []
    loop_count = 10
    for i in range(loop_count):
        sleep(5)
        calls_after_execute.append(list(calls))
        execute_state.append(meshing.workflow())
    assert all(state == execute_state[1] for state in execute_state[2:])
    call_count = sum(map(len, calls_after_execute))
    assert call_count == 6 * loop_count
    assert calls_after_execute == loop_count * [6 * [True]]
    subscription2.unsubscribe()

    data.clear()
    subscription.unsubscribe()
    meshing.workflow.InitializeWorkflow(WorkflowType="Fault-tolerant Meshing")
    sleep(5)
    assert data == []


@pytest.mark.fluent_version(">=23.2")
@pytest.mark.codegen_required
def test_add_on_affected_at_type_path(new_meshing_session):
    meshing = new_meshing_session
    data = []
    subscription = meshing.workflow.add_on_affected_at_type_path(
        "TaskObject", lambda obj: data.append(True)
    )
    assert data == []
    meshing.workflow.InitializeWorkflow(WorkflowType="Watertight Geometry")
    sleep(5)
    assert len(data) > 0
    assert data[0] == True
    data.clear()
    subscription.unsubscribe()
    meshing.workflow.InitializeWorkflow(WorkflowType="Fault-tolerant Meshing")
    sleep(5)
    assert data == []


@pytest.mark.fluent_version(">=23.2")
@pytest.mark.codegen_required
def test_add_on_command_executed(new_meshing_session):
    meshing = new_meshing_session
    data = []
    subscription = meshing.meshing.add_on_command_executed(
        "ImportGeometry", lambda obj, command, args: data.append(True)
    )
    assert data == []
    meshing.workflow.InitializeWorkflow(WorkflowType="Watertight Geometry")
    import_file_name = examples.download_file(
        "mixing_elbow.pmdb", "pyfluent/mixing_elbow"
    )
    meshing.meshing.ImportGeometry(FileName=import_file_name)
    sleep(5)
    assert len(data) > 0
    assert data[0] == True
    data.clear()
    subscription.unsubscribe()
    meshing.meshing.ImportGeometry(FileName=import_file_name)
    sleep(5)
    assert data == []


@pytest.fixture
def disable_datamodel_cache(monkeypatch: pytest.MonkeyPatch):
    monkeypatch.setattr(pyfluent, "DATAMODEL_USE_STATE_CACHE", False)


@pytest.mark.skip("https://github.com/ansys/pyfluent/issues/2999")
@pytest.mark.fluent_version(">=23.2")
@pytest.mark.codegen_required
def test_datamodel_streaming_full_diff_state(
    disable_datamodel_cache, new_meshing_session
):
    meshing = new_meshing_session
    datamodel_service_se = meshing._datamodel_service_se
    stream = DatamodelStream(datamodel_service_se)
    stream.start(rules="meshing", no_commands_diff_state=False)

    def cb(state, deleted_paths):
        if state:
            state = _convert_variant_to_value(state)
        cb.states.append(state)

    cb.states = []

    stream.register_callback(cb)

    meshing.workflow.InitializeWorkflow(WorkflowType="Watertight Geometry")
    import_file_name = examples.download_file(
        "mixing_elbow.pmdb", "pyfluent/mixing_elbow"
    )
    meshing.meshing.ImportGeometry(FileName=import_file_name)
    sleep(5)
    assert "ImportGeometry:ImportGeometry1" in (y for x in cb.states for y in x)


@pytest.mark.fluent_version(">=23.2")
@pytest.mark.codegen_required
def test_datamodel_streaming_no_commands_diff_state(
    disable_datamodel_cache, new_meshing_session
):
    meshing = new_meshing_session
    datamodel_service_se = meshing._datamodel_service_se
    stream = DatamodelStream(datamodel_service_se)
    stream.start(rules="meshing", no_commands_diff_state=True)

    def cb(state, deleted_paths):
        if state:
            state = _convert_variant_to_value(state)
        cb.states.append(state)

    cb.states = []

    stream.register_callback(cb)

    meshing.workflow.InitializeWorkflow(WorkflowType="Watertight Geometry")
    import_file_name = examples.download_file(
        "mixing_elbow.pmdb", "pyfluent/mixing_elbow"
    )
    meshing.meshing.ImportGeometry(FileName=import_file_name)
    sleep(5)
    assert "ImportGeometry:ImportGeometry1" not in (y for x in cb.states for y in x)


@pytest.mark.fluent_version(">=24.2")
@pytest.mark.codegen_required
def test_get_object_names_wtm(new_meshing_session):
    meshing = new_meshing_session

    assert not meshing.workflow.TaskObject.get_object_names()

    meshing.workflow.InitializeWorkflow(WorkflowType="Watertight Geometry")

    child_object_names = [
        "Import Geometry",
        "Add Local Sizing",
        "Generate the Surface Mesh",
        "Describe Geometry",
        "Apply Share Topology",
        "Enclose Fluid Regions (Capping)",
        "Update Boundaries",
        "Create Regions",
        "Update Regions",
        "Add Boundary Layers",
        "Generate the Volume Mesh",
    ]

    assert meshing.workflow.TaskObject.get_object_names() == child_object_names


@pytest.mark.fluent_version(">=23.2")
@pytest.mark.codegen_required
def test_get_and_set_state_for_command_arg_instance(new_meshing_session):
    meshing = new_meshing_session

    meshing.workflow.InitializeWorkflow(WorkflowType="Watertight Geometry")

    x = meshing.meshing.ImportGeometry.create_instance()

    assert x.LengthUnit() == "mm"

    assert x.LengthUnit.allowed_values() == ["m", "cm", "mm", "in", "ft", "um", "nm"]

    x.LengthUnit.set_state("ft")

    assert x.LengthUnit.get_state() == "ft"

    assert x.CadImportOptions.ExtractFeatures()

    x.CadImportOptions.ExtractFeatures.set_state(False)

    assert not x.CadImportOptions.ExtractFeatures()

    x.set_state({"FileName": "dummy_file_name.dummy_extn"})

    assert x.FileName() == "dummy_file_name.dummy_extn"


def _is_internal_name(name: str, prefix: str) -> bool:
    return name.startswith(prefix) and name.removeprefix(prefix).isdigit()


@pytest.mark.codegen_required
def test_task_object_keys_are_display_names(new_meshing_session):
    meshing = new_meshing_session
    meshing.workflow.InitializeWorkflow(WorkflowType="Watertight Geometry")
    task_object_state = meshing.workflow.TaskObject()
    assert len(task_object_state) > 0
    assert not any(_is_internal_name(x, "TaskObject:") for x in task_object_state)


def test_generic_datamodel(new_solver_session):
    solver = new_solver_session
    solver.scheme_eval.scheme_eval("(init-flserver)")
    flserver = PyMenuGeneric(solver._datamodel_service_se, "flserver")
    assert flserver.Case.Solution.Calculation.TimeStepSize() == 1.0


@pytest.mark.fluent_version(">=24.2")
def test_named_object_specific_methods_using_flserver(new_solver_session):
    import_file_name = examples.download_file(
        "mixing_elbow.cas.h5", "pyfluent/mixing_elbow"
    )
    solver = new_solver_session
    solver.file.read(file_type="case", file_name=import_file_name)
    solver.solution.initialization.hybrid_initialize()
    solver.solution.run_calculation.iterate(iter_count=10)
    solver.tui.display.objects.create(
        "contour",
        "contour-z1",
        "field",
        "velocity-magnitude",
        "surfaces-list",
        "cold-inlet",
    )
    solver.tui.display.objects.create(
        "contour",
        "contour-z2",
        "field",
        "velocity-magnitude",
        "surfaces-list",
        "hot-inlet",
    )
    solver.tui.display.objects.create(
        "contour",
        "contour-z3",
        "field",
        "velocity-magnitude",
        "surfaces-list",
        "outlet",
    )
    solver.tui.display.objects.create(
        "contour",
        "contour-z4",
        "field",
        "velocity-magnitude",
        "surfaces-list",
        "wall-elbow",
    )
    solver.tui.display.objects.create(
        "contour",
        "contour-z5",
        "field",
        "velocity-magnitude",
        "surfaces-list",
        "wall-inlet",
    )

    flserver = PyMenuGeneric(solver._datamodel_service_se, "flserver")

    assert set(flserver.Case.Results.Graphics.Contour.get_object_names()) == {
        "contour-z1",
        "contour-z2",
        "contour-z3",
        "contour-z4",
        "contour-z5",
    }

    assert "contour-x1" not in flserver.Case.Results.Graphics.Contour.get_object_names()

    flserver.Case.Results.Graphics.Contour["contour-z1"].rename("contour-x1")

    assert "contour-x1" in flserver.Case.Results.Graphics.Contour.get_object_names()

    flserver.Case.Results.Graphics.delete_child_objects(
        "Contour", ["contour-x1", "contour-z2"]
    )

    assert set(flserver.Case.Results.Graphics.Contour.get_object_names()) == {
        "contour-z3",
        "contour-z4",
        "contour-z5",
    }

    flserver.Case.Results.Graphics.delete_all_child_objects("Contour")

    assert not flserver.Case.Results.Graphics.Contour.get_object_names()


@pytest.mark.fluent_version(">=24.2")
def test_named_object_specific_methods(new_meshing_session):
    meshing = new_meshing_session
    meshing.workflow.InitializeWorkflow(WorkflowType="Watertight Geometry")

    assert set(meshing.workflow.TaskObject.get_object_names()) == {
        "Import Geometry",
        "Add Local Sizing",
        "Generate the Surface Mesh",
        "Describe Geometry",
        "Apply Share Topology",
        "Enclose Fluid Regions (Capping)",
        "Update Boundaries",
        "Create Regions",
        "Update Regions",
        "Add Boundary Layers",
        "Generate the Volume Mesh",
    }

    assert "xyz" not in meshing.workflow.TaskObject.get_object_names()

    meshing.workflow.TaskObject["Import Geometry"].rename("xyz")

    assert "xyz" in meshing.workflow.TaskObject.get_object_names()

    meshing.workflow.delete_all_child_objects("TaskObject")

    assert not meshing.workflow.TaskObject.get_object_names()


@pytest.mark.codegen_required
@pytest.mark.fluent_version(">=24.1")
def test_command_creation_inside_singleton(new_meshing_session):
    meshing = new_meshing_session
    read_mesh = meshing.meshing.File.ReadMesh.create_instance()
    assert read_mesh.FileName is not None


@pytest.mark.codegen_required
def test_read_ony_set_state(new_meshing_session):
    meshing = new_meshing_session
    meshing.preferences.MeshingWorkflow.SaveCheckpointFiles = True
    assert meshing.preferences.MeshingWorkflow.CheckpointingOption.is_read_only()
    with pytest.raises(ReadOnlyObjectError):
        meshing.preferences.MeshingWorkflow.CheckpointingOption = "Write into memory"

    assert "set_state" not in dir(
        meshing.preferences.MeshingWorkflow.CheckpointingOption
    )


test_rules = (
    "RULES:\n"
    "    SINGLETON: ROOT\n"
    "        members = A\n"
    "        OBJECT: A\n"
    "            members = B, X\n"
    "            commands = C\n"
    "            isABC = $./X == ABC\n"
    "            OBJECT: B\n"
    "            END\n"
    "            STRING: X\n"
    "                default = IJK\n"
    "            END\n"
    "            COMMAND: C\n"
    "                returnType = Logical\n"
    "                functionName = S_C\n"
    "                isABC = $../X == ABC\n"
    "            END\n"
    "        END\n"
    "     END\n"
    "END\n"
)


class test_root(PyMenu):
    def __init__(self, service, rules, path):
        self.A = self.__class__.A(service, rules, path + [("A", "")])
        super().__init__(service, rules, path)

    class A(PyNamedObjectContainer):
        class _A(PyMenu):
            def __init__(self, service, rules, path):
                self.B = self.__class__.B(service, rules, path + [("B", "")])
                self.X = self.__class__.X(service, rules, path + [("X", "")])
                self.C = self.__class__.C(service, rules, "C", path)
                super().__init__(service, rules, path)

            class B(PyNamedObjectContainer):
                class _B(PyMenu):
                    pass

            class X(PyTextual):
                pass

            class C(PyCommand):
                pass


def _create_datamodel_root(session, rules_str) -> PyMenu:
    rules_file_name = "test.fdl"
    session.scheme_eval.scheme_eval(
        f'(with-output-to-file "{rules_file_name}" (lambda () (format "~a" "{rules_str}")))'
    )
    session.scheme_eval.scheme_eval(
        '(state/register-new-state-engine "test" "test.fdl")'
    )
    session.scheme_eval.scheme_eval(f'(remove-file "{rules_file_name}")')
    assert session.scheme_eval.scheme_eval('(state/find-root "test")') > 0
    return test_root(session._se_service, "test", [])


@pytest.mark.fluent_version(">=24.2")
def test_on_child_created_lifetime(new_solver_session):
    solver = new_solver_session
    root = _create_datamodel_root(solver, test_rules)
    root.A["A1"] = {}
    data = []
    h = root.A["A1"].add_on_child_created("B", lambda _: data.append(1))
    root.A["A1"].add_on_child_created("B", lambda _: data.append(2))
    gc.collect()
    assert "/test/created/A:A1/B" in solver._se_service.subscriptions
    assert "/test/created/A:A1/B-1" in solver._se_service.subscriptions
    root.A["A1"].B["B1"] = {}
    assert timeout_loop(lambda: data == [1, 2], 5)
    del root.A["A1"]
    assert "/test/created/A:A1/B" not in solver._se_service.subscriptions
    assert "/test/created/A:A1/B-1" not in solver._se_service.subscriptions


@pytest.mark.fluent_version(">=24.2")
def test_on_deleted_lifetime(new_solver_session):
    solver = new_solver_session
    root = _create_datamodel_root(solver, test_rules)
    root.A["A1"] = {}
    data = []
    h = root.A["A1"].add_on_deleted(lambda _: data.append(1))
    root.A["A1"].add_on_deleted(lambda _: data.append(2))
    gc.collect()
    assert "/test/deleted/A:A1" in solver._se_service.subscriptions
    assert "/test/deleted/A:A1-1" in solver._se_service.subscriptions
    del root.A["A1"]
    assert timeout_loop(lambda: data == [1, 2], 5)
    assert timeout_loop(
        lambda: "/test/deleted/A:A1" not in solver._se_service.subscriptions, 5
    )
    assert timeout_loop(
        lambda: "/test/deleted/A:A1-1" not in solver._se_service.subscriptions, 5
    )


@pytest.mark.fluent_version(">=24.2")
def test_on_changed_lifetime(new_solver_session):
    solver = new_solver_session
    root = _create_datamodel_root(solver, test_rules)
    root.A["A1"] = {}
    data = []
    h = root.A["A1"].X.add_on_changed(lambda _: data.append(1))
    root.A["A1"].X.add_on_changed(lambda _: data.append(2))
    gc.collect()
    assert "/test/modified/A:A1/X" in solver._se_service.subscriptions
    assert "/test/modified/A:A1/X-1" in solver._se_service.subscriptions
    root.A["A1"].X = "ABC"
    assert timeout_loop(lambda: data == [1, 2], 5)
    del root.A["A1"]
    assert "/test/modified/A:A1/X" not in solver._se_service.subscriptions
    assert "/test/modified/A:A1/X-1" not in solver._se_service.subscriptions


@pytest.mark.fluent_version(">=24.2")
def test_on_affected_lifetime(new_solver_session):
    solver = new_solver_session
    root = _create_datamodel_root(solver, test_rules)
    root.A["A1"] = {}
    data = []
    h = root.A["A1"].add_on_affected(lambda _: data.append(1))
    root.A["A1"].add_on_affected(lambda _: data.append(2))
    gc.collect()
    assert "/test/affected/A:A1" in solver._se_service.subscriptions
    assert "/test/affected/A:A1-1" in solver._se_service.subscriptions
    root.A["A1"].X = "ABC"
    assert timeout_loop(lambda: data == [1, 2], 5)
    del root.A["A1"]
    assert "/test/affected/A:A1" not in solver._se_service.subscriptions
    assert "/test/affected/A:A1-1" not in solver._se_service.subscriptions


@pytest.mark.fluent_version(">=24.2")
def test_on_affected_at_type_path_lifetime(new_solver_session):
    solver = new_solver_session
    root = _create_datamodel_root(solver, test_rules)
    root.A["A1"] = {}
    data = []
    h = root.A["A1"].add_on_affected_at_type_path("B", lambda _: data.append(1))
    root.A["A1"].add_on_affected_at_type_path("B", lambda _: data.append(2))
    gc.collect()
    assert "/test/affected/A:A1/B" in solver._se_service.subscriptions
    assert "/test/affected/A:A1/B-1" in solver._se_service.subscriptions
    root.A["A1"].B["B1"] = {}
    assert timeout_loop(lambda: data == [1, 2], 5)
    del root.A["A1"]
    assert "/test/affected/A:A1/B" not in solver._se_service.subscriptions
    assert "/test/affected/A:A1/B-1" not in solver._se_service.subscriptions


@pytest.mark.fluent_version(">=24.2")
def test_on_command_executed_lifetime(new_solver_session):
    solver = new_solver_session
    root = _create_datamodel_root(solver, test_rules)
    root.A["A1"] = {}
    data = []
    h = root.A["A1"].add_on_command_executed("C", lambda *args: data.append(1))
    root.A["A1"].add_on_command_executed("C", lambda *args: data.append(2))
    gc.collect()
    assert "/test/command_executed/A:A1/C" in solver._se_service.subscriptions
    assert "/test/command_executed/A:A1/C-1" in solver._se_service.subscriptions
    root.A["A1"].C()
    assert timeout_loop(lambda: data == [1, 2], 5)
    del root.A["A1"]
    assert "/test/command_executed/A:A1/C" not in solver._se_service.subscriptions
    assert "/test/command_executed/A:A1/C-1" not in solver._se_service.subscriptions


@pytest.mark.fluent_version(">=24.2")
def test_on_attribute_changed_lifetime(new_solver_session):
    solver = new_solver_session
    root = _create_datamodel_root(solver, test_rules)
    root.A["A1"] = {}
    data = []
    h = root.A["A1"].add_on_attribute_changed("isABC", lambda _: data.append(1))
    root.A["A1"].add_on_attribute_changed("isABC", lambda _: data.append(2))
    gc.collect()
    assert "/test/attribute_changed/A:A1/isABC" in solver._se_service.subscriptions
    assert "/test/attribute_changed/A:A1/isABC-1" in solver._se_service.subscriptions
    root.A["A1"].X = "ABC"
    assert timeout_loop(lambda: data == [1, 2], 5)
    del root.A["A1"]
    assert "/test/attribute_changed/A:A1/isABC" not in solver._se_service.subscriptions
    assert (
        "/test/attribute_changed/A:A1/isABC-1" not in solver._se_service.subscriptions
    )


@pytest.mark.fluent_version(">=24.2")
def test_on_command_attribute_changed_lifetime(new_solver_session):
    solver = new_solver_session
    root = _create_datamodel_root(solver, test_rules)
    root.A["A1"] = {}
    data = []
    h = root.A["A1"].add_on_command_attribute_changed(
        "C", "isABC", lambda _: data.append(1)
    )
    root.A["A1"].add_on_command_attribute_changed(
        "C", "isABC", lambda _: data.append(2)
    )
    gc.collect()
    assert (
        "/test/command_attribute_changed/A:A1/C/isABC"
        in solver._se_service.subscriptions
    )
    assert (
        "/test/command_attribute_changed/A:A1/C/isABC-1"
        in solver._se_service.subscriptions
    )
    root.A["A1"].X = "ABC"
    assert timeout_loop(lambda: data == [1, 2], 5)
    del root.A["A1"]
    assert (
        "/test/command_attribute_changed/A:A1/C/isABC"
        not in solver._se_service.subscriptions
    )
    assert (
        "/test/command_attribute_changed/A:A1/C/isABC-1"
        not in solver._se_service.subscriptions
    )


@pytest.mark.fluent_version(">=24.2")
def test_on_affected_lifetime_with_delete_child_objects(new_solver_session):
    solver = new_solver_session
    root = _create_datamodel_root(solver, test_rules)
    pyfluent.logging.enable()
    root.A["A1"] = {}
    data = []
    h = root.A["A1"].add_on_affected(lambda _: data.append(1))
    root.A["A1"].add_on_affected(lambda _: data.append(2))
    gc.collect()
    assert "/test/affected/A:A1" in solver._se_service.subscriptions
    assert "/test/affected/A:A1-1" in solver._se_service.subscriptions
    root.A["A1"].X = "ABC"
    assert timeout_loop(lambda: data == [1, 2], 5)
    root.delete_child_objects("A", ["A1"])
    assert "/test/affected/A:A1" not in solver._se_service.subscriptions
    assert "/test/affected/A:A1-1" not in solver._se_service.subscriptions


@pytest.mark.fluent_version(">=24.2")
def test_on_affected_lifetime_with_delete_all_child_objects(new_solver_session):
    solver = new_solver_session
    root = _create_datamodel_root(solver, test_rules)
    pyfluent.logging.enable()
    root.A["A1"] = {}
    data = []
    h = root.A["A1"].add_on_affected(lambda _: data.append(1))
    root.A["A1"].add_on_affected(lambda _: data.append(2))
    gc.collect()
    assert "/test/affected/A:A1" in solver._se_service.subscriptions
    assert "/test/affected/A:A1-1" in solver._se_service.subscriptions
    root.A["A1"].X = "ABC"
    assert timeout_loop(lambda: data == [1, 2], 5)
    root.delete_all_child_objects("A")
    assert "/test/affected/A:A1" not in solver._se_service.subscriptions
    assert "/test/affected/A:A1-1" not in solver._se_service.subscriptions


<<<<<<< HEAD
@pytest.mark.fluent_version(">=23.2")
def test_set_command_args_and_sub_args(new_meshing_session):
    meshing = new_meshing_session
    ig = meshing.meshing.ImportGeometry.create_instance()

    # Command Arguments
    assert ig.MeshUnit() == "m"
    ig.MeshUnit = "mm"
    assert ig.MeshUnit() == "mm"

    # Command Arguments SubItem
    assert ig.CadImportOptions.OneZonePer() == "body"
    ig.CadImportOptions.OneZonePer = "face"
    assert ig.CadImportOptions.OneZonePer() == "face"
=======
@pytest.mark.fluent_version(">=24.1")
def test_dynamic_dependency(new_meshing_session):
    meshing = new_meshing_session
    ic = meshing.meshing.LoadCADGeometry.create_instance()

    d = ic.Refaceting.Deviation.get_state()
    cd = ic.Refaceting.CustomDeviation.get_state()
    assert d == cd

    ic.Refaceting.Deviation.set_state(1.2)
    d = ic.Refaceting.Deviation.get_state()
    cd = ic.Refaceting.CustomDeviation.get_state()
    assert d == cd
>>>>>>> 49d10b53
<|MERGE_RESOLUTION|>--- conflicted
+++ resolved
@@ -784,7 +784,6 @@
     assert "/test/affected/A:A1-1" not in solver._se_service.subscriptions
 
 
-<<<<<<< HEAD
 @pytest.mark.fluent_version(">=23.2")
 def test_set_command_args_and_sub_args(new_meshing_session):
     meshing = new_meshing_session
@@ -799,7 +798,8 @@
     assert ig.CadImportOptions.OneZonePer() == "body"
     ig.CadImportOptions.OneZonePer = "face"
     assert ig.CadImportOptions.OneZonePer() == "face"
-=======
+
+
 @pytest.mark.fluent_version(">=24.1")
 def test_dynamic_dependency(new_meshing_session):
     meshing = new_meshing_session
@@ -812,5 +812,4 @@
     ic.Refaceting.Deviation.set_state(1.2)
     d = ic.Refaceting.Deviation.get_state()
     cd = ic.Refaceting.CustomDeviation.get_state()
-    assert d == cd
->>>>>>> 49d10b53
+    assert d == cd