from time import sleep

import pytest
from util.meshing_workflow import new_mesh_session  # noqa: F401
from util.solver_workflow import new_solver_session  # noqa: F401

from ansys.api.fluent.v0 import datamodel_se_pb2
import ansys.fluent.core as pyfluent
from ansys.fluent.core import examples
from ansys.fluent.core.services.datamodel_se import (
    PyMenuGeneric,
    _convert_variant_to_value,
    convert_path_to_se_path,
)
from ansys.fluent.core.streaming_services.datamodel_streaming import DatamodelStream


@pytest.mark.fluent_version(">=23.2")
@pytest.mark.codegen_required
def test_event_subscription(new_mesh_session):
    session = new_mesh_session
    session.workflow.InitializeWorkflow(WorkflowType="Watertight Geometry")
    tags = [
        "/workflow/created/TaskObject",
        "/workflow/modified/TaskObject:TaskObject1/Arguments",
        "/workflow/deleted/TaskObject:TaskObject1",
        "/workflow/affected/TaskObject:TaskObject1",
        "/workflow/affected/TaskObject",
        "/workflow/attribute_changed/TaskObject:TaskObject1/TaskList/isActive",
        "/workflow/command_attribute_changed/InitializeWorkflow/arguments",
        "/workflow/command_executed/InitializeWorkflow",
    ]
    request = datamodel_se_pb2.SubscribeEventsRequest()
    e1 = request.eventrequest.add(rules="workflow")
    e1.createdEventRequest.parentpath = ""
    e1.createdEventRequest.childtype = "TaskObject"
    e2 = request.eventrequest.add(rules="workflow")
    e2.modifiedEventRequest.path = "TaskObject:TaskObject1/Arguments"
    e3 = request.eventrequest.add(rules="workflow")
    e3.deletedEventRequest.path = "TaskObject:TaskObject1"
    e4 = request.eventrequest.add(rules="workflow")
    e4.affectedEventRequest.path = "TaskObject:TaskObject1"
    e5 = request.eventrequest.add(rules="workflow")
    e5.affectedEventRequest.path = ""
    e5.affectedEventRequest.subtype = "TaskObject"
    e6 = request.eventrequest.add(rules="workflow")
    e6.attributeChangedEventRequest.path = "TaskObject:TaskObject1/TaskList"
    e6.attributeChangedEventRequest.attribute = "isActive"
    e7 = request.eventrequest.add(rules="workflow")
    e7.commandAttributeChangedEventRequest.path = ""
    e7.commandAttributeChangedEventRequest.command = "InitializeWorkflow"
    e7.commandAttributeChangedEventRequest.attribute = "arguments"
    e8 = request.eventrequest.add(rules="workflow")
    e8.commandExecutedEventRequest.path = ""
    e8.commandExecutedEventRequest.command = "InitializeWorkflow"
    response = session.datamodel_service_se.subscribe_events(request)
    assert all(
        [
            r.status == datamodel_se_pb2.STATUS_SUBSCRIBED and r.tag == t
            for r, t in zip(response.response, tags)
        ]
    )

    request = datamodel_se_pb2.UnsubscribeEventsRequest()
    request.tag.extend(tags)
    response = session.datamodel_service_se.unsubscribe_events(request)
    assert all(
        [
            r.status == datamodel_se_pb2.STATUS_UNSUBSCRIBED and r.tag == t
            for r, t in zip(response.response, tags)
        ]
    )


@pytest.mark.fluent_version(">=23.2")
@pytest.mark.codegen_required
def test_add_on_child_created(new_mesh_session):
    meshing = new_mesh_session
    child_paths = []
    subscription = meshing.workflow.add_on_child_created(
        "TaskObject", lambda obj: child_paths.append(convert_path_to_se_path(obj.path))
    )
    assert child_paths == []
    meshing.workflow.InitializeWorkflow(WorkflowType="Watertight Geometry")
    sleep(5)
    assert len(child_paths) > 0
    child_paths.clear()
    subscription.unsubscribe()
    meshing.workflow.InitializeWorkflow(WorkflowType="Fault-tolerant Meshing")
    sleep(5)
    assert child_paths == []


@pytest.mark.fluent_version(">=23.2")
@pytest.mark.codegen_required
def test_add_on_deleted(new_mesh_session):
    meshing = new_mesh_session
    meshing.workflow.InitializeWorkflow(WorkflowType="Watertight Geometry")
    data = []
    subscription = meshing.workflow.TaskObject["Import Geometry"].add_on_deleted(
        lambda obj: data.append(convert_path_to_se_path(obj.path))
    )
    assert data == []
    meshing.workflow.InitializeWorkflow(WorkflowType="Fault-tolerant Meshing")
    sleep(5)
    assert len(data) > 0


@pytest.mark.fluent_version(">=23.2")
@pytest.mark.codegen_required
def test_add_on_changed(new_mesh_session):
    meshing = new_mesh_session
    task_list = meshing.workflow.Workflow.TaskList
    assert isinstance(task_list(), list)
    assert len(task_list()) == 0
    data = []
    subscription = task_list.add_on_changed(lambda obj: data.append(len(obj())))
    assert data == []
    meshing.workflow.InitializeWorkflow(WorkflowType="Watertight Geometry")
    sleep(5)
    assert len(data) > 0
    assert data[0] > 0
    data.clear()
    subscription.unsubscribe()
    meshing.workflow.InitializeWorkflow(WorkflowType="Fault-tolerant Meshing")
    sleep(5)
    assert data == []


@pytest.mark.fluent_version(">=23.2")
@pytest.mark.codegen_required
def test_add_on_affected(new_mesh_session):
    meshing = new_mesh_session
    data = []
    subscription = meshing.workflow.Workflow.add_on_affected(
        lambda obj: data.append(True)
    )
    assert data == []
    meshing.workflow.InitializeWorkflow(WorkflowType="Watertight Geometry")
    sleep(5)
    assert len(data) > 0
    assert data[0] == True

    calls = []
    subscription2 = meshing.workflow.add_on_affected(lambda obj: calls.append(True))
    geom = examples.download_file(
        file_name="mixing_elbow.pmdb", directory="pyfluent/mixing_elbow"
    )
    import_geom = meshing.workflow.TaskObject["Import Geometry"]
    assert "FileName" not in import_geom.Arguments()
    assert import_geom.CommandArguments()["FileName"] is None
    import_geom.Arguments = {"FileName": geom}
    assert import_geom.Arguments()["FileName"] == geom
    assert import_geom.CommandArguments()["FileName"] == geom
    sleep(1)
    assert calls == [True]
    import_geom.Arguments = {"FileName": "dummy"}
    sleep(1)
    assert calls == 2 * [True]
    import_geom.Arguments = {"FileName": geom}
    sleep(1)
    assert calls == 3 * [True]
    execute_state = [meshing.workflow()]
    import_geom.Execute()
    calls_after_execute = []
    loop_count = 10
    for i in range(loop_count):
        sleep(5)
        calls_after_execute.append(list(calls))
        execute_state.append(meshing.workflow())
    assert all(state == execute_state[1] for state in execute_state[2:])
    call_count = sum(map(len, calls_after_execute))
    assert call_count == 6 * loop_count
    assert calls_after_execute == loop_count * [6 * [True]]
    subscription2.unsubscribe()

    data.clear()
    subscription.unsubscribe()
    meshing.workflow.InitializeWorkflow(WorkflowType="Fault-tolerant Meshing")
    sleep(5)
    assert data == []


@pytest.mark.fluent_version(">=23.2")
@pytest.mark.codegen_required
def test_add_on_affected_at_type_path(new_mesh_session):
    meshing = new_mesh_session
    data = []
    subscription = meshing.workflow.add_on_affected_at_type_path(
        "TaskObject", lambda obj: data.append(True)
    )
    assert data == []
    meshing.workflow.InitializeWorkflow(WorkflowType="Watertight Geometry")
    sleep(5)
    assert len(data) > 0
    assert data[0] == True
    data.clear()
    subscription.unsubscribe()
    meshing.workflow.InitializeWorkflow(WorkflowType="Fault-tolerant Meshing")
    sleep(5)
    assert data == []


@pytest.mark.fluent_version(">=23.2")
@pytest.mark.codegen_required
def test_add_on_command_executed(new_mesh_session):
    meshing = new_mesh_session
    data = []
    subscription = meshing.meshing.add_on_command_executed(
        "ImportGeometry", lambda obj, command, args: data.append(True)
    )
    assert data == []
    meshing.workflow.InitializeWorkflow(WorkflowType="Watertight Geometry")
    import_file_name = examples.download_file(
        "mixing_elbow.pmdb", "pyfluent/mixing_elbow"
    )
    meshing.meshing.ImportGeometry(FileName=import_file_name)
    sleep(5)
    assert len(data) > 0
    assert data[0] == True
    data.clear()
    subscription.unsubscribe()
    meshing.meshing.ImportGeometry(FileName=import_file_name)
    sleep(5)
    assert data == []


@pytest.fixture
def disable_datamodel_cache(monkeypatch: pytest.MonkeyPatch):
    monkeypatch.setattr(pyfluent, "DATAMODEL_USE_STATE_CACHE", False)


@pytest.mark.fluent_version(">=23.2")
@pytest.mark.codegen_required
def test_datamodel_streaming_full_diff_state(disable_datamodel_cache, new_mesh_session):
    meshing = new_mesh_session
    datamodel_service_se = meshing.datamodel_service_se
    stream = DatamodelStream(datamodel_service_se)
    stream.start(rules="meshing", no_commands_diff_state=False)

    def cb(state, deleted_paths):
        if state:
            state = _convert_variant_to_value(state)
        cb.states.append(state)

    cb.states = []

    stream.register_callback(cb)

    meshing.workflow.InitializeWorkflow(WorkflowType="Watertight Geometry")
    import_file_name = examples.download_file(
        "mixing_elbow.pmdb", "pyfluent/mixing_elbow"
    )
    meshing.meshing.ImportGeometry(FileName=import_file_name)
    sleep(5)
    assert "ImportGeometry:ImportGeometry1" in (y for x in cb.states for y in x)


@pytest.mark.fluent_version(">=23.2")
@pytest.mark.codegen_required
def test_datamodel_streaming_no_commands_diff_state(
    disable_datamodel_cache, new_mesh_session
):
    meshing = new_mesh_session
    datamodel_service_se = meshing.datamodel_service_se
    stream = DatamodelStream(datamodel_service_se)
    stream.start(rules="meshing", no_commands_diff_state=True)

    def cb(state, deleted_paths):
        if state:
            state = _convert_variant_to_value(state)
        cb.states.append(state)

    cb.states = []

    stream.register_callback(cb)

    meshing.workflow.InitializeWorkflow(WorkflowType="Watertight Geometry")
    import_file_name = examples.download_file(
        "mixing_elbow.pmdb", "pyfluent/mixing_elbow"
    )
    meshing.meshing.ImportGeometry(FileName=import_file_name)
    sleep(5)
    assert "ImportGeometry:ImportGeometry1" not in (y for x in cb.states for y in x)


@pytest.mark.fluent_version(">=23.2")
@pytest.mark.codegen_required
def test_get_object_names_wtm(new_mesh_session):
    meshing = new_mesh_session

    assert not meshing.workflow.TaskObject.get_object_names()

    meshing.workflow.InitializeWorkflow(WorkflowType="Watertight Geometry")

    child_object_names = [
        "Import Geometry",
        "Add Local Sizing",
        "Generate the Surface Mesh",
        "Describe Geometry",
        "Apply Share Topology",
        "Enclose Fluid Regions (Capping)",
        "Update Boundaries",
        "Create Regions",
        "Update Regions",
        "Add Boundary Layers",
        "Generate the Volume Mesh",
    ]

    assert meshing.workflow.TaskObject.get_object_names() == child_object_names


@pytest.mark.fluent_version(">=23.2")
@pytest.mark.codegen_required
def test_get_and_set_state_for_command_arg_instance(new_mesh_session):
    meshing = new_mesh_session

    meshing.workflow.InitializeWorkflow(WorkflowType="Watertight Geometry")

    x = meshing.meshing.ImportGeometry.create_instance()

    assert x.LengthUnit() == "mm"

    assert x.LengthUnit.allowed_values() == ["m", "cm", "mm", "in", "ft", "um", "nm"]

    x.LengthUnit.set_state("ft")

    assert x.LengthUnit.get_state() == "ft"

    assert x.CadImportOptions.ExtractFeatures()

    x.CadImportOptions.ExtractFeatures.set_state(False)

    assert not x.CadImportOptions.ExtractFeatures()

    x.set_state({"FileName": "dummy_file_name.dummy_extn"})

    assert x.FileName() == "dummy_file_name.dummy_extn"


<<<<<<< HEAD
@pytest.mark.codegen_required
def test_add_on_deleted(new_mesh_session):
    meshing = new_mesh_session
    meshing.workflow.InitializeWorkflow(WorkflowType="Watertight Geometry")
    task_object_state = meshing.workflow.TaskObject()

    assert len(task_object_state) == 11

    assert list(task_object_state.keys()) == sorted(meshing.workflow.TaskObject())
=======
def test_generic_datamodel(new_solver_session):
    solver = new_solver_session
    solver.scheme_eval.scheme_eval("(init-flserver)")
    flserver = PyMenuGeneric(solver.datamodel_service_se, "flserver")
    assert flserver.Case.Solution.Calculation.TimeStepSize() == 1.0
>>>>>>> 9a8e8d05
<|MERGE_RESOLUTION|>--- conflicted
+++ resolved
@@ -338,20 +338,32 @@
     assert x.FileName() == "dummy_file_name.dummy_extn"
 
 
-<<<<<<< HEAD
 @pytest.mark.codegen_required
 def test_add_on_deleted(new_mesh_session):
     meshing = new_mesh_session
     meshing.workflow.InitializeWorkflow(WorkflowType="Watertight Geometry")
     task_object_state = meshing.workflow.TaskObject()
 
+    assert set(task_object_state.keys()) == {
+        "Add Boundary Layers",
+        "Add Local Sizing",
+        "Apply Share Topology",
+        "Create Regions",
+        "Describe Geometry",
+        "Enclose Fluid Regions (Capping)",
+        "Generate the Surface Mesh",
+        "Generate the Volume Mesh",
+        "Import Geometry",
+        "Update Boundaries",
+        "Update Regions",
+    }
     assert len(task_object_state) == 11
 
     assert list(task_object_state.keys()) == sorted(meshing.workflow.TaskObject())
-=======
+
+
 def test_generic_datamodel(new_solver_session):
     solver = new_solver_session
     solver.scheme_eval.scheme_eval("(init-flserver)")
     flserver = PyMenuGeneric(solver.datamodel_service_se, "flserver")
-    assert flserver.Case.Solution.Calculation.TimeStepSize() == 1.0
->>>>>>> 9a8e8d05
+    assert flserver.Case.Solution.Calculation.TimeStepSize() == 1.0