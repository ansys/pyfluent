--- conflicted
+++ resolved
@@ -538,24 +538,7 @@
         assert len(session._container.ports) == 2
 
 
-<<<<<<< HEAD
-@pytest.mark.fluent_version(">=24.1")
-def test_container_hang():
-    case_name = download_file("vki_turbine.cas.gz", "pyfluent/vki_turbine")
-    solver = pyfluent.launch_fluent(
-        cwd="/mnt/pyfluent",
-        start_container=True,
-        ui_mode="no_gui_or_graphics",
-        cleanup_on_exit=False,
-    )
-    solver.file.read(file_type="case", file_name=case_name)
-    solver.mesh.check()
-    solver.solution.initialization.standard_initialize()
-    solver.solution.initialization.fmg.fmg_initialize()
-    solver.tui.solve.iterate(200)
-    solver.exit()
-=======
+
 def test_correct_ip_port():
     with pytest.raises(InvalidIpPort):
-        pyfluent.connect_to_fluent(ip="1.2.3.4", port=5555)
->>>>>>> ed06a899
+        pyfluent.connect_to_fluent(ip="1.2.3.4", port=5555)