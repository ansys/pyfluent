--- conflicted
+++ resolved
@@ -305,41 +305,12 @@
     assert standalone_meshing_session
     standalone_meshing_session.exit()
 
-<<<<<<< HEAD
     standalone_solver_launcher = create_launcher(
         LaunchMode.STANDALONE, mode=FluentMode.SOLVER, **kwargs
     )
     standalone_solver_session = standalone_solver_launcher()
     assert standalone_solver_session
     standalone_solver_session.exit()
-=======
-    if check_docker_support():
-        kargs = dict(
-            ui_mode=kwargs["ui_mode"],
-            graphics_driver=kwargs["graphics_driver"],
-            product_version=None,
-            dimension=None,
-            precision=None,
-            processor_count=None,
-            start_timeout=None,
-            additional_arguments="",
-            container_dict=None,
-            dry_run=None,
-            cleanup_on_exit=None,
-            start_transcript=None,
-            py=None,
-            gpu=None,
-            start_watchdog=None,
-            file_transfer_service=None,
-        )
-        container_meshing_launcher = create_launcher(
-            LaunchMode.CONTAINER,
-            mode=FluentMode.MESHING,
-            **kargs,
-        )
-        container_meshing_session = container_meshing_launcher()
-        assert container_meshing_session
->>>>>>> edaf8004
 
 
 def test_fluent_launchers():
