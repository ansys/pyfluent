from pathlib import Path
import platform

from beartype.roar import BeartypeCallHintParamViolation
import pytest
from util.fixture_fluent import download_input_file

import ansys.fluent.core as pyfluent
from ansys.fluent.core.exceptions import DisallowedValuesError, InvalidArgument
from ansys.fluent.core.launcher import launcher_utils
from ansys.fluent.core.launcher.launcher import create_launcher
from ansys.fluent.core.launcher.launcher_utils import (
    DockerContainerLaunchNotSupported,
    LaunchFluentError,
    UnexpectedKeywordArgument,
    _build_journal_argument,
    check_docker_support,
    get_fluent_exe_path,
)
from ansys.fluent.core.utils.fluent_version import AnsysVersionNotFound, FluentVersion
import ansys.platform.instancemanagement as pypim


def test_mode():
    with pytest.raises(DisallowedValuesError) as msg:
        pyfluent.launch_fluent(
            mode="meshing-solver",
            start_container=False,
        )


@pytest.mark.skip(reason="Can be used only locally.")
@pytest.mark.standalone
def test_unsuccessful_fluent_connection():
    # start-timeout is intentionally provided to be 2s for the connection to fail
    with pytest.raises(TimeoutError) as msg:
        pyfluent.launch_fluent(mode="solver", start_timeout=2)


def test_additional_argument_g_gu():
    default_windows_flag = launcher_utils._is_windows()
    launcher_utils._is_windows = lambda: True
    try:
        with pytest.raises(InvalidArgument) as msg:
            pyfluent.launch_fluent(
                mode="solver",
                show_gui=True,
                additional_arguments="-g",
                start_container=False,
            )
        with pytest.raises(InvalidArgument) as msg:
            pyfluent.launch_fluent(
                mode="solver", additional_arguments="-gu", start_container=False
            )
    finally:
        launcher_utils._is_windows = lambda: default_windows_flag


def test_container_launcher():
    if not check_docker_support():
        with pytest.raises(DockerContainerLaunchNotSupported) as msg:
            container_dict_1 = pyfluent.launch_fluent(start_container=True)
            container_dict_2 = pyfluent.launch_fluent(
                start_container=True, dry_run=True
            )

    if check_docker_support():
        # test dry_run
        container_dict = pyfluent.launch_fluent(start_container=True, dry_run=True)
        assert isinstance(container_dict, dict)
        assert len(container_dict) > 1

        # test run with configuration dict
        session = pyfluent.launch_fluent(container_dict=container_dict)
        assert session.health_check_service.is_serving


<<<<<<< HEAD
def test_gpu_launch_arg(monkeypatch, helpers):
=======
@pytest.mark.standalone
def test_case_load():
    # Test that launch_fluent() works with a case file as an argument
    _, cas_path = download_input_file(
        "pyfluent/mixing_elbow",
        "mixing_elbow.cas.h5",
    )
    session = pyfluent.launch_fluent(case_file_name=cas_path)

    # Case loaded
    assert session.setup.boundary_conditions.is_active()
    # Mesh available because not lightweight
    fluent_version = float(session.get_fluent_version()[:-2])
    if not fluent_version < 23.1:
        assert session.mesh.quality.is_active()
    # Data not loaded
    assert not session.field_data.is_data_valid()

    session.exit()


@pytest.mark.standalone
@pytest.mark.fluent_version(">=23.2")
def test_case_lightweight_setup():
    # Test that launch_fluent() correctly performs lightweight setup
    _, cas_path = download_input_file(
        "pyfluent/mixing_elbow",
        "mixing_elbow.cas.h5",
    )
    session = pyfluent.launch_fluent(
        case_file_name=cas_path,
        lightweight_mode=True,
    )

    # Case loaded
    assert session.setup.boundary_conditions.is_active()
    # Mesh not available because lightweight
    assert not session.mesh.quality.is_active()
    # Data not loaded
    assert not session.field_data.is_data_valid()


@pytest.mark.standalone
def test_case_data_load():
    # Test that launch_fluent() works with a case+data file as an argument
    _, cas_dat_path = download_input_file(
        "pyfluent/mixing_elbow",
        "mixing_elbow.cas.h5",
        "mixing_elbow.dat.h5",
    )
    session = pyfluent.launch_fluent(case_data_file_name=cas_dat_path)

    # Case loaded
    assert session.setup.boundary_conditions.is_active()
    # Mesh available because not lightweight
    fluent_version = float(session.get_fluent_version()[:-2])
    if not fluent_version < 23.1:
        assert session.mesh.quality.is_active()
    # Data loaded
    assert session.field_data.is_data_valid()

    session.exit()


def test_gpu_launch_arg(monkeypatch):
>>>>>>> ce0351d2
    # The launch process is terminated intentionally to verify whether the fluent launch string
    # (which is available in the error message) is generated correctly.
    helpers.mock_awp_vars()
    monkeypatch.setenv("PYFLUENT_LAUNCH_CONTAINER", "0")
    with pytest.raises(LaunchFluentError) as error:
        pyfluent.launch_fluent(gpu=True, start_timeout=0)

    assert "-gpu" in str(error.value).split()


def test_gpu_launch_arg_additional_arg(helpers, monkeypatch):
    # The launch process is terminated intentionally to verify whether the fluent launch string
    # (which is available in the error message) is generated correctly.
    helpers.mock_awp_vars()
    monkeypatch.setenv("PYFLUENT_LAUNCH_CONTAINER", "0")
    with pytest.raises(LaunchFluentError) as error:
        pyfluent.launch_fluent(additional_arguments="-gpu", start_timeout=0)

    assert "-gpu" in str(error.value).split()


def test_kwargs():
    with pytest.raises(UnexpectedKeywordArgument):
        pyfluent.launch_fluent(abc=1, meshing_mode=True)
    with pytest.raises(UnexpectedKeywordArgument):
        pyfluent.launch_fluent(abc=1, xyz=2)


def test_get_fluent_exe_path_when_nothing_is_set(helpers):
    helpers.delete_all_awp_vars()
    with pytest.raises(AnsysVersionNotFound):
        get_fluent_exe_path()
    with pytest.raises(AnsysVersionNotFound):
        FluentVersion.get_latest_installed()


def test_get_fluent_exe_path_from_awp_root_222(helpers):
    helpers.mock_awp_vars(version="222")
    if platform.system() == "Windows":
        expected_path = Path("ansys_inc/v222/fluent") / "ntbin" / "win64" / "fluent.exe"
    else:
        expected_path = Path("ansys_inc/v222/fluent") / "bin" / "fluent"
    assert FluentVersion.get_latest_installed() == FluentVersion.v222
    assert get_fluent_exe_path() == expected_path


def test_get_fluent_exe_path_from_awp_root_231(helpers):
    helpers.mock_awp_vars(version="231")
    if platform.system() == "Windows":
        expected_path = Path("ansys_inc/v231/fluent") / "ntbin" / "win64" / "fluent.exe"
    else:
        expected_path = Path("ansys_inc/v231/fluent") / "bin" / "fluent"
    assert FluentVersion.get_latest_installed() == FluentVersion.v231
    assert get_fluent_exe_path() == expected_path


def test_get_fluent_exe_path_from_awp_root_232(helpers):
    helpers.mock_awp_vars(version="232")
    if platform.system() == "Windows":
        expected_path = Path("ansys_inc/v232/fluent") / "ntbin" / "win64" / "fluent.exe"
    else:
        expected_path = Path("ansys_inc/v232/fluent") / "bin" / "fluent"
    assert FluentVersion.get_latest_installed() == FluentVersion.v232
    assert get_fluent_exe_path() == expected_path


def test_get_fluent_exe_path_from_awp_root_241(helpers):
    helpers.mock_awp_vars(version="241")
    if platform.system() == "Windows":
        expected_path = Path("ansys_inc/v241/fluent") / "ntbin" / "win64" / "fluent.exe"
    else:
        expected_path = Path("ansys_inc/v241/fluent") / "bin" / "fluent"
    assert FluentVersion.get_latest_installed() == FluentVersion.v241
    assert get_fluent_exe_path() == expected_path


def test_get_fluent_exe_path_from_product_version_launcher_arg(helpers):
    helpers.mock_awp_vars()
    if platform.system() == "Windows":
        expected_path = Path("ansys_inc/v231/fluent") / "ntbin" / "win64" / "fluent.exe"
    else:
        expected_path = Path("ansys_inc/v231/fluent") / "bin" / "fluent"
    assert get_fluent_exe_path(product_version="23.1.0") == expected_path


def test_get_fluent_exe_path_from_pyfluent_fluent_root(helpers, monkeypatch):
    helpers.mock_awp_vars()
    monkeypatch.setenv("PYFLUENT_FLUENT_ROOT", "dev/vNNN/fluent")
    if platform.system() == "Windows":
        expected_path = Path("dev/vNNN/fluent") / "ntbin" / "win64" / "fluent.exe"
    else:
        expected_path = Path("dev/vNNN/fluent") / "bin" / "fluent"
    assert get_fluent_exe_path(product_version="23.1.0") == expected_path


def test_watchdog_launch(monkeypatch):
    monkeypatch.setenv("PYFLUENT_WATCHDOG_EXCEPTION_ON_ERROR", "1")
    pyfluent.launch_fluent(start_watchdog=True)


def test_fluent_launchers():
    if not check_docker_support() and not pypim.is_configured():
        standalone_meshing_launcher = create_launcher("standalone", mode="meshing")
        standalone_meshing_session = standalone_meshing_launcher()
        assert standalone_meshing_session

        standalone_solver_launcher = create_launcher("standalone")
        standalone_solver_session = standalone_solver_launcher()
        assert standalone_solver_session

    if check_docker_support():
        container_meshing_launcher = create_launcher("container", mode="meshing")
        container_meshing_session = container_meshing_launcher()
        assert container_meshing_session

        container_solver_launcher = create_launcher("container")
        container_solver_session = container_solver_launcher()
        assert container_solver_session

    if pypim.is_configured():
        pim_meshing_launcher = create_launcher("pim", mode="meshing")
        pim_meshing_session = pim_meshing_launcher()
        assert pim_meshing_session

        pim_solver_launcher = create_launcher("pim")
        pim_solver_session = pim_solver_launcher()
        assert pim_solver_session


@pytest.mark.parametrize(
    "topy,journal_file_names,result,raises",
    [
        (None, "a.jou", ' -i "a.jou"', pytest.wont_raise()),
        (None, ["a.jou", "b.jou"], ' -i "a.jou" -i "b.jou"', pytest.wont_raise()),
        (True, "a.jou", ' -i "a.jou" -topy', pytest.wont_raise()),
        (True, ["a.jou", "b.jou"], ' -i "a.jou" -i "b.jou" -topy', pytest.wont_raise()),
        ("c.py", "a.jou", ' -i "a.jou" -topy="c.py"', pytest.wont_raise()),
        (
            "c.py",
            ["a.jou", "b.jou"],
            ' -i "a.jou" -i "b.jou" -topy="c.py"',
            pytest.wont_raise(),
        ),
        (None, 5, None, pytest.raises(BeartypeCallHintParamViolation)),
        (True, None, None, pytest.raises(InvalidArgument)),
    ],
)
def test_build_journal_argument(topy, journal_file_names, result, raises):
    with raises:
        assert _build_journal_argument(topy, journal_file_names) == result<|MERGE_RESOLUTION|>--- conflicted
+++ resolved
@@ -75,9 +75,6 @@
         assert session.health_check_service.is_serving
 
 
-<<<<<<< HEAD
-def test_gpu_launch_arg(monkeypatch, helpers):
-=======
 @pytest.mark.standalone
 def test_case_load():
     # Test that launch_fluent() works with a case file as an argument
@@ -143,7 +140,6 @@
 
 
 def test_gpu_launch_arg(monkeypatch):
->>>>>>> ce0351d2
     # The launch process is terminated intentionally to verify whether the fluent launch string
     # (which is available in the error message) is generated correctly.
     helpers.mock_awp_vars()
