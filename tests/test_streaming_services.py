import time

from util.solver_workflow import new_solver_session  # noqa: F401

from ansys.fluent.core.fluent_connection import FluentConnection
from ansys.fluent.core.session import BaseSession


def transcript(data):
    transcript.data = data


def run_transcript(i, ip, port, password):
    transcript("")
    session = BaseSession(
        FluentConnection(ip=ip, port=port, password=password, cleanup_on_exit=False)
    )
    session.transcript.register_callback(transcript)

    transcript_checked = False
    transcript_passed = False

    if i % 5 == 0:
<<<<<<< HEAD
        solver_session.scheme_eval.scheme_eval("(pp 'test)")
        check_transcript = True
        time.sleep(5)
        transcript_checked = 1
    else:
        check_transcript = False

    if solver_session:
        solver_session.exit()
        if check_transcript:
            if not transcript.data:
                assert transcript.data == ""
            else:
                assert transcript.data == "test"
                transcript_passed = 1
        transcript("")
=======
        time.sleep(0.5)
        session.scheme_eval.scheme_eval("(pp 'test)")
        time.sleep(0.5)
        if not transcript.data:
            assert transcript.data == ""
        else:
            assert transcript.data == "test"
            transcript_passed = True
        transcript_checked = True
>>>>>>> 48b4ec37

    return transcript_checked, transcript_passed


<<<<<<< HEAD
=======
@pytest.mark.dev
@pytest.mark.fluent_232
@pytest.mark.fluent_241
>>>>>>> 48b4ec37
def test_transcript(new_solver_session):
    solver = new_solver_session
    ip = solver.connection_properties.ip
    port = solver.connection_properties.port
    password = solver.connection_properties.password

    total_checked_transcripts = 0
    total_passed_transcripts = 0

    for i in range(100):
        transcript_checked, transcript_passed = run_transcript(i, ip, port, password)
        total_checked_transcripts += int(transcript_checked)
        total_passed_transcripts += int(transcript_passed)

    if solver.get_fluent_version() >= "23.2.0":
        assert total_checked_transcripts == total_passed_transcripts
    else:
        assert total_checked_transcripts >= total_passed_transcripts<|MERGE_RESOLUTION|>--- conflicted
+++ resolved
@@ -21,24 +21,7 @@
     transcript_passed = False
 
     if i % 5 == 0:
-<<<<<<< HEAD
-        solver_session.scheme_eval.scheme_eval("(pp 'test)")
-        check_transcript = True
-        time.sleep(5)
-        transcript_checked = 1
-    else:
-        check_transcript = False
 
-    if solver_session:
-        solver_session.exit()
-        if check_transcript:
-            if not transcript.data:
-                assert transcript.data == ""
-            else:
-                assert transcript.data == "test"
-                transcript_passed = 1
-        transcript("")
-=======
         time.sleep(0.5)
         session.scheme_eval.scheme_eval("(pp 'test)")
         time.sleep(0.5)
@@ -48,17 +31,10 @@
             assert transcript.data == "test"
             transcript_passed = True
         transcript_checked = True
->>>>>>> 48b4ec37
 
     return transcript_checked, transcript_passed
 
 
-<<<<<<< HEAD
-=======
-@pytest.mark.dev
-@pytest.mark.fluent_232
-@pytest.mark.fluent_241
->>>>>>> 48b4ec37
 def test_transcript(new_solver_session):
     solver = new_solver_session
     ip = solver.connection_properties.ip
