# Copyright (C) 2021 - 2025 ANSYS, Inc. and/or its affiliates.
# SPDX-License-Identifier: MIT
#
#
# Permission is hereby granted, free of charge, to any person obtaining a copy
# of this software and associated documentation files (the "Software"), to deal
# in the Software without restriction, including without limitation the rights
# to use, copy, modify, merge, publish, distribute, sublicense, and/or sell
# copies of the Software, and to permit persons to whom the Software is
# furnished to do so, subject to the following conditions:
#
# The above copyright notice and this permission notice shall be included in all
# copies or substantial portions of the Software.
#
# THE SOFTWARE IS PROVIDED "AS IS", WITHOUT WARRANTY OF ANY KIND, EXPRESS OR
# IMPLIED, INCLUDING BUT NOT LIMITED TO THE WARRANTIES OF MERCHANTABILITY,
# FITNESS FOR A PARTICULAR PURPOSE AND NONINFRINGEMENT. IN NO EVENT SHALL THE
# AUTHORS OR COPYRIGHT HOLDERS BE LIABLE FOR ANY CLAIM, DAMAGES OR OTHER
# LIABILITY, WHETHER IN AN ACTION OF CONTRACT, TORT OR OTHERWISE, ARISING FROM,
# OUT OF OR IN CONNECTION WITH THE SOFTWARE OR THE USE OR OTHER DEALINGS IN THE
# SOFTWARE.

"""Unit tests for flobject module."""

from collections.abc import MutableMapping
import io
import weakref

import pytest
from test_utils import MockTracingInterceptor, count_key_recursive

from ansys.fluent.core.examples import download_file
from ansys.fluent.core.services.interceptors import TracingInterceptor
from ansys.fluent.core.solver import flobject
from ansys.fluent.core.solver.flobject import (
    InactiveObjectError,
    _gethash,
    find_children,
)
from ansys.fluent.core.utils.fluent_version import FluentVersion
import ansys.units


class Setting:
    """Base class for setting objects."""

    def __init__(self, parent):
        self.parent = None if parent is None else weakref.proxy(parent)

    def get_attr(self, attr):
        attrs = self.get_attrs([attr])
        if attrs.get("active?"):
            return attrs[attr]
        else:
            raise RuntimeError("Object is not active")

    def get_attrs(self, attrs):
        active = self.attrs.get("active?", lambda self: True)(self)
        if active:
            return {attr: self.attrs[attr](self) for attr in attrs}
        else:
            return {"active?": False}

    attrs = {
        "active?": lambda self: True,
        "deprecated-version": lambda self: None,
    }


class PrimitiveSetting(Setting):
    """Primitive setting objects."""

    value = None

    def get_state(self):
        return self.value

    def set_state(self, value):
        self.value = value

    @classmethod
    def get_static_info(cls):
        ret = {"type": cls.objtype}
        if cls.__doc__:
            ret["help"] = cls.__doc__
        return ret


class Bool(PrimitiveSetting):
    objtype = "boolean"


class Int(PrimitiveSetting):
    objtype = "integer"


class Real(PrimitiveSetting):
    objtype = "real"


class String(PrimitiveSetting):
    objtype = "string/symbol"


class BoolList(PrimitiveSetting):
    objtype = "boolean-list"


class IntList(PrimitiveSetting):
    objtype = "integer-list"


class RealList(PrimitiveSetting):
    objtype = "real-list"


class StringList(PrimitiveSetting):
    objtype = "string-list"


class Group(Setting):
    """Group objects."""

    objtype = "group"
    children = {}
    commands = {}

    def __init__(self, parent):
        super().__init__(parent)
        self.objs = {c: v(self) for c, v in self.children.items()}

    def get_state(self):
        ret = {}
        for c in self.children:
            cobj = self.objs[c]
            if cobj.get_attr("active?"):
                ret[c] = cobj.get_state()
        return ret

    def set_state(self, value):
        for c in self.children:
            v = value.get(c)
            if v is not None:
                self.objs[c].set_state(v)

    def get_child(self, c):
        return self.objs[c]

    def get_command(self, c):
        return self.commands[c](self)

    @classmethod
    def get_static_info(cls):
        ret = {"type": cls.objtype}
        if cls.__doc__:
            ret["help"] = cls.__doc__
        if cls.children:
            ret["children"] = {c: v.get_static_info() for c, v in cls.children.items()}
        if cls.commands:
            ret["commands"] = {c: v.get_static_info() for c, v in cls.commands.items()}
        return ret


class NamedObject(Setting, MutableMapping):
    """NamedObject class."""

    objtype = "named-object"
    commands = {}
    # To be overridden by child classes
    # child_object_type = None

    def __init__(self, parent):
        super().__init__(parent)
        self._objs = {}

    def __getitem__(self, name):
        return self._objs[name].get_state()

    def __setitem__(self, name, value):
        if name not in self._objs:
            self._objs[name] = self.child_object_type(self)
        return self._objs[name].set_state(value)

    def __delitem__(self, name):
        del self._objs[name]

    def __iter__(self):
        return iter(self._objs)

    def __len__(self):
        return len(self._objs)

    def get_child(self, c):
        return self._objs[c]

    def rename(self, new, old):
        self._objs = {(new if k == old else k): v for k, v in self._objs.items()}

    def get_object_names(self):
        return list(self._objs.keys())

    def get_command(self, c):
        return self.commands[c](self)

    def get_state(self):
        return {c: v.get_state() for c, v in self._objs.items()}

    def set_state(self, state):
        for k, v in state.items():
            self[k] = v

    @classmethod
    def get_static_info(cls):
        ret = {"type": cls.objtype}
        if cls.__doc__:
            ret["help"] = cls.__doc__
        ret["object-type"] = cls.child_object_type.get_static_info()
        if cls.commands:
            ret["commands"] = {c: v.get_static_info() for c, v in cls.commands.items()}
        try:
            if cls.user_creatable:
                ret["user_creatable"] = cls.user_creatable
        except AttributeError:
            ret["user_creatable"] = True
        return ret


class ListObject(Setting):
    """ListObject class."""

    objtype = "list-object"
    commands = {}
    # To be overridden by child classes
    # child_object_type = None

    def __init__(self, parent):
        super().__init__(parent)
        self._objs = []

    def __getitem__(self, index):
        return self._objs[index].get_state()

    def __setitem__(self, index, value):
        return self._objs[index].set_state(value)

    def __iter__(self):
        return iter(self._objs)

    def __len__(self):
        return len(self._objs)

    def size(self):
        return len(self._objs)

    def resize(self, new_size):
        if new_size > len(self._objs):
            for _ in range(len(self._objs), new_size):
                self._objs.append(self.child_object_type(self))
        elif new_size < len(self._objs):
            self._objs = self._objs[:new_size]

    def get_child(self, c):
        return self._objs[int(c)]

    def get_command(self, c):
        return self.commands[c](self)

    def get_state(self):
        return [x.get_state() for x in self._objs]

    def set_state(self, value):
        self.resize(len(value))
        for i, v in enumerate(value):
            self[i] = v

    @classmethod
    def get_static_info(cls):
        ret = {"type": cls.objtype}
        if cls.__doc__:
            ret["help"] = cls.__doc__
        ret["object-type"] = cls.child_object_type.get_static_info()
        if cls.commands:
            ret["commands"] = {c: v.get_static_info() for c, v in cls.commands.items()}
        return ret


class Command(Setting):
    """Command class."""

    objtype = "command"
    # To be overridden by child classes
    # arguments = None
    # cb = None

    def __init__(self, parent):
        self.attrs = super().attrs.copy()
        self.attrs["arguments-aliases"] = lambda self: {}
        self.attrs["read-only?"] = lambda self: False
        super().__init__(parent)

    def __call__(self, **kwds):
        args = []
        for k, v in self.arguments.items():
            a = kwds.get(k, v(self).get_state())
            args.append(a)
        return self.cb(*args)

    @classmethod
    def get_static_info(cls):
        ret = {"type": cls.objtype}
        if cls.__doc__:
            ret["help"] = cls.__doc__
        if cls.arguments:
            ret["arguments"] = {
                c: v.get_static_info() for c, v in cls.arguments.items()
            }
        return ret


class Root(Group):
    """Root class."""

    class G1(Group):
        class S1(String):
            attrs = {
                "active?": lambda self: not self.parent.objs["b-3"].get_state(),
                "allowed-values": lambda self: ["foo", "bar"],
                "deprecated-version": lambda self: None,
            }

        children = {
            "r-1": Real,
            "i-2": Int,
            "b-3": Bool,
            "s-4": S1,
        }

    class N1(NamedObject):
        class NC(Group):
            children = {
                "rl-1": RealList,
                "sl-1": StringList,
            }

        child_object_type = NC

    class L1(ListObject):
        class LC(Group):
            children = {
                "il-1": IntList,
                "bl-1": BoolList,
            }

        child_object_type = LC

    class Command1(Command):
        """Command1 class."""

        class A1(Real):
            value = 2.3

        class A2(Bool):
            value = True

        arguments = {
            "a-1": A1,
            "a-2": A2,
        }

        def cb(self, a1, a2):
            if a2 is True:
                self.parent.objs["g-1"].objs["r-1"].value += a1
            else:
                self.parent.objs["g-1"].objs["r-1"].value -= a1

    children = {
        "g-1": G1,
        "n-1": N1,
        "l-1": L1,
    }

    commands = {
        "c-1": Command1,
    }


class Proxy:
    """Proxy class."""

    root = Root

    def __init__(self):
        self.r = self.root(None)

    def get_obj(self, path):
        if not path:
            return self.r
        obj = self.r
        for c in path.split("/"):
            try:
                obj = obj.get_child(c)
            except KeyError:
                obj = obj.get_command(c)
        return obj

    def get_var(self, path):
        return self.get_obj(path).get_state()

    def set_var(self, path, value):
        return self.get_obj(path).set_state(value)

    def rename(self, path, new, old):
        return self.get_obj(path).rename(new, old)

    def create(self, path, name):
        self.get_obj(path)[name] = {}

    def delete(self, path, name):
        del self.get_obj(path)[name]

    def resize_list_object(self, path, size):
        return self.get_obj(path).resize(size)

    def get_list_size(self, path):
        return self.get_obj(path).size()

    def get_object_names(self, path):
        return self.get_obj(path).get_object_names()

    def execute_cmd(self, path, command, **kwds):
        return self.get_obj(path).get_command(command)(**kwds)

    def get_attrs(self, path, attrs, recursive=False):
        return self.get_obj(path).get_attrs(attrs)

    @classmethod
    def get_static_info(cls):
        return cls.root.get_static_info()

    def is_interactive_mode(self):
        return False

    def has_wildcard(self, name: str) -> bool:
        return False


def test_primitives():
    r = flobject.get_root(Proxy())
    r.g_1.r_1 = 3.2
    assert r.g_1.r_1() == 3.2
    r.g_1.i_2 = -3
    assert r.g_1.i_2() == -3
    r.g_1.b_3 = True
    assert r.g_1.b_3() is True
    r.g_1.b_3 = False
    assert r.g_1.b_3() is False
    r.g_1.s_4 = "foo"
    assert r.g_1.s_4() == "foo"


def test_group():
    r = flobject.get_root(Proxy())
    r.g_1 = {"r_1": 3.2, "i_2": -3, "b_3": False, "s_4": "foo"}
    assert r.g_1() == {"r_1": 3.2, "i_2": -3, "b_3": False, "s_4": "foo"}
    r.g_1 = {"s_4": "bar"}
    assert r.g_1() == {"r_1": 3.2, "i_2": -3, "b_3": False, "s_4": "bar"}
    r.g_1.i_2 = 4
    assert r.g_1() == {"r_1": 3.2, "i_2": 4, "b_3": False, "s_4": "bar"}


def test_settings_input_set_state():
    r = flobject.get_root(Proxy())
    r.g_1 = {"r_1": 3.2, "i_2": -3, "b_3": False, "s_4": "foo"}
    r.g_1.set_state(r_1=3.2, i_2=-3, b_3=False, s_4="foo")
    assert r.g_1() == {"r_1": 3.2, "i_2": -3, "b_3": False, "s_4": "foo"}
    r.g_1.set_state(s_4="bar")
    assert r.g_1() == {"r_1": 3.2, "i_2": -3, "b_3": False, "s_4": "bar"}
    r.g_1.set_state(i_2=4)
    assert r.g_1() == {"r_1": 3.2, "i_2": 4, "b_3": False, "s_4": "bar"}


def test_settings_input():
    r = flobject.get_root(Proxy())
    r.g_1 = {"r_1": 3.2, "i_2": -3, "b_3": False, "s_4": "foo"}
    r.g_1(r_1=3.2, i_2=-3, b_3=False, s_4="foo")
    assert r.g_1() == {"r_1": 3.2, "i_2": -3, "b_3": False, "s_4": "foo"}
    r.g_1(s_4="bar")
    assert r.g_1() == {"r_1": 3.2, "i_2": -3, "b_3": False, "s_4": "bar"}
    r.g_1(i_2=4)
    assert r.g_1() == {"r_1": 3.2, "i_2": 4, "b_3": False, "s_4": "bar"}


def test_named_object():
    r = flobject.get_root(Proxy())
    assert r.n_1.get_object_names() == []
    r.n_1["n1"] = {}
    r.n_1["n2"] = {}
    assert r.n_1.get_object_names() == ["n1", "n2"]
    r.n_1.create("n4")
    assert r.n_1.get_object_names() == ["n1", "n2", "n4"]
    del r.n_1["n1"]
    assert r.n_1.get_object_names() == ["n2", "n4"]
    r.n_1["n1"] = {"rl_1": [1.2, 3.4], "sl_1": ["foo", "bar"]}
    assert r.n_1["n1"]() == {"rl_1": [1.2, 3.4], "sl_1": ["foo", "bar"]}
    r.n_1 = {"n5": {"rl_1": [4.3, 2.1], "sl_1": ["oof", "rab"]}}
    assert r.n_1.get_object_names() == ["n2", "n4", "n1", "n5"]
    assert r.n_1["n5"]() == {"rl_1": [4.3, 2.1], "sl_1": ["oof", "rab"]}


def test_list_object():
    r = flobject.get_root(Proxy())
    assert r.l_1.get_size() == 0
    r.l_1 = [
        {"il_1": None, "bl_1": None},
        {"il_1": None, "bl_1": None},
    ]
    r.l_1[1].il_1 = [1, 2]
    assert r.l_1() == [
        {"il_1": None, "bl_1": None},
        {"il_1": [1, 2], "bl_1": None},
    ]
    r.l_1 = [{"il_1": [3], "bl_1": [True, False]}]
    assert r.l_1() == [{"il_1": [3], "bl_1": [True, False]}]


def test_command():
    r = flobject.get_root(Proxy())
    r.g_1.r_1 = 2.4
    r.c_1._setattr("_version", FluentVersion.v261)
    r.c_1()
    assert r.g_1.r_1() == 2.4 + 2.3
    r.c_1(a_2=False)
    assert r.g_1.r_1() == 2.4 + 2.3 - 2.3
    r.c_1(a_1=3.2, a_2=True)
    assert r.g_1.r_1() == 2.4 + 2.3 - 2.3 + 3.2
    r.c_1(a_1=4.5, a_2=False)
    assert r.g_1.r_1() == 2.4 + 2.3 - 2.3 + 3.2 - 4.5


def test_attrs():
    r = flobject.get_root(Proxy())
    r._setattr("_version", "251")
    assert r.g_1.s_4.get_attr("active?")
    assert r.g_1.s_4.get_attr("allowed-values") == ["foo", "bar"]
    r.g_1.b_3 = True
    assert not r.g_1.s_4.get_attr("active?")
    with pytest.raises(InactiveObjectError):
        r.g_1.s_4.get_attr("allowed-values")


# The following test is commented out as codegen module is not packaged in the
# install
def _disabled_test_settings_gen():
    info = Proxy().get_static_info()
    cls, _ = flobject.get_cls("", info)
    f = io.StringIO()
    ansys.fluent.core.codegen.settingsgen.write_settings_classes(f, cls, info)
    assert (
        f.getvalue()
        == '''###
### THIS FILE IS AUTOGENERATED! DO NOT MODIFY!

###
from ansys.fluent.solver.flobject import *

SHASH = "0392eb93ff1d5f9dd50ef9fddc74581ad3e8f74c34c569b6a1a6f1b57753d5ad"

class root(Group):
    """
    Root class
    """
    fluent_name = ""
    child_names = \\
        ['g_1', 'n_1', 'l_1']

    class g_1(Group):
        """
        'g_1' child of 'root' object
        """
        fluent_name = "g-1"
        child_names = \\
            ['r_1', 'i_2', 'b_3', 's_4']

        class r_1(Real):
            """
            'r_1' child of 'g_1' object
            """
            fluent_name = "r-1"

        class i_2(Integer):
            """
            'i_2' child of 'g_1' object
            """
            fluent_name = "i-2"

        class b_3(Boolean):
            """
            'b_3' child of 'g_1' object
            """
            fluent_name = "b-3"

        class s_4(String):
            """
            's_4' child of 'g_1' object
            """
            fluent_name = "s-4"

    class n_1(NamedObject):
        """
        'n_1' child of 'root' object
        """
        fluent_name = "n-1"

        class child_object_type(Group):
            """
            'child_object_type' child of 'n_1' object
            """
            fluent_name = "child-object-type"
            child_names = \\
                ['rl_1', 'sl_1']

            class rl_1(RealList):
                """
                'rl_1' child of 'child_object_type' object
                """
                fluent_name = "rl-1"

            class sl_1(StringList):
                """
                'sl_1' child of 'child_object_type' object
                """
                fluent_name = "sl-1"

    class l_1(ListObject):
        """
        'l_1' child of 'root' object
        """
        fluent_name = "l-1"

        class child_object_type(Group):
            """
            'child_object_type' child of 'l_1' object
            """
            fluent_name = "child-object-type"
            child_names = \\
                ['il_1', 'bl_1']

            class il_1(IntegerList):
                """
                'il_1' child of 'child_object_type' object
                """
                fluent_name = "il-1"

            class bl_1(BooleanList):
                """
                'bl_1' child of 'child_object_type' object
                """
                fluent_name = "bl-1"
    command_names = \\
        ['c_1']

    class c_1(Command):
        """
        Command1 class

        Parameters
        ----------
            a_1 : real
                'a_1' child of 'c_1' object
            a_2 : bool
                'a_2' child of 'c_1' object

        """
        fluent_name = "c-1"
        argument_names = \\
            ['a_1', 'a_2']

        class a_1(Real):
            """
            'a_1' child of 'c_1' object
            """
            fluent_name = "a-1"

        class a_2(Boolean):
            """
            'a_2' child of 'c_1' object
            """
            fluent_name = "a-2"
'''
    )  # noqa: W293


@pytest.mark.fluent_version("latest")
def test_accessor_methods_on_settings_object(static_mixer_settings_session):
    solver = static_mixer_settings_session

    existing = solver.settings.file.read.file_type.get_attr("allowed-values")
    modified = solver.settings.file.read.file_type.allowed_values()
    assert existing == modified

    existing = solver.settings.file.read.file_type.get_attr("read-only?", bool)
    modified = solver.settings.file.read.file_type.is_read_only()

    assert existing == modified

    velocity_inlet = solver.settings.setup.boundary_conditions.velocity_inlet
    existing = velocity_inlet.get_attr("user-creatable?", bool)
    modified = velocity_inlet.user_creatable()
    assert existing == modified

    if solver.get_fluent_version() < FluentVersion.v242:
        turbulent_viscosity_ratio = velocity_inlet[
            "inlet1"
        ].turbulence.turbulent_viscosity_ratio_real

        path = '<session>.setup.boundary_conditions.velocity_inlet["inlet1"].turbulence.turbulent_viscosity_ratio_real'
        name = "turbulent_viscosity_ratio_real"

    else:
        turbulent_viscosity_ratio = velocity_inlet[
            "inlet1"
        ].turbulence.turbulent_viscosity_ratio

        if solver.get_fluent_version() >= FluentVersion.v251:
            path = '<session>.settings.setup.boundary_conditions.velocity_inlet["inlet1"].turbulence.turbulent_viscosity_ratio'
        else:
            path = '<session>.setup.boundary_conditions.velocity_inlet["inlet1"].turbulence.turbulent_viscosity_ratio'
        name = "turbulent_viscosity_ratio"

    assert turbulent_viscosity_ratio.python_path == path
    assert turbulent_viscosity_ratio.python_name == name

    assert turbulent_viscosity_ratio.default_value() == 10
    assert turbulent_viscosity_ratio.get_attr("min") == 0

    assert turbulent_viscosity_ratio.get_attr("max") is False
    assert turbulent_viscosity_ratio.max() is None

    default_attrs = solver.settings.setup.boundary_conditions.velocity_inlet[
        "inlet1"
    ].get_attrs(["default"], recursive=True)
    assert count_key_recursive(default_attrs, "default") > 5

    mesh = solver.settings.results.graphics.mesh.create("mesh-1")
    if solver.get_fluent_version() < FluentVersion.v242:
        assert mesh.name.is_read_only()
    else:
        assert not mesh.name.is_read_only()

    assert solver.settings.results.graphics.mesh.get_object_names() == ["mesh-1"]

    solver.settings.results.graphics.mesh["mesh-1"].rename("mesh_new")
    assert solver.settings.results.graphics.mesh.get_object_names() == ["mesh_new"]

    solver.settings.results.graphics.mesh.rename(new="mesh_242", old="mesh_new")
    assert solver.settings.results.graphics.mesh.get_object_names() == ["mesh_242"]


@pytest.mark.fluent_version("latest")
def test_accessor_methods_on_settings_object_types(static_mixer_settings_session):
    solver = static_mixer_settings_session

    assert solver.settings.setup.general.solver.type.allowed_values() == [
        "pressure-based",
        "density-based-implicit",
        "density-based-explicit",
    ]
    accuracy_control = (
        solver.settings.setup.models.discrete_phase.numerics.tracking.accuracy_control
    )
    if solver.get_fluent_version() < FluentVersion.v241:
        max_refinements = accuracy_control.max_number_of_refinements
    else:
        max_refinements = accuracy_control.max_num_refinements

    assert max_refinements.min() == 0
    assert max_refinements.max() == 1000000
    assert max_refinements.get_attr("max") == 1000000


@pytest.mark.fluent_version("==24.1")
@pytest.mark.codegen_required
def test_find_children_from_settings_root(static_mixer_settings_session):
    setup_cls = static_mixer_settings_session.setup.__class__
    assert len(find_children(setup_cls())) >= 10000
    assert len(find_children(setup_cls(), "gen*")) >= 9
    assert set(find_children(setup_cls(), "general*")) >= {
        "general",
        "models/discrete_phase/general_settings",
        "models/virtual_blade_model/rotor/general",
    }
    assert set(find_children(setup_cls(), "general")) >= {
        "general",
        "models/virtual_blade_model/rotor/general",
    }
    assert any(
        path
        for path in find_children(setup_cls(), "*gen")
        if path.endswith("p_backflow_spec_gen")
    )


@pytest.mark.fluent_version("latest")
def test_find_children_from_fluent_solver_session(static_mixer_settings_session):
    setup_children = find_children(static_mixer_settings_session.setup)
    load_mixer = static_mixer_settings_session.setup
    assert len(setup_children) >= 18514

    viscous = load_mixer.models.viscous
    assert len(find_children(viscous, "prod*")) > 0

    assert any(
        path
        for path in find_children(
            load_mixer.boundary_conditions.pressure_outlet, "*_dir_*"
        )
        if path.endswith("geom_dir_spec")
    )

    if static_mixer_settings_session.get_fluent_version() < FluentVersion.v242:
        assert set(
            find_children(
                load_mixer.materials.fluid["air"].density.piecewise_polynomial
            )
        ) >= {
            "minimum",
            "maximum",
            "coefficients",
        }
    else:
        assert set(
            find_children(
                load_mixer.materials.fluid["air"].density.piecewise_polynomial
            )
        ) >= {
            "range/minimum",
            "range/maximum",
            "range/coefficients",
        }


@pytest.mark.fluent_version(">=24.1")
def test_settings_wild_card_access(new_solver_session) -> None:
    solver = new_solver_session

    case_path = download_file("elbow_source_terms.cas.h5", "pyfluent/mixing_elbow")
    solver.settings.file.read_case(file_name=case_path)

    solver.settings.solution.initialization.hybrid_initialize()

    if solver.get_fluent_version() >= FluentVersion.v251:
        assert (
            solver.settings.setup.boundary_conditions.velocity_inlet[
                "*1"
            ].momentum.velocity_magnitude.value()["inlet1"]["momentum"][
                "velocity_magnitude"
            ][
                "value"
            ]
            == solver.settings.setup.boundary_conditions.velocity_inlet[
                "inlet1"
            ].momentum.velocity.value()
        )
    else:
        assert (
            solver.settings.setup.boundary_conditions.velocity_inlet[
                "*1"
            ].momentum.velocity.value()["inlet1"]["momentum"]["velocity"]["value"]
            == solver.settings.setup.boundary_conditions.velocity_inlet[
                "inlet1"
            ].momentum.velocity.value()
        )

    assert solver.settings.setup.boundary_conditions.wall["*"]()

    with pytest.raises(AttributeError) as msg:
        solver.settings.setup.boundary_conditions.velocity_inlet["*1"].inlet1()
    assert msg.value.args[0] == "'velocity_inlet' has no attribute 'inlet1'.\n"

    with pytest.raises(KeyError) as msg:
        solver.settings.setup.boundary_conditions.velocity_inlet["inlet-1"]
    assert (
        msg.value.args[0] == "'velocity_inlet' has no attribute 'inlet-1'.\n"
        "The most similar names are: inlet1, inlet2"
    )


@pytest.mark.fluent_version(">=25.1")
def test_settings_matching_names(new_solver_session) -> None:
    solver = new_solver_session

    case_path = download_file("elbow_source_terms.cas.h5", "pyfluent/mixing_elbow")
    solver.settings.file.read_case(file_name=case_path)

    solver.settings.solution.initialization.hybrid_initialize()

    with pytest.raises(AttributeError) as msg:
        solver.settings.setup.mod

    assert msg.value.args[0].startswith("'setup' object has no attribute 'mod'.")

    with pytest.raises(ValueError) as msg:
        solver.settings.setup.models.viscous.model = "k_epsilon"

    assert (
        msg.value.args[0] == "'model' has no attribute 'k_epsilon'.\n"
        "The most similar names are: k-epsilon"
    )


@pytest.mark.codegen_required
@pytest.mark.fluent_version(">=23.2")
def test_settings_api_names_exception(new_solver_session):
    solver = new_solver_session

    case_path = download_file("mixing_elbow.msh.h5", "pyfluent/mixing_elbow")
    solver.settings.file.read_case(file_name=case_path)

    with pytest.raises(RuntimeError):
        solver.settings.setup.boundary_conditions["cold-inlet"].name = "hot-inlet"


@pytest.mark.skip(reason="https://github.com/ansys/pyfluent/issues/4645")
@pytest.mark.fluent_version(">=24.2")
def test_accessor_methods_on_settings_objects(new_solver_session):
    solver = new_solver_session
    root = solver.settings

    nodes = {}
    expected_type_list = [
        "Boolean",
        "String",
        "Real",
        "Integer",
        "RealList",
        "ListObject",
    ]
    type_list = expected_type_list.copy()

    get_child_nodes(root, nodes, type_list)

    for type_data in expected_type_list:
        if type_data == "Boolean":
            assert {
                "is_active",
                "is_read_only",
                "default_value",
                "get_state",
                "set_state",
            }.issubset(set(dir(nodes[type_data])))
            assert nodes[type_data].is_read_only() in [True, False]
            assert nodes[type_data].is_active() in [True, False]

        elif type_data in ["Integer", "Real", "IntegerList", "RealList"]:
            assert {
                "is_active",
                "is_read_only",
                "default_value",
                "get_state",
                "set_state",
                "min",
                "max",
            }.issubset(set(dir(nodes[type_data])))
            assert not {"allowed_values"}.issubset(set(dir(nodes[type_data])))
            assert nodes[type_data].is_read_only() in [True, False]
            assert nodes[type_data].is_active() in [True, False]

        elif type_data in ["String", "StringList", "Filename"]:
            assert {
                "is_active",
                "is_read_only",
                "default_value",
                "get_state",
                "set_state",
                "allowed_values",
            }.issubset(set(dir(nodes[type_data])))
            assert not {"min", "max"}.issubset(set(dir(nodes[type_data])))
            assert nodes[type_data].is_read_only() in [True, False]
            assert nodes[type_data].is_active() in [True, False]

        elif type_data == "ListObject":
            assert {"is_active", "is_read_only", "get_state", "set_state"}.issubset(
                set(dir(nodes[type_data]))
            )
            assert nodes[type_data].is_read_only() in [True, False]
            assert nodes[type_data].is_active() in [True, False]


def get_child_nodes(node, nodes, type_list):
    if node.is_active():
        if isinstance(node, flobject.Group):
            for item in node.child_names:
                get_child_nodes(getattr(node, item), nodes, type_list)
        else:
            node_type = node.__class__.__bases__[0].__name__
            if node_type in type_list:
                type_list.remove(node_type)
                nodes[node_type] = node
                if not type_list:
                    return


@pytest.mark.fluent_version("latest")
def test_strings_with_allowed_values(static_mixer_settings_session):
    solver = static_mixer_settings_session
    fluent_version = solver.get_fluent_version()

    with pytest.raises(AttributeError) as e:
<<<<<<< HEAD
        solver.settings.file.auto_save.root_name.allowed_values()
    assert e.value.args[0] == "'root_name' object has no attribute 'allowed_values'"

    string_with_allowed_values = (
        solver.settings.setup.general.solver.type.allowed_values()
    )
=======
        if fluent_version >= FluentVersion.v261:
            solver.solution.calculation_activity.auto_save.root_name.allowed_values()
        else:
            solver.file.auto_save.root_name.allowed_values()
    assert e.value.args[0] == "'root_name' object has no attribute 'allowed_values'"

    if fluent_version >= FluentVersion.v261:
        assert solver.solution.calculation_activity.auto_save.case_frequency.allowed_values() == [
            "if-case-is-modified",
            "each-time",
            "if-mesh-is-modified",
        ]

    string_with_allowed_values = solver.setup.general.solver.type.allowed_values()
>>>>>>> f363a78e
    assert string_with_allowed_values == [
        "pressure-based",
        "density-based-implicit",
        "density-based-explicit",
    ]


@pytest.mark.fluent_version(">=24.2")
def test_parent_class_attributes(static_mixer_settings_session):
    solver = static_mixer_settings_session
    assert solver.settings.setup.models.energy.enabled
    with pytest.raises(AttributeError):
        solver.settings.setup.models.energy.__class__.enabled


def _check_vector_units(obj, units):
    assert obj.units() == units
    state_with_units = obj.state_with_units()
    state = obj.get_state()
    assert len(state_with_units) == 2
    assert len(state) == len(state_with_units[0])
    assert all(x == y for x, y in zip(state, state_with_units[0]))
    assert units == state_with_units[1]
    assert obj.as_quantity() == ansys.units.Quantity(obj.get_state(), units)


@pytest.mark.fluent_version(">=24.1")
def test_ansys_units_integration(mixing_elbow_settings_session):
    solver = mixing_elbow_settings_session
    assert isinstance(solver.settings.state_with_units(), dict)
    hot_inlet = solver.settings.setup.boundary_conditions.velocity_inlet["hot-inlet"]
    turbulence = hot_inlet.turbulence
    turbulence.turbulent_specification = "Intensity and Hydraulic Diameter"
    hydraulic_diameter = turbulence.hydraulic_diameter
    hydraulic_diameter.set_state("1 [in]")
    assert hydraulic_diameter() == "1 [in]"
    assert hydraulic_diameter.as_quantity() is None
    assert hydraulic_diameter.state_with_units() == ("1 [in]", "m")
    assert hydraulic_diameter.units() == "m"
    turbulent_intensity = turbulence.turbulent_intensity
    turbulent_intensity.set_state(0.2)
    assert turbulent_intensity() == 0.2
    assert turbulent_intensity.as_quantity() == ansys.units.Quantity(0.2, "")
    turbulent_intensity.set_state(ansys.units.Quantity(0.1, ""))
    assert turbulent_intensity.state_with_units() == (0.1, "")
    hydraulic_diameter.set_state(1)
    assert hydraulic_diameter.as_quantity() == ansys.units.Quantity(1, "m")
    assert hydraulic_diameter.state_with_units() == (1.0, "m")
    assert hydraulic_diameter.units() == "m"
    hydraulic_diameter.set_state(ansys.units.Quantity(1, "in"))
    assert hydraulic_diameter.as_quantity() == ansys.units.Quantity(0.0254, "m")
    assert hydraulic_diameter.state_with_units() == (0.0254, "m")
    assert hydraulic_diameter.units() == "m"
    assert hydraulic_diameter() == 0.0254
    velocity = ansys.units.Quantity(
        12.0, ansys.units.UnitRegistry().ft
    ) / ansys.units.Quantity(3.0, ansys.units.UnitRegistry().s)
    hot_inlet.momentum.velocity.value = velocity
    assert hot_inlet.momentum.velocity.value.as_quantity() == velocity
    velocity = (1.0, "m s^-1")
    hot_inlet.momentum.velocity = velocity
    assert hot_inlet.momentum.velocity.value.state_with_units() == velocity
    velocity = ansys.units.Quantity(12.0, "m s^-1")
    hot_inlet.momentum.velocity = velocity
    assert hot_inlet.momentum.velocity.value() == velocity.value
    assert hot_inlet.momentum.velocity.value.as_quantity() == velocity
    assert hot_inlet.momentum.velocity.state_with_units() == {
        "option": "value",
        "value": (12.0, "m s^-1"),
    }
    # https://github.com/ansys/pyfluent/issues/3738
    # clip_factor = solver.settings.setup.models.viscous.options.production_limiter.clip_factor
    # clip_factor.set_state(1.2)
    # assert clip_factor() == 1.2
    # assert clip_factor.as_quantity() == ansys.units.Quantity(1.2, "")
    # assert clip_factor.state_with_units() == (1.2, "")
    # assert clip_factor.units() == ""
    # clip_factor.set_state(ansys.units.Quantity(1.8, ""))
    # assert clip_factor.as_quantity() == ansys.units.Quantity(1.8, "")
    # assert clip_factor.state_with_units() == (1.8, "")
    # assert clip_factor.units() == ""

    _check_vector_units(
        solver.settings.setup.general.operating_conditions.reference_pressure_location,
        "m",
    )
    _check_vector_units(
        solver.settings.setup.reference_frames[
            "global"
        ].initial_state.orientation.first_axis.axis_to.vector,
        "",
    )


@pytest.mark.fluent_version(">=24.2")
def test_ansys_units_integration_nested_state(mixing_elbow_settings_session):
    solver = mixing_elbow_settings_session

    hot_inlet = solver.settings.setup.boundary_conditions.velocity_inlet["hot-inlet"]

    assert hot_inlet.state_with_units() == {
        "momentum": {
            "initial_gauge_pressure": {"option": "value", "value": (0, "Pa")},
            "reference_frame": "Absolute",
            "velocity": {"option": "value", "value": (0, "m s^-1")},
            "velocity_specification_method": "Magnitude, Normal to Boundary",
        },
        "name": "hot-inlet",
        "turbulence": {
            "turbulent_intensity": (0.05, ""),
            "turbulent_specification": "Intensity and Viscosity Ratio",
            "turbulent_viscosity_ratio": (10, None),
        },
    } or {
        "momentum": {
            "initial_gauge_pressure": {"option": "value", "value": (0, "Pa")},
            "reference_frame": "Absolute",
            "velocity": {"option": "value", "value": (0, "m s^-1")},
            "velocity_specification_method": "Magnitude, Normal to Boundary",
        },
        "name": "hot-inlet",
        "turbulence": {
            "turbulent_specification": "Intensity and Viscosity Ratio",
            "turbulent_intensity": (0.05, ""),
            "turbulent_viscosity_ratio": (10, None),
        },
    }


@pytest.mark.fluent_version(">=24.2")
def test_bug_1001124_quantity_assignment(mixing_elbow_settings_session):
    speed = ansys.units.Quantity(100, "m s^-1")
    solver = mixing_elbow_settings_session
    solver.settings.setup.boundary_conditions.velocity_inlet[
        "hot-inlet"
    ].momentum.velocity.value = speed.value
    assert (
        solver.settings.setup.boundary_conditions.velocity_inlet[
            "hot-inlet"
        ].momentum.velocity.value()
        == speed.value
    )
    solver.settings.setup.boundary_conditions.velocity_inlet[
        "hot-inlet"
    ].momentum.velocity = speed
    assert (
        solver.settings.setup.boundary_conditions.velocity_inlet[
            "hot-inlet"
        ].momentum.velocity.value()
        == speed.value
    )


def test_assert_type():
    types = [
        bool,
        int,
        flobject.RealType,
        str,
        flobject.BoolListType,
        flobject.IntListType,
        flobject.RealListType,
        flobject.StringListType,
        flobject.RealVectorType,
        flobject.DictStateType,
    ]
    vals = [
        False,
        1,
        1.0,
        "a",
        [False, True],
        [1, 2],
        [1.0, 2.0],
        ["a", "b"],
        (1.0, 2.0, 3.0),
        {"a": 1},
    ]
    subtypes = {
        bool: (int,),
        str: (flobject.RealType,),
        flobject.BoolListType: (flobject.IntListType,),
        flobject.StringListType: (flobject.RealListType,),
    }
    for i_t, tp in enumerate(types):
        for i_v, val in enumerate(vals):
            if i_t == i_v:
                flobject.assert_type(val, tp)
            else:
                subtype = subtypes.get(types[i_v])
                if subtype and types[i_t] in subtype:
                    flobject.assert_type(val, tp)
                else:
                    with pytest.raises(TypeError):
                        flobject.assert_type(val, tp)


def test_static_info_hash_identity(new_solver_session):
    solver = new_solver_session
    hash1 = _gethash(solver._settings_service.get_static_info())
    hash2 = _gethash(solver._settings_service.get_static_info())
    assert hash1 == hash2


@pytest.mark.codegen_required
def test_no_hash_mismatch(new_solver_session, caplog):
    caplog.clear()
    new_solver_session.setup
    assert all(["Mismatch" not in record.message for record in caplog.records])


@pytest.mark.fluent_version(">=24.2")
def test_default_argument_names_for_commands(static_mixer_settings_session):
    solver = static_mixer_settings_session

    if solver.get_fluent_version() >= FluentVersion.v251:
        assert set(solver.settings.results.graphics.contour.command_names).issuperset(
            {
                "create",
                "delete",
                "rename",
                "make_a_copy",
                "display",
                "add_to_graphics",
                "clear_history",
            }
        )
    else:
        assert set(solver.settings.results.graphics.contour.command_names).issuperset(
            {
                "delete",
                "rename",
                "make_a_copy",
                "display",
                "copy",
                "add_to_graphics",
                "clear_history",
            }
        )

    assert set(solver.settings.results.graphics.contour.rename.argument_names) == {
        "new",
        "old",
    }
    assert solver.settings.results.graphics.contour.delete.argument_names == [
        "name_list"
    ]
    if solver.get_fluent_version() < FluentVersion.v261:
        # The following is the default behavior when no arguments are associated with the command.
        assert solver.results.graphics.contour.list_1.argument_names == []


@pytest.mark.fluent_version(">=25.1")
def test_bc_set_state_performance(static_mixer_settings_session, monkeypatch):
    solver = static_mixer_settings_session

    mock_interceptor = MockTracingInterceptor()

    with monkeypatch.context() as m:
        m.setattr(TracingInterceptor, "_intercept_call", mock_interceptor)
        solver.settings.setup.boundary_conditions.velocity_inlet["inlet1"] = {
            "momentum": {"velocity_magnitude": 11.0}
        }

    calls = mock_interceptor.get_traced_calls()
    assert len(calls) == 5
    service = "/ansys.api.fluent.v0.settings.Settings/"
    assert all(x.method == service + "GetAttrs" for x in calls[0:3])
    assert all(x.request.attrs == ["active?"] for x in calls[0:3])
    assert calls[0].request.path_info.path == ""
    assert calls[1].request.path_info.path == "setup"
    assert calls[2].request.path_info.path == "setup/boundary-conditions"
    assert calls[3].method == service + "GetObjectNames"
    assert calls[3].request.path_info.path == "setup/boundary-conditions/velocity-inlet"
    assert calls[4].method == service + "SetVar"
    assert (
        calls[4].request.path_info.path
        == "setup/boundary-conditions/velocity-inlet/inlet1"
    )

    assert (
        solver.settings.setup.boundary_conditions.velocity_inlet[
            "inlet1"
        ].momentum.velocity_magnitude.value()
        == 11.0
    )


@pytest.mark.fluent_version(">=25.1")
def test_get_completer_info(static_mixer_settings_session):
    solver = static_mixer_settings_session
    # group
    completer_info = solver.settings.file.get_completer_info()
    assert {
        "batch_options",
        "beta_settings",
        "child_names",
        "get_active_child_names",
        "is_active",
        "python_name",
        "read_case",
    } < set([x[0] for x in completer_info])
    # command
    completer_info = solver.settings.file.read_case.get_completer_info()
    assert {"argument_names", "file_name", "is_active", "python_path"} < set(
        [x[0] for x in completer_info]
    )
    # parameter
    completer_info = solver.settings.file.read_case.file_name.get_completer_info()
    assert {"default_value", "is_active", "python_name", "set_state"} < set(
        [x[0] for x in completer_info]
    )
    # named-object
    completer_info = (
        solver.settings.setup.boundary_conditions.velocity_inlet.get_completer_info()
    )
    assert {
        "command_names",
        "get_object_names",
        "is_active",
        "list",
        "python_name",
    } < set([x[0] for x in completer_info])


@pytest.mark.fluent_version(">=25.2")
def test_concatenation_of_named_objects(mixing_elbow_case_data_session):
    solver = mixing_elbow_case_data_session

    assert list(solver.settings.setup.boundary_conditions.velocity_inlet) == [
        "hot-inlet",
        "cold-inlet",
    ]
    assert list(solver.settings.setup.boundary_conditions.wall) == [
        "wall-inlet",
        "wall-elbow",
    ]

    concatenated_named_objects = (
        solver.settings.setup.boundary_conditions.velocity_inlet
        + solver.settings.setup.boundary_conditions.wall
    )
    assert list(concatenated_named_objects) == [
        "hot-inlet",
        "cold-inlet",
        "wall-inlet",
        "wall-elbow",
    ]

    assert list(concatenated_named_objects()) == list(
        solver.settings.setup.boundary_conditions.velocity_inlet()
    ) + list(solver.settings.setup.boundary_conditions.wall())

    assert concatenated_named_objects.items() == list(
        solver.settings.setup.boundary_conditions.velocity_inlet.items()
    ) + list(solver.settings.setup.boundary_conditions.wall.items())

    with pytest.raises(TypeError):
        (
            solver.settings.setup.boundary_conditions.velocity_inlet
            + solver.settings.setup.boundary_conditions.wall["wall-inlet"]
        )

    chained_named_objects = (
        solver.settings.setup.boundary_conditions.velocity_inlet
        + solver.settings.setup.boundary_conditions.wall
        + solver.settings.setup.boundary_conditions.pressure_outlet
    )

    assert list(chained_named_objects) == [
        "hot-inlet",
        "cold-inlet",
        "wall-inlet",
        "wall-elbow",
        "outlet",
    ]

    assert (
        list(solver.settings.setup.boundary_conditions.pressure_outlet.items())[0]
        in chained_named_objects.items()
    )<|MERGE_RESOLUTION|>--- conflicted
+++ resolved
@@ -1006,29 +1006,20 @@
     fluent_version = solver.get_fluent_version()
 
     with pytest.raises(AttributeError) as e:
-<<<<<<< HEAD
-        solver.settings.file.auto_save.root_name.allowed_values()
+        if fluent_version >= FluentVersion.v261:
+            solver.settings.solution.calculation_activity.auto_save.root_name.allowed_values()
+        else:
+            solver.settings.file.auto_save.root_name.allowed_values()
     assert e.value.args[0] == "'root_name' object has no attribute 'allowed_values'"
 
-    string_with_allowed_values = (
-        solver.settings.setup.general.solver.type.allowed_values()
-    )
-=======
-        if fluent_version >= FluentVersion.v261:
-            solver.solution.calculation_activity.auto_save.root_name.allowed_values()
-        else:
-            solver.file.auto_save.root_name.allowed_values()
-    assert e.value.args[0] == "'root_name' object has no attribute 'allowed_values'"
-
     if fluent_version >= FluentVersion.v261:
-        assert solver.solution.calculation_activity.auto_save.case_frequency.allowed_values() == [
+        assert solver.settings.solution.calculation_activity.auto_save.case_frequency.allowed_values() == [
             "if-case-is-modified",
             "each-time",
             "if-mesh-is-modified",
         ]
 
-    string_with_allowed_values = solver.setup.general.solver.type.allowed_values()
->>>>>>> f363a78e
+    string_with_allowed_values = solver.settings.setup.general.solver.type.allowed_values()
     assert string_with_allowed_values == [
         "pressure-based",
         "density-based-implicit",
