# Copyright (C) 2021 - 2025 ANSYS, Inc. and/or its affiliates.
# SPDX-License-Identifier: MIT
#
#
# Permission is hereby granted, free of charge, to any person obtaining a copy
# of this software and associated documentation files (the "Software"), to deal
# in the Software without restriction, including without limitation the rights
# to use, copy, modify, merge, publish, distribute, sublicense, and/or sell
# copies of the Software, and to permit persons to whom the Software is
# furnished to do so, subject to the following conditions:
#
# The above copyright notice and this permission notice shall be included in all
# copies or substantial portions of the Software.
#
# THE SOFTWARE IS PROVIDED "AS IS", WITHOUT WARRANTY OF ANY KIND, EXPRESS OR
# IMPLIED, INCLUDING BUT NOT LIMITED TO THE WARRANTIES OF MERCHANTABILITY,
# FITNESS FOR A PARTICULAR PURPOSE AND NONINFRINGEMENT. IN NO EVENT SHALL THE
# AUTHORS OR COPYRIGHT HOLDERS BE LIABLE FOR ANY CLAIM, DAMAGES OR OTHER
# LIABILITY, WHETHER IN AN ACTION OF CONTRACT, TORT OR OTHERWISE, ARISING FROM,
# OUT OF OR IN CONNECTION WITH THE SOFTWARE OR THE USE OR OTHER DEALINGS IN THE
# SOFTWARE.

from concurrent import futures
import os
from pathlib import Path
import tempfile
import time

import grpc
from grpc_health.v1 import health_pb2, health_pb2_grpc
import pytest

from ansys.api.fluent.v0 import (
    scheme_eval_pb2,
    scheme_eval_pb2_grpc,
    settings_pb2,
    settings_pb2_grpc,
)
from ansys.api.fluent.v0.scheme_pointer_pb2 import SchemePointer
import ansys.fluent.core as pyfluent
from ansys.fluent.core import connect_to_fluent, examples, session
from ansys.fluent.core.fluent_connection import FluentConnection, PortNotProvided
from ansys.fluent.core.launcher.error_handler import LaunchFluentError
from ansys.fluent.core.pyfluent_warnings import PyFluentDeprecationWarning
from ansys.fluent.core.session import BaseSession
from ansys.fluent.core.solver.flobject import InactiveObjectError
from ansys.fluent.core.utils.execution import timeout_loop
from ansys.fluent.core.utils.file_transfer_service import ContainerFileTransferStrategy
from ansys.fluent.core.utils.fluent_version import FluentVersion
from ansys.fluent.core.utils.networking import get_free_port


class MockSettingsServicer(settings_pb2_grpc.SettingsServicer):
    def GetStaticInfo(
        self, request: settings_pb2.GetStaticInfoRequest, context: grpc.ServicerContext
    ) -> settings_pb2.GetStaticInfoResponse:
        response = settings_pb2.GetStaticInfoResponse()
        response.info.type = "Dummy"
        return response

    def GetVar(
        self,
        request: settings_pb2.GetVarRequest,
        context: grpc.ServicerContext,
    ) -> settings_pb2.GetVarResponse:
        response = settings_pb2.GetVarResponse()
        response.value.value_map.SetInParent()
        return response


class MockHealthServicer(health_pb2_grpc.HealthServicer):
    def Check(self, request, context: grpc.ServicerContext):  # noqa N802
        metadata = dict(context.invocation_metadata())
        password = metadata.get("password", None)
        if password != "12345":
            context.set_code(grpc.StatusCode.UNAUTHENTICATED)
            return health_pb2.HealthCheckResponse()
        return health_pb2.HealthCheckResponse(
            status=health_pb2.HealthCheckResponse.ServingStatus.SERVING
        )

    def Watch(self, request, context: grpc.ServicerContext):  # noqa N802
        metadata = dict(context.invocation_metadata())
        password = metadata.get("password", None)
        if password != "12345":
            context.set_code(grpc.StatusCode.UNAUTHENTICATED)
            yield health_pb2.HealthCheckResponse()

        c = 0
        while c < 2:
            time.sleep(1)
            c += 1
            yield health_pb2.HealthCheckResponse(
                status=health_pb2.HealthCheckResponse.ServingStatus.NOT_SERVING
            )

        time.sleep(1)
        yield health_pb2.HealthCheckResponse(
            status=health_pb2.HealthCheckResponse.ServingStatus.SERVING
        )


class MockSchemeEvalServicer(scheme_eval_pb2_grpc.SchemeEvalServicer):
    def StringEval(self, request, context):
        if request.input == "(cx-version)":
            return scheme_eval_pb2.StringEvalResponse(output="(23 1 0)")

    def SchemeEval(
        self,
        request,
        context: grpc.ServicerContext,
    ) -> scheme_eval_pb2.SchemeEvalResponse:
        metadata = dict(context.invocation_metadata())
        password = metadata.get("password", None)
        if password != "12345":
            context.set_code(grpc.StatusCode.UNAUTHENTICATED)
        return scheme_eval_pb2.SchemeEvalResponse(output=SchemePointer(b=True))


def test_download_file():
    with pytest.raises(examples.RemoteFileNotFoundError):
        examples.download_file(
            "mixing_elbow.cas.h5", "pyfluent/examples/DOE-ML-Mixing-Elbow"
        )


def test_create_mock_session_by_passing_ip_port_password() -> None:
    server = grpc.server(futures.ThreadPoolExecutor(max_workers=1))
    ip = "127.0.0.1"
    port = get_free_port()
    server.add_insecure_port(f"{ip}:{port}")
    health_pb2_grpc.add_HealthServicer_to_server(MockHealthServicer(), server)
    scheme_eval_pb2_grpc.add_SchemeEvalServicer_to_server(
        MockSchemeEvalServicer(), server
    )
    server.start()

    with pytest.raises(PortNotProvided):
        fluent_connection = FluentConnection(
            ip=ip, password="12345", cleanup_on_exit=False
        )
        session = BaseSession(
            fluent_connection=fluent_connection,
            scheme_eval=fluent_connection._connection_interface.scheme_eval,
        )

    fluent_connection = FluentConnection(
        ip=ip, port=port, password="12345", cleanup_on_exit=False
    )
    session = BaseSession(
        fluent_connection=fluent_connection,
        scheme_eval=fluent_connection._connection_interface.scheme_eval,
    )
    assert session.health_check.is_serving
    server.stop(None)
    session.exit()
    assert not session.health_check.is_serving


def test_create_mock_session_by_setting_ip_port_env_var(
    monkeypatch: pytest.MonkeyPatch,
) -> None:
    server = grpc.server(futures.ThreadPoolExecutor(max_workers=1))
    ip = "127.0.0.1"
    port = get_free_port()
    server.add_insecure_port(f"{ip}:{port}")
    health_pb2_grpc.add_HealthServicer_to_server(MockHealthServicer(), server)
    scheme_eval_pb2_grpc.add_SchemeEvalServicer_to_server(
        MockSchemeEvalServicer(), server
    )
    server.start()
    monkeypatch.setenv("PYFLUENT_FLUENT_IP", ip)
    monkeypatch.setenv("PYFLUENT_FLUENT_PORT", str(port))
    fluent_connection = FluentConnection(password="12345", cleanup_on_exit=False)
    session = BaseSession(
        fluent_connection=fluent_connection,
        scheme_eval=fluent_connection._connection_interface.scheme_eval,
    )
    assert session.health_check.is_serving
    server.stop(None)
    session.exit()
    assert not session.health_check.is_serving


def test_create_mock_session_by_passing_grpc_channel() -> None:
    server = grpc.server(futures.ThreadPoolExecutor(max_workers=1))
    ip = "127.0.0.1"
    port = get_free_port()
    server.add_insecure_port(f"{ip}:{port}")
    health_pb2_grpc.add_HealthServicer_to_server(MockHealthServicer(), server)
    scheme_eval_pb2_grpc.add_SchemeEvalServicer_to_server(
        MockSchemeEvalServicer(), server
    )
    server.start()
    channel = grpc.insecure_channel(f"{ip}:{port}")
    fluent_connection = FluentConnection(
        channel=channel, cleanup_on_exit=False, password="12345"
    )
    session = BaseSession(
        fluent_connection=fluent_connection,
        scheme_eval=fluent_connection._connection_interface.scheme_eval,
    )
    assert session.health_check.is_serving
    server.stop(None)
    session.exit()
    assert not session.health_check.is_serving


def test_create_mock_session_from_server_info_file(tmp_path: Path) -> None:
    server = grpc.server(futures.ThreadPoolExecutor(max_workers=1))
    ip = "127.0.0.1"
    port = get_free_port()
    server.add_insecure_port(f"{ip}:{port}")
    health_pb2_grpc.add_HealthServicer_to_server(MockHealthServicer(), server)
    scheme_eval_pb2_grpc.add_SchemeEvalServicer_to_server(
        MockSchemeEvalServicer(), server
    )
    server.start()
    server_info_file = tmp_path / "server_info.txt"
    server_info_file.write_text(f"{ip}:{port}\n12345")
    session = BaseSession._create_from_server_info_file(
        server_info_file_name=str(server_info_file), cleanup_on_exit=False
    )
    assert session.health_check.is_serving
    server.stop(None)
    session.exit()
    assert not session.health_check.is_serving


def test_create_mock_session_from_server_info_file_with_wrong_password(
    tmp_path: Path,
) -> None:
    server = grpc.server(futures.ThreadPoolExecutor(max_workers=1))
    ip = "127.0.0.1"
    port = get_free_port()
    server.add_insecure_port(f"{ip}:{port}")
    scheme_eval_pb2_grpc.add_SchemeEvalServicer_to_server(
        MockSchemeEvalServicer(), server
    )
    health_pb2_grpc.add_HealthServicer_to_server(MockHealthServicer(), server)
    server.start()
    server_info_file = tmp_path / "server_info.txt"
    server_info_file.write_text(f"{ip}:{port}\n1234")
    with pytest.raises(RuntimeError) as ex:
        session = BaseSession._create_from_server_info_file(
            server_info_file_name=str(server_info_file),
            cleanup_on_exit=False,
        )
        session.scheme_eval.scheme_eval("")
        server.stop(None)
        session.exit()
    assert ex.value.__context__.code() == grpc.StatusCode.UNAUTHENTICATED


def test_create_mock_session_from_launch_fluent_by_passing_ip_port_password() -> None:
    server = grpc.server(futures.ThreadPoolExecutor(max_workers=1))
    ip = "127.0.0.1"
    port = get_free_port()
    server.add_insecure_port(f"{ip}:{port}")
    health_pb2_grpc.add_HealthServicer_to_server(MockHealthServicer(), server)
    scheme_eval_pb2_grpc.add_SchemeEvalServicer_to_server(
        MockSchemeEvalServicer(), server
    )
    settings_pb2_grpc.add_SettingsServicer_to_server(MockSettingsServicer(), server)
    server.start()
    session = connect_to_fluent(
        ip=ip,
        port=port,
        cleanup_on_exit=False,
        password="12345",
    )
    # check a few dir elements
    fields_dir = dir(session.fields)
    for attr in ("field_data", "field_info"):
        assert attr in fields_dir
    assert session.health_check.is_serving
    server.stop(None)
    session.exit()
    assert not session.health_check.is_serving


def test_create_mock_session_from_launch_fluent_by_setting_ip_port_env_var(
    monkeypatch: pytest.MonkeyPatch,
) -> None:
    server = grpc.server(futures.ThreadPoolExecutor(max_workers=1))
    ip = "127.0.0.1"
    port = get_free_port()
    server.add_insecure_port(f"{ip}:{port}")
    health_pb2_grpc.add_HealthServicer_to_server(MockHealthServicer(), server)
    scheme_eval_pb2_grpc.add_SchemeEvalServicer_to_server(
        MockSchemeEvalServicer(), server
    )
    settings_pb2_grpc.add_SettingsServicer_to_server(MockSettingsServicer(), server)
    server.start()
    monkeypatch.setenv("PYFLUENT_FLUENT_IP", ip)
    monkeypatch.setenv("PYFLUENT_FLUENT_PORT", str(port))
    session = connect_to_fluent(
        cleanup_on_exit=False, ip=ip, port=port, password="12345"
    )
    # check a few dir elements
    fields_dir = dir(session.fields)
    for attr in ("field_data", "field_info"):
        assert attr in fields_dir
    assert session.health_check.is_serving
    server.stop(None)
    session.exit()
    assert not session.health_check.is_serving


@pytest.mark.parametrize("file_format", ["jou", "py"])
@pytest.mark.fluent_version(">=23.2")
def test_journal_creation(file_format, new_meshing_session_wo_exit):
    fd, file_name = tempfile.mkstemp(
        suffix=f"-{os.getpid()}.{file_format}",
        prefix="pyfluent-",
        dir=str(pyfluent.EXAMPLES_PATH),
    )
    os.close(fd)

    file_name = Path(file_name)

    file_name.touch()
    prev_stat = file_name.stat()
    prev_mtime = prev_stat.st_mtime
    prev_size = prev_stat.st_size
    print(f"prev_stat: {prev_stat}")

    session = new_meshing_session_wo_exit
    if session.connection_properties.inside_container:
        session.journal.start(file_name.name)
    else:
        session.journal.start(str(file_name))
    session = session.switch_to_solver()
    session.journal.stop()
    new_stat = file_name.stat()
    print(f"new_stat: {new_stat}")
    assert new_stat.st_mtime > prev_mtime or new_stat.st_size > prev_size
    session.exit()


@pytest.mark.fluent_version(">=23.2")
def test_start_transcript_file_write(new_meshing_session_wo_exit):
    fd, file_name = tempfile.mkstemp(
        suffix=f"-{os.getpid()}.trn",
        prefix="pyfluent-",
        dir=str(pyfluent.EXAMPLES_PATH),
    )
    os.close(fd)

    file_name = Path(file_name)

    file_name.touch()
    # prev_stat = file_name.stat()
    # prev_mtime = prev_stat.st_mtime
    # prev_size = prev_stat.st_size

    session = new_meshing_session_wo_exit
    session.transcript.start(file_name)
    session = session.switch_to_solver()
    session.transcript.stop()

    # new_stat = file_name.stat()
    # this assertion is invalid.
    # assert new_stat.st_mtime > prev_mtime or new_stat.st_size > prev_size
    session.exit()


@pytest.mark.fluent_version(">=23.1")
def test_expected_interfaces_in_solver_session(new_solver_session):
    assert all(
        intf in dir(new_solver_session) for intf in ("preferences", "tui", "workflow")
    )


@pytest.mark.fluent_version(">=24.1")
def test_solverworkflow_not_in_solver_session(new_solver_session):
    assert "solverworkflow" not in dir(new_solver_session)


@pytest.mark.standalone
@pytest.mark.fluent_version(">=23.2")
def test_read_case_using_lightweight_mode():
    import_file_name = examples.download_file(
        "mixing_elbow.cas.h5", "pyfluent/mixing_elbow"
    )
    if pyfluent.USE_FILE_TRANSFER_SERVICE:
        file_transfer_service = ContainerFileTransferStrategy()
        container_dict = {"mount_source": file_transfer_service.mount_source}
        solver = pyfluent.launch_fluent(
            case_file_name=import_file_name,
            lightweight_mode=True,
            container_dict=container_dict,
            file_transfer_service=file_transfer_service,
        )
    else:
        solver = pyfluent.launch_fluent(
            case_file_name=import_file_name, lightweight_mode=True
        )
    solver.setup.models.energy.enabled = False
    old_fluent_connection_id = id(solver._fluent_connection)
    timeout_loop(
        id(solver._fluent_connection) != old_fluent_connection_id,
        timeout=60,
        idle_period=1,
    )
    timeout_loop(
        not solver.setup.models.energy.enabled(),
        timeout=60,
        idle_period=1,
    )
    solver.exit()


@pytest.mark.standalone
@pytest.mark.fluent_version(">=23.2")
def test_read_case_using_lightweight_mode_exiting():
    import_file_name = examples.download_file(
        "mixing_elbow.cas.h5", "pyfluent/mixing_elbow"
    )
    if pyfluent.USE_FILE_TRANSFER_SERVICE:
        file_transfer_service = ContainerFileTransferStrategy()
<<<<<<< HEAD
        container_dict = {"mount_source": file_transfer_service.MOUNT_SOURCE}
=======
        container_dict = {"mount_source": file_transfer_service.mount_source}
>>>>>>> 5c5db15b
        solver = pyfluent.launch_fluent(
            case_file_name=import_file_name,
            lightweight_mode=True,
            container_dict=container_dict,
            file_transfer_service=file_transfer_service,
        )
    else:
        solver = pyfluent.launch_fluent(
            case_file_name=import_file_name, lightweight_mode=True
        )
    solver.exit()
    assert True


def test_help_does_not_throw(new_solver_session):
    help(new_solver_session.file.read)


@pytest.fixture
def new_solver_session2(new_solver_session):
    return new_solver_session


def test_build_from_fluent_connection(new_solver_session, new_solver_session2):
    solver1 = new_solver_session
    solver2 = new_solver_session2
    assert solver1.health_check.is_serving
    assert solver2.health_check.is_serving
    health_check_service1 = solver1.health_check
    cortex_pid2 = solver2._fluent_connection.connection_properties.cortex_pid
    # The below hack is performed to check the base class method
    # (child class has a method with same name)
    solver1.__class__.__bases__[0]._build_from_fluent_connection(
        solver1,
        fluent_connection=solver2._fluent_connection,
        scheme_eval=solver2._fluent_connection._connection_interface.scheme_eval,
    )
    assert solver1.health_check.is_serving
    assert solver2.health_check.is_serving
    timeout_loop(
        not health_check_service1.is_serving,
        timeout=60,
        idle_period=1,
    )
    assert solver1._fluent_connection.connection_properties.cortex_pid == cortex_pid2
    assert solver2._fluent_connection.connection_properties.cortex_pid == cortex_pid2


@pytest.mark.standalone
def test_recover_grpc_error_from_launch_error(monkeypatch: pytest.MonkeyPatch):
    orig_parse_server_info_file = session._parse_server_info_file

    def mock_parse_server_info_file(file_name):
        ip, port, password = orig_parse_server_info_file(file_name)
        return ip, port - 1, password  # provide wrong port

    monkeypatch.setattr(session, "_parse_server_info_file", mock_parse_server_info_file)
    with pytest.raises(LaunchFluentError) as ex:
        _ = pyfluent.launch_fluent()
    # grpc.RpcError -> RuntimeError -> LaunchFluentError
    assert ex.value.__context__.__context__.code() == grpc.StatusCode.UNAVAILABLE


def test_solver_methods(new_solver_session):
    solver = new_solver_session

    if solver.get_fluent_version() == FluentVersion.v222:
        api_keys = {
            "file",
            "setup",
            "solution",
            "results",
            "parametric_studies",
            "current_parametric_study",
        }
        assert api_keys.issubset(set(dir(solver)))
    if solver.get_fluent_version() == FluentVersion.v232:
        api_keys = {
            "file",
            "mesh",
            "server",
            "setup",
            "solution",
            "results",
            "parametric_studies",
            "current_parametric_study",
            "parallel",
            "report",
        }
        assert api_keys.issubset(set(dir(solver)))
    if solver.get_fluent_version() >= FluentVersion.v241:
        api_keys = {
            "file",
            "mesh",
            "server",
            "setup",
            "solution",
            "results",
            "parametric_studies",
            "current_parametric_study",
            "parallel",
        }
        if solver.get_fluent_version() >= FluentVersion.v251:
            assert api_keys.issubset(set(dir(solver.settings)))
        else:
            assert api_keys.issubset(set(dir(solver)))


@pytest.mark.fluent_version(">=23.2")
def test_get_set_state_on_solver(new_solver_session):
    solver = new_solver_session
    state = solver.get_state()
    assert state
    solver.set_state(state)


def test_solver_structure(new_solver_session):
    solver = new_solver_session
    with pytest.warns(PyFluentDeprecationWarning):
        solver.field_data
    with pytest.warns(PyFluentDeprecationWarning):
        solver.svar_data

    assert {
        "field_data",
        "field_info",
        "field_data_streaming",
        "solution_variable_data",
        "solution_variable_info",
        "reduction",
    }.issubset(set(dir(solver.fields)))


@pytest.mark.fluent_version(">=24.2")
def test_general_exception_behaviour_in_session(new_solver_session):
    solver = new_solver_session

    # Read case with non-existent path
    with pytest.raises(RuntimeError, match="File .* not found") as exec_info:
        # File not found
        solver.settings.file.read(
            file_type="case", file_name=r"incorrect_path\incorrect_file.cas.h5"
        )
    # Assert that exception is propagated from the Fluent server
    assert isinstance(exec_info.value.__context__, grpc.RpcError)

    # Iterate with no case
    with pytest.raises(
        InactiveObjectError,
        match="solution.run_calculation.iterate' is currently inactive.",
    ) as exec_info:
        # The object is not active
        solver.solution.run_calculation.iterate(iter_count=5)
    # Assert that exception is not propagated from the Fluent server
    assert not isinstance(exec_info.value.__context__, grpc.RpcError)

    # Write case without any case loaded or created
    with pytest.raises(
        InactiveObjectError,
        match="file.write' is currently inactive.",
    ) as exec_info:
        # Uninitialized case
        solver.file.write(file_name="sample.cas.h5", file_type="case")
    # Assert that exception is not propagated from the Fluent server
    assert not isinstance(exec_info.value.__context__, grpc.RpcError)

    graphics = solver.results.graphics

    fluent_version = solver.get_fluent_version()

    if fluent_version >= FluentVersion.v251:
        with pytest.raises(RuntimeError, match="object is not active") as exec_info:
            graphics.mesh["mesh-1"] = {"surfaces_list": "*"}
            graphics.mesh["mesh-1"].display()
        assert isinstance(exec_info.value.__context__, grpc.RpcError)

    case_file = examples.download_file(
        "mixing_elbow.cas.h5",
        "pyfluent/mixing_elbow",
        return_without_path=False,
    )
    solver.settings.file.read(file_type="case", file_name=case_file)
    solver.file.write(file_name="sample.cas.h5", file_type="case")

    graphics.mesh["mesh-1"] = {"surfaces_list": "*"}
    graphics.mesh["mesh-1"].display()

    # Post-process without data
    match_str = (
        "Invalid result name."
        if fluent_version == FluentVersion.v242
        else "object is not active"
    )
    with pytest.raises(RuntimeError, match=match_str) as exec_info:
        # Invalid result.
        graphics.contour["contour-velocity"] = {
            "field": "velocity-magnitude",
            "surfaces_list": ["wall-elbow"],
        }
        graphics.contour["contour-velocity"].display()
    # Assert that exception is propagated from the Fluent server
    assert isinstance(exec_info.value.__context__, grpc.RpcError)

    solver.solution.run_calculation.iterate(iter_count=5)
    graphics.contour["contour-velocity"] = {
        "field": "velocity-magnitude",
        "surfaces_list": ["wall-elbow"],
    }
    graphics.contour["contour-velocity"].display()

    # Following code does not work in GitHub only.

    # mesh_file_2d = examples.download_file(
    #     "sample_2d_mesh.msh.h5",
    #     "pyfluent/surface_mesh",
    #     return_without_path=False,
    # )

    # if fluent_version >= FluentVersion.v252:
    #     # Error in server:
    #     # This appears to be a surface mesh.\nSurface meshes cannot be read under the /file/read-case functionality.
    #     with pytest.raises(
    #         RuntimeError, match="Surface meshes cannot be read"
    #     ) as exec_info:
    #         solver.settings.file.read(file_type="case", file_name=mesh_file_2d)
    #     # Assert that exception is propagated from the Fluent server
    #     assert isinstance(exec_info.value.__context__, grpc.RpcError)


@pytest.mark.fluent_version(">=23.2")
def test_app_utilities_new_and_old(mixing_elbow_settings_session):
    solver = mixing_elbow_settings_session

    assert solver._app_utilities.get_app_mode() == pyfluent.FluentMode.SOLVER

    assert not solver._app_utilities.is_beta_enabled()

    assert not solver._app_utilities.is_wildcard("no")

    assert solver._app_utilities.is_wildcard("yes*")

    assert not solver._app_utilities.is_solution_data_available()

    tmp_dir = tempfile.mkdtemp(dir=pyfluent.EXAMPLES_PATH)

    solver.chdir(tmp_dir)

    assert Path(
        solver._app_utilities.get_controller_process_info()["working_directory"]
    ) == Path(tmp_dir)

    assert Path(
        solver._app_utilities.get_solver_process_info()["working_directory"]
    ) == Path(tmp_dir)


@pytest.mark.standalone
@pytest.mark.fluent_version(">=25.1")
def test_launch_in_pyconsole_mode():
    with pyfluent.launch_fluent() as session:
        assert session.scheme_eval.scheme_eval("(%cx-pyconsole-activated?)") is True
    with pyfluent.launch_fluent(py=True) as session:
        assert session.scheme_eval.scheme_eval("(%cx-pyconsole-activated?)") is True
    with pyfluent.launch_fluent(py=False) as session:
        assert session.scheme_eval.scheme_eval("(%cx-pyconsole-activated?)") is False<|MERGE_RESOLUTION|>--- conflicted
+++ resolved
@@ -419,11 +419,7 @@
     )
     if pyfluent.USE_FILE_TRANSFER_SERVICE:
         file_transfer_service = ContainerFileTransferStrategy()
-<<<<<<< HEAD
-        container_dict = {"mount_source": file_transfer_service.MOUNT_SOURCE}
-=======
         container_dict = {"mount_source": file_transfer_service.mount_source}
->>>>>>> 5c5db15b
         solver = pyfluent.launch_fluent(
             case_file_name=import_file_name,
             lightweight_mode=True,
