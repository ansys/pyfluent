--- conflicted
+++ resolved
@@ -677,7 +677,6 @@
 
 
 @pytest.mark.standalone
-<<<<<<< HEAD
 def test_new_launch_fluent_api():
     import ansys.fluent.core as pyfluent
 
@@ -707,7 +706,8 @@
     solver = pyfluent.Solver.from_container(container_dict=container_dict)
     assert solver.health_check.check_health() == "SERVING"
     solver.exit()
-=======
+
+
 @pytest.mark.fluent_version(">=25.1")
 def test_launch_in_pyconsole_mode():
     with pyfluent.launch_fluent() as session:
@@ -715,5 +715,4 @@
     with pyfluent.launch_fluent(py=True) as session:
         assert session.scheme_eval.scheme_eval("(%cx-pyconsole-activated?)") is True
     with pyfluent.launch_fluent(py=False) as session:
-        assert session.scheme_eval.scheme_eval("(%cx-pyconsole-activated?)") is False
->>>>>>> d7bf4723
+        assert session.scheme_eval.scheme_eval("(%cx-pyconsole-activated?)") is False