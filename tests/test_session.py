--- conflicted
+++ resolved
@@ -417,11 +417,7 @@
     )
     if pyfluent.USE_FILE_TRANSFER_SERVICE:
         file_transfer_service = ContainerFileTransferStrategy()
-<<<<<<< HEAD
-        container_dict = {"mount_source": file_transfer_service.MOUNT_SOURCE}
-=======
         container_dict = {"mount_source": file_transfer_service.mount_source}
->>>>>>> 154fb05e
         solver = pyfluent.launch_fluent(
             case_file_name=import_file_name,
             lightweight_mode=True,
