--- conflicted
+++ resolved
@@ -10,14 +10,10 @@
 @pytest.mark.solve
 @pytest.mark.fluent_231
 def test_pro_post(launch_fluent_solver_3ddp_t2):
-<<<<<<< HEAD
-    if not os.path.exists("out"):
-        os.mkdir("out")
-=======
+
     out = str(Path(pyfluent.EXAMPLES_PATH) / "out")
     if not Path(out).exists():
         Path(out).mkdir(parents=True, exist_ok=False)
->>>>>>> 33853f38
     solver = launch_fluent_solver_3ddp_t2
     input_type, input_name = download_input_file("pyfluent/box", "poly.msh")
     solver.file.read(file_type=input_type, file_name=input_name)
@@ -204,7 +200,7 @@
         "partitions": False,
         "overset": False,
     }
-<<<<<<< HEAD
+
     assert sorted(solver.results.graphics.mesh["mesh-1"].surfaces_list()) == [
         "bottom",
         "front",
@@ -212,11 +208,7 @@
         "right",
         "top",
     ]
-=======
-    surface_list = solver.results.graphics.mesh["mesh-1"].surfaces_list()
-    surface_list.sort()
-    assert surface_list == ["bottom", "front", "left", "right", "top"]
->>>>>>> 33853f38
+
     solver.results.graphics.mesh.add_to_graphics(object_name="mesh-1")
     solver.results.graphics.mesh.display(object_name="mesh-1")
     solver.execute_tui(r"""/display/set/rendering-options/driver quit """)
@@ -233,13 +225,9 @@
         ],
         "field": "pressure",
     }
-<<<<<<< HEAD
+
     assert sorted(solver.results.graphics.contour["contour-1"].surfaces_list()) == [
-=======
-    surface_list = solver.results.graphics.contour["contour-1"].surfaces_list()
-    surface_list.sort()
-    assert surface_list == [
->>>>>>> 33853f38
+
         "bottom",
         "default-interior",
         "front",
@@ -279,7 +267,7 @@
         },
         "shrink_factor": 0.5,
     }
-<<<<<<< HEAD
+
     assert sorted(solver.results.graphics.mesh["mesh-1"].surfaces_list()) == [
         "bottom",
         "front",
@@ -287,11 +275,7 @@
         "right",
         "top",
     ]
-=======
-    surfaces_list = solver.results.graphics.mesh["mesh-1"].surfaces_list()
-    surfaces_list.sort()
-    assert surfaces_list == ["bottom", "front", "left", "right", "top"]
->>>>>>> 33853f38
+
     assert solver.results.graphics.mesh["mesh-1"].options() == {
         "nodes": False,
         "edges": True,
@@ -314,7 +298,7 @@
         "surfaces_list": ["top", "bottom", "front", "left", "right"]
     }
     solver.results.graphics.pathline.display(object_name="pathlines-1")
-<<<<<<< HEAD
+
     assert sorted(solver.results.graphics.pathline["pathlines-1"].surfaces_list()) == [
         "bottom",
         "front",
@@ -322,16 +306,12 @@
         "right",
         "top",
     ]
-=======
-    surface_list = solver.results.graphics.pathline["pathlines-1"].surfaces_list()
-    surface_list.sort()
-    assert surface_list == ["bottom", "front", "left", "right", "top"]
->>>>>>> 33853f38
+
     solver.results.plot.xy_plot["xy-plot-1"] = {}
     solver.results.plot.xy_plot["xy-plot-1"] = {
         "surfaces_list": ["top", "bottom", "left", "right", "front"]
     }
-<<<<<<< HEAD
+
     assert sorted(solver.results.plot.xy_plot["xy-plot-1"].surfaces_list()) == [
         "bottom",
         "front",
@@ -339,11 +319,7 @@
         "right",
         "top",
     ]
-=======
-    surface_list = solver.results.plot.xy_plot["xy-plot-1"].surfaces_list()
-    surface_list.sort()
-    assert surface_list == ["bottom", "front", "left", "right", "top"]
->>>>>>> 33853f38
+
     solver.results.plot.xy_plot.display(object_name="xy-plot-1")
     solver.results.scene["scene-1"] = {}
     solver.results.scene["scene-1"].graphics_objects["contour-1"] = {}
