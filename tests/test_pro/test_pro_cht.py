--- conflicted
+++ resolved
@@ -246,24 +246,11 @@
         "field": "temperature",
         "surfaces_list": ["inlet", "inlet1", "inlet2", "mid-plane-z", "outlet", "out1"],
     }
-<<<<<<< HEAD
+
     assert sorted(
         solver.results.graphics.contour["contour-temperature"].surfaces_list()
     ) == ["inlet", "inlet1", "inlet2", "mid-plane-z", "out1", "outlet"]
-=======
-    surface_list = solver.results.graphics.contour[
-        "contour-temperature"
-    ].surfaces_list()
-    surface_list.sort()
-    assert surface_list == [
-        "inlet",
-        "inlet1",
-        "inlet2",
-        "mid-plane-z",
-        "out1",
-        "outlet",
-    ]
->>>>>>> 33853f38
+
     solver.execute_tui(r"""/display/surface-mesh clip-z-coordinate () """)
     solver.results.graphics.contour.add_to_graphics(object_name="contour-temperature")
     solver.results.graphics.contour["contour-temperature-manifold"] = {}
