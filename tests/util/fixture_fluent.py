import pytest

import ansys.fluent.core as pyfluent
from ansys.fluent.core.examples import download_file


@pytest.fixture
def exhaust_system_geometry():
    global _exhaust_system_geometry_filename
    if not _exhaust_system_geometry_filename:
        _exhaust_system_geometry_filename = download_file(
            filename="exhaust_system.fmd", directory="pyfluent/exhaust_system"
        )
    return _exhaust_system_geometry_filename


_mixing_elbow_mesh_filename = None
_mixing_elbow_geom_filename = None


@pytest.fixture
def load_mixing_elbow_mesh(with_launching_container):
    solver_session = pyfluent.launch_fluent(precision="double", processor_count=2)
    global _mixing_elbow_mesh_filename
    if not _mixing_elbow_mesh_filename:
        _mixing_elbow_mesh_filename = download_file(
            filename="mixing_elbow.msh.h5", directory="pyfluent/mixing_elbow"
        )
    solver_session.root.file.read(
        file_type="case", file_name=_mixing_elbow_mesh_filename
    )
    yield solver_session
    solver_session.exit()


_mixing_elbow_case_filename = None
_mixing_elbow_dat_filename = None


@pytest.fixture
def load_mixing_elbow_case_dat(with_launching_container):
    solver_session = pyfluent.launch_fluent(precision="double", processor_count=2)
    global _mixing_elbow_case_filename
    if not _mixing_elbow_case_filename:
        _mixing_elbow_case_filename = download_file(
            filename="mixing_elbow.cas.h5", directory="pyfluent/mixing_elbow"
        )
    global _mixing_elbow_dat_filename
    if not _mixing_elbow_dat_filename:
        _mixing_elbow_dat_filename = download_file(
            filename="mixing_elbow.dat.h5", directory="pyfluent/mixing_elbow"
        )
    solver_session.root.file.read(
        file_type="case-data", file_name=_mixing_elbow_case_filename
    )
    yield solver_session
    solver_session.exit()


_mixing_elbow_param_case_filename = None
_mixing_elbow_param_dat_filename = None


@pytest.fixture
def load_mixing_elbow_param_case_dat(with_launching_container):
    solver_session = pyfluent.launch_fluent(precision="double", processor_count=2)
    global _mixing_elbow_param_case_filename
    if not _mixing_elbow_param_case_filename:
        _mixing_elbow_param_case_filename = download_file(
            filename="elbow_param.cas.h5", directory="pyfluent/mixing_elbow"
        )
    global _mixing_elbow_param_dat_filename
    if not _mixing_elbow_param_dat_filename:
        _mixing_elbow_param_dat_filename = download_file(
            filename="elbow_param.dat.h5", directory="pyfluent/mixing_elbow"
        )
    solver_session.root.file.read(
        file_type="case-data", file_name=_mixing_elbow_param_case_filename
    )
<<<<<<< HEAD
    yield solver_session
    solver_session.exit()


@pytest.fixture
def load_mixing_elbow_pure_meshing(with_launching_container):
    pure_meshing_session = pyfluent.launch_fluent(
        precision="double", processor_count=2, mode="pure-meshing"
    )
    global _mixing_elbow_geom_filename
    if not _mixing_elbow_geom_filename:
        _mixing_elbow_geom_filename = download_file(
            filename="mixing_elbow.pmdb", directory="pyfluent/mixing_elbow"
        )

    pure_meshing_session.workflow.InitializeWorkflow(WorkflowType="Watertight Geometry")
    pure_meshing_session.workflow.TaskObject["Import Geometry"].Arguments = dict(
        FileName=_mixing_elbow_geom_filename, LengthUnit="in"
    )

    yield pure_meshing_session
    pure_meshing_session.exit()


@pytest.fixture
def load_mixing_elbow_meshing(with_launching_container):
    pure_meshing_session = pyfluent.launch_fluent(
        precision="double", processor_count=2, mode="meshing"
    )
    global _mixing_elbow_geom_filename
    if not _mixing_elbow_geom_filename:
        _mixing_elbow_geom_filename = download_file(
            filename="mixing_elbow.pmdb", directory="pyfluent/mixing_elbow"
        )

    pure_meshing_session.workflow.InitializeWorkflow(WorkflowType="Watertight Geometry")
    pure_meshing_session.workflow.TaskObject["Import Geometry"].Arguments = dict(
        FileName=_mixing_elbow_geom_filename, LengthUnit="in"
    )

    yield pure_meshing_session
    pure_meshing_session.exit()
=======
    yield session
    session.exit()


_periodic_rot_case_filename = None


@pytest.fixture
def load_periodic_rot_cas(with_launching_container):
    session = pyfluent.launch_fluent(precision="double", processor_count=2)
    global _periodic_rot_case_filename
    if not _periodic_rot_case_filename:
        _periodic_rot_case_filename = download_file(
            filename="periodic_rot.cas.h5",
            directory="pyfluent/periodic_rot",
        )
    session.solver.root.file.read(
        file_type="case", file_name=_periodic_rot_case_filename
    )
    yield session
    session.exit()


def get_name_info(allnamesdict, namescheck):
    name_selected = {}
    for names, details in allnamesdict.items():
        if isinstance(details, dict):
            for name in namescheck:
                if name in details.values() or name in details or name in names:
                    name_selected[name] = details
    return name_selected
>>>>>>> f130ca0a
<|MERGE_RESOLUTION|>--- conflicted
+++ resolved
@@ -77,7 +77,6 @@
     solver_session.root.file.read(
         file_type="case-data", file_name=_mixing_elbow_param_case_filename
     )
-<<<<<<< HEAD
     yield solver_session
     solver_session.exit()
 
@@ -120,9 +119,6 @@
 
     yield pure_meshing_session
     pure_meshing_session.exit()
-=======
-    yield session
-    session.exit()
 
 
 _periodic_rot_case_filename = None
@@ -151,5 +147,4 @@
             for name in namescheck:
                 if name in details.values() or name in details or name in names:
                     name_selected[name] = details
-    return name_selected
->>>>>>> f130ca0a
+    return name_selected