--- conflicted
+++ resolved
@@ -472,13 +472,9 @@
     assert list(mesh_data[12].keys()) == ["vertices", "faces"]
 
 
-<<<<<<< HEAD
-@pytest.mark.skip("https://github.com/ansys/pyfluent/issues/3656")
-=======
 @pytest.mark.skip(
     reason="Disabling unittest till API is stabilized, the API is locally tested"
 )
->>>>>>> df25a140
 @pytest.mark.fluent_version(">=25.2")
 def test_mesh_data_2d_standard(disk_case_session):
     solver = disk_case_session
@@ -506,13 +502,9 @@
     assert max(mesh.nodes, key=lambda x: x.z).z == pytest_approx(0.0)
 
 
-<<<<<<< HEAD
-@pytest.mark.skip("https://github.com/ansys/pyfluent/issues/3656")
-=======
 @pytest.mark.skip(
     reason="Disabling unittest till API is stabilized, the API is locally tested"
 )
->>>>>>> df25a140
 @pytest.mark.fluent_version(">=25.2")
 def test_mesh_data_3d_poly(static_mixer_case_session):
     solver = static_mixer_case_session
