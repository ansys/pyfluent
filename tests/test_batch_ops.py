--- conflicted
+++ resolved
@@ -27,15 +27,9 @@
 
 
 @pytest.mark.fluent_version(">=24.1")
-<<<<<<< HEAD
-def test_batch_ops_create_mesh(new_solver_session):
-    solver = new_solver_session
-    mesh = solver.settings.results.graphics.mesh
-=======
 def test_batch_ops_create_mesh():
     solver = pyfluent.Solver.from_container(insecure_mode=True)
-    mesh = solver.results.graphics.mesh
->>>>>>> f363a78e
+    mesh = solver.settings.results.graphics.mesh
     case_file_name = examples.download_file(
         "mixing_elbow.cas.h5", "pyfluent/mixing_elbow"
     )
