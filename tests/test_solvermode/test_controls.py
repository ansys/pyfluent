--- conflicted
+++ resolved
@@ -9,10 +9,6 @@
     solver = load_mixing_elbow_mesh
     solver.setup.models.multiphase.models = "vof"
     assert solver.setup.models.multiphase.models() == "vof"
-<<<<<<< HEAD
-    solver.setup.general.operating_conditions.gravity = {"enable": True, "components": [0.0, 0.0, -9.81]}
-    assert solver.setup.general.operating_conditions.gravity.components() == [0, 0, -9.81]
-=======
     solver.setup.general.operating_conditions.gravity = {
         "enable": True,
         "components": [0.0, 0.0, -9.81],
@@ -22,7 +18,6 @@
         0,
         -9.81,
     ]
->>>>>>> fb299029
     solver.setup.general.solver.time = "steady"
     assert solver.setup.general.solver.time() == "steady"
     solver.solution.controls.advanced.multi_grid.amg_controls.coupled_parameters.coarsening_parameters.laplace_coarsening = (
