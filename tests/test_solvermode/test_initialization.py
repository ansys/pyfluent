import pytest
from util.fixture_fluent import download_input_file


@pytest.mark.nightly
@pytest.mark.quick
@pytest.mark.setup
@pytest.mark.fluent_version(">=23.1")
def test_initialize(launch_fluent_solver_3ddp_t2):
    solver = launch_fluent_solver_3ddp_t2
    input_type, input_name = download_input_file("pyfluent/wigley_hull", "wigley.msh")
    solver.file.read(file_type=input_type, file_name=input_name)
    solver.parallel.partition.set.laplace_smoothing.enabled = True
    solver.parallel.partition.method(partition_method="metis", count=2)
    solver.setup.materials.database.copy_by_name(type="fluid", name="air")
    solver.setup.materials.database.copy_by_name(type="fluid", name="water-liquid")
    solver.setup.models.multiphase.models = "vof"
<<<<<<< HEAD
    solver.setup.general.operating_conditions.gravity = {"enable": True, "components": [0.0, 0.0, -9.81]}
=======
    solver.setup.general.operating_conditions.gravity = {
        "enable": True,
        "components": [0.0, 0.0, -9.81],
    }
>>>>>>> fb299029
    solver.setup.general.solver.time = "steady"

    solver.tui.define.models.multiphase.vof_sub_models("yes", "no")
    solver.tui.define.phases.set_domain_properties.change_phases_names("water", "air")
    solver.setup.boundary_conditions.pressure_inlet["inflow"].phase["mixture"] = {
        "open_channel": True,
        "direction_spec": "Direction Vector",
        "vmag": 1.452,
        "ht_bottom": -0.941875,
        "turb_intensity": 0.01,
        "turb_viscosity_ratio": 1,
    }
    solver.setup.boundary_conditions.pressure_outlet["outflow"].phase["mixture"] = {
        "open_channel": True,
        "ht_bottom": -0.941875,
        "den_spec": "From Free Surface Level",
        "direction_spec": "Normal to Boundary",
        "turb_intensity": 0.01,
        "turb_viscosity_ratio": 1,
        "p_backflow_spec_gen": "Static Pressure",
    }

    solver.solution.methods.p_v_coupling.flow_scheme = "Coupled"
    solver.solution.methods.p_v_coupling.coupled_form = True
    solver.solution.controls.advanced.multi_grid.amg_controls.coupled_parameters.coarsening_parameters.laplace_coarsening = (
        True
    )
    solver.solution.initialization.open_channel_auto_init = {
        "boundary_thread": 3,
        "flat_init": True,
    }
    assert solver.solution.initialization.open_channel_auto_init() == {
        "boundary_thread": 3,
        "flat_init": True,
    }
    # solver.solution.initialization.hybrid_initialize()
    # solver.exit()


@pytest.mark.nightly
@pytest.mark.quick
@pytest.mark.setup
@pytest.mark.fluent_version(">=23.1")
def test_fmg_initialize(launch_fluent_solver_3ddp_t2):
    solver = launch_fluent_solver_3ddp_t2
    input_type, input_name = download_input_file(
        "pyfluent/vki_turbine", "vki_turbine.cas.gz"
    )
    solver.file.read(file_type=input_type, file_name=input_name)
    solver.mesh.check()
    solver.solution.initialization.standard_initialize()
    solver.solution.initialization.fmg_initialize()
    # assert solver.solution.initialization.fmg_initialize() == True
    solver.tui.solve.iterate(2)
    # solver.solution.initialization.hybrid_initialize()<|MERGE_RESOLUTION|>--- conflicted
+++ resolved
@@ -15,14 +15,10 @@
     solver.setup.materials.database.copy_by_name(type="fluid", name="air")
     solver.setup.materials.database.copy_by_name(type="fluid", name="water-liquid")
     solver.setup.models.multiphase.models = "vof"
-<<<<<<< HEAD
-    solver.setup.general.operating_conditions.gravity = {"enable": True, "components": [0.0, 0.0, -9.81]}
-=======
     solver.setup.general.operating_conditions.gravity = {
         "enable": True,
         "components": [0.0, 0.0, -9.81],
     }
->>>>>>> fb299029
     solver.setup.general.solver.time = "steady"
 
     solver.tui.define.models.multiphase.vof_sub_models("yes", "no")
