--- conflicted
+++ resolved
@@ -50,11 +50,7 @@
         "turb_intensity": 0.05,
         "turb_hydraulic_diam": "4 [in]",
     } == solver_session.setup.boundary_conditions.velocity_inlet["cold-inlet"]()
-<<<<<<< HEAD
-        
-=======
 
->>>>>>> fb299029
     assign_dict_val(
         solver_session.setup.boundary_conditions.velocity_inlet["hot-inlet"].vmag, 1.2
     )
@@ -78,7 +74,6 @@
         "turb_intensity": 0.05,
         "turb_hydraulic_diam": "1 [in]",
     } == solver_session.setup.boundary_conditions.velocity_inlet["hot-inlet"]()
-        
 
     solver_session.setup.boundary_conditions.pressure_outlet[
         "outlet"
