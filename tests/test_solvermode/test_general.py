--- conflicted
+++ resolved
@@ -41,11 +41,8 @@
 
     # solver.setup.general.gravity = {"gravity": True, "y_component": -9.81}
     # solver.mesh.scale(x_scale=0.001, y_scale=0.001, z_scale=0.001)
-<<<<<<< HEAD
+    
     assert general_solver.type.get_attr("allowed-values") == [
-=======
-    assert solver_session.setup.general.solver.type.allowed_values() == [
->>>>>>> 3da80871
         "pressure-based",
         "density-based-implicit",
         "density-based-explicit",
@@ -97,12 +94,9 @@
     assert not session.setup.models.energy.enabled()
     assert session.scheme_eval.scheme_eval("(case-valid?)")
     session.tui.mesh.check()
-<<<<<<< HEAD
+
     session_solver = session.setup.general.solver
     assert session_solver.two_dim_space.get_attr("allowed-values") == [
-=======
-    assert session.setup.general.solver.two_dim_space.allowed_values() == [
->>>>>>> 3da80871
         "swirl",
         "axisymmetric",
         "planar",
