import os

import pytest

import ansys.fluent.core as pyfluent


@pytest.mark.quick
@pytest.mark.setup
@pytest.mark.fluent_231
def test_solver_import_mixingelbow(load_mixing_elbow_mesh):
    solver_session = load_mixing_elbow_mesh
    assert solver_session._root.is_active()
    assert solver_session.check_health() == "SERVING"
    file_path = os.path.join(pyfluent.EXAMPLES_PATH, "jou_test_general.py")
    solver_session.setup_python_console_in_tui()
    solver_session.start_journal(file_path)
    ###
    assert not solver_session.setup.models.energy.enabled()
    assert solver_session.scheme_eval.scheme_eval("(case-valid?)")
    ###
    solver_session.tui.mesh.check()
    solver_session.tui.define.units("length", "in")
    assert (
        solver_session.scheme_eval.scheme_eval('(units/quantity-info "length")')[-1]
        == "in"
    )
    solver_session.setup.general.solver.time.allowed_values()
    assert solver_session.setup.general.solver.time.allowed_values() == [
        "steady",
        "unsteady-1st-order",
        "unsteady-2nd-order",
        "unsteady-2nd-order-bounded",
    ]
    solver_session.setup.general.solver.time = "unsteady-2nd-order"
    solver_session.setup.general.solver.time = "unsteady-1st-order"
    solver_session.setup.general.solver.time = "unsteady-2nd-order-bounded"
    solver_session.setup.general.solver.time = "steady"

    # solver.setup.general.gravity = {"gravity": True, "y_component": -9.81}
    # solver.mesh.scale(x_scale=0.001, y_scale=0.001, z_scale=0.001)
    assert solver_session.setup.general.solver.type.get_attr("allowed-values") == [
        "pressure-based",
        "density-based-implicit",
        "density-based-explicit",
    ]
    assert solver_session.setup.general.solver.type.allowed_values() == [
        "pressure-based",
        "density-based-implicit",
        "density-based-explicit",
    ]
<<<<<<< HEAD
    # TODO: Temporary fix for the nightly test run to be successful.
    #  Later decide what to do depending on correct behaviour from fluent side.
    #  Earlier type was: "pressure-based"
    assert solver_session.setup.general.solver.type.default_value() is None
=======
    # Below line is commented due to TFS Bug 714494
    # assert solver_session.setup.general.solver.type.default_value() == "pressure-based"
>>>>>>> aa04d3ac
    assert solver_session.setup.general.solver.type.is_active()
    assert not solver_session.setup.general.solver.type.is_read_only()
    solver_session.setup.general.solver.type = "density-based-implicit"
    assert solver_session.setup.general.solver.type() == "density-based-implicit"
    solver_session.setup.general.solver.type = "density-based-explicit"
    assert solver_session.setup.general.solver.type() == "density-based-explicit"
    solver_session.setup.general.solver.type = "pressure-based"
    assert solver_session.setup.general.solver.type() == "pressure-based"

    solver_session.file.auto_save.data_frequency = 10
    assert solver_session.file.auto_save.data_frequency.default_value() == 0
    assert solver_session.file.auto_save.data_frequency() == 10
    solver_session.file.auto_save.case_frequency = "each-time"
    assert solver_session.file.auto_save.case_frequency() == "each-time"
    solver_session.file.auto_save.root_name = "file_auto_save"
    assert solver_session.file.auto_save.root_name() == "file_auto_save"
    solver_session.setup.reference_values.compute(from_zone_name="outlet")
    solver_session.stop_journal()
    solver_session.tui.file.read_journal(file_path)
    assert solver_session.file.auto_save.root_name() == "file_auto_save"
    assert solver_session.setup.general.solver.type() == "pressure-based"
    assert solver_session.file.auto_save.data_frequency() == 10
    assert solver_session.setup.general.solver.time() == "steady"
    if os.path.exists(file_path):
        os.remove(file_path)


@pytest.mark.quick
@pytest.mark.setup
@pytest.mark.fluent_231
def test_disk_2d_setup(load_disk_mesh):
    session = load_disk_mesh
    assert session._root.get_attr("active?")
    assert session.check_health() == "SERVING"
    ###
    assert not session.setup.models.energy.enabled()
    assert session.scheme_eval.scheme_eval("(case-valid?)")
    session.tui.mesh.check()
    assert session.setup.general.solver.two_dim_space.get_attr("allowed-values") == [
        "swirl",
        "axisymmetric",
        "planar",
    ]
    assert session.setup.general.solver.two_dim_space() == "planar"
    session.setup.general.solver.two_dim_space = "axisymmetric"
    assert session.setup.general.solver.two_dim_space() == "axisymmetric"
    session.setup.general.solver.two_dim_space = "swirl"
    assert session.setup.general.solver.two_dim_space() == "swirl"
    session.setup.general.solver.two_dim_space = "planar"
    assert session.setup.general.solver.two_dim_space() == "planar"
    # Bug 682773
    # session.setup.general.gravity = {"gravity": True, "x_component": -9.81}<|MERGE_RESOLUTION|>--- conflicted
+++ resolved
@@ -49,15 +49,10 @@
         "density-based-implicit",
         "density-based-explicit",
     ]
-<<<<<<< HEAD
-    # TODO: Temporary fix for the nightly test run to be successful.
-    #  Later decide what to do depending on correct behaviour from fluent side.
-    #  Earlier type was: "pressure-based"
-    assert solver_session.setup.general.solver.type.default_value() is None
-=======
+
     # Below line is commented due to TFS Bug 714494
     # assert solver_session.setup.general.solver.type.default_value() == "pressure-based"
->>>>>>> aa04d3ac
+
     assert solver_session.setup.general.solver.type.is_active()
     assert not solver_session.setup.general.solver.type.is_read_only()
     solver_session.setup.general.solver.type = "density-based-implicit"
