import pytest


@pytest.mark.nightly
@pytest.mark.quick
@pytest.mark.setup
@pytest.mark.fluent_version(">=23.1")
def test_methods(load_mixing_elbow_mesh):
    solver = load_mixing_elbow_mesh
    solver.setup.models.multiphase.models = "vof"
<<<<<<< HEAD
    solver.setup.general.operating_conditions.gravity = {"enable": True, "components": [0.0, 0.0, -9.81]}
=======
    solver.setup.general.operating_conditions.gravity = {
        "enable": True,
        "components": [0.0, 0.0, -9.81],
    }
>>>>>>> fb299029
    solver.setup.general.solver.time = "steady"
    solver.solution.methods.p_v_coupling.flow_scheme = "Coupled"
    solver.solution.methods.p_v_coupling.coupled_form = False
    assert solver.solution.methods.p_v_coupling() == {
        "flow_scheme": "Coupled",
        "coupled_form": False,
    }
    solver.solution.methods.discretization_scheme = {"pressure": "presto!"}
    assert solver.solution.methods.discretization_scheme() == {
        "mom": "second-order-upwind",
        "omega": "second-order-upwind",
        "mp": "compressive",
        "pressure": "presto!",
        "k": "second-order-upwind",
    }
    solver.solution.methods.gradient_scheme = "least-square-cell-based"
    assert solver.solution.methods.gradient_scheme() == "least-square-cell-based"
    solver.solution.methods.warped_face_gradient_correction.enable(
        enable=True, gradient_correction_mode="fast-mode"
    )
    solver.solution.methods.warped_face_gradient_correction.enable(
        enable=False, gradient_correction_mode="fast-mode"
    )
    solver.solution.methods.expert.numerics_pbns.velocity_formulation = "relative"
    assert (
        solver.solution.methods.expert.numerics_pbns.velocity_formulation()
        == "relative"
    )
    solver.solution.methods.expert.numerics_pbns = {
        "implicit_bodyforce_treatment": True,
        "velocity_formulation": "absolute",
        "physical_velocity_formulation": True,
        "disable_rhie_chow_flux": True,
        "presto_pressure_scheme": False,
        "first_to_second_order_blending": 2.0,
    }
    assert solver.solution.methods.expert.numerics_pbns() == {
        "implicit_bodyforce_treatment": True,
        "velocity_formulation": "absolute",
        "physical_velocity_formulation": True,
        "disable_rhie_chow_flux": True,
        "presto_pressure_scheme": False,
        "first_to_second_order_blending": 2.0,
    }
    solver.solution.methods.expert.numerics_pbns.presto_pressure_scheme = True
    assert solver.solution.methods.expert.numerics_pbns.presto_pressure_scheme() == True
    solver.solution.methods.gradient_scheme = "green-gauss-node-based"
    assert solver.solution.methods.gradient_scheme() == "green-gauss-node-based"
    solver.solution.methods.warped_face_gradient_correction.enable(
        enable=True, gradient_correction_mode="memory-saving-mode"
    )<|MERGE_RESOLUTION|>--- conflicted
+++ resolved
@@ -8,14 +8,10 @@
 def test_methods(load_mixing_elbow_mesh):
     solver = load_mixing_elbow_mesh
     solver.setup.models.multiphase.models = "vof"
-<<<<<<< HEAD
-    solver.setup.general.operating_conditions.gravity = {"enable": True, "components": [0.0, 0.0, -9.81]}
-=======
     solver.setup.general.operating_conditions.gravity = {
         "enable": True,
         "components": [0.0, 0.0, -9.81],
     }
->>>>>>> fb299029
     solver.setup.general.solver.time = "steady"
     solver.solution.methods.p_v_coupling.flow_scheme = "Coupled"
     solver.solution.methods.p_v_coupling.coupled_form = False
