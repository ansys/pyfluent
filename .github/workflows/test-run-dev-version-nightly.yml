--- conflicted
+++ resolved
@@ -113,13 +113,8 @@
         run: make docker-clean-images
 
       - name: Send GitHub Actions Run Status Adaptive Card to Teams via Power Automate
-<<<<<<< HEAD
-        if: always()
+        if: github.event_name == 'schedule' && job.status != 'success'
         run: | # zizmor: ignore[template-injection]
-=======
-        if: github.event_name == 'schedule' && job.status != 'success'
-        run: |
->>>>>>> e6a68892
           STATUS="Success"
           if [ "${{ job.status }}" != "success" ]; then
             STATUS="Failure"
