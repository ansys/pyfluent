--- conflicted
+++ resolved
@@ -181,13 +181,10 @@
         run: |
           python examples/00-fluent/Electrolysis_Modeling_workflow.py
 
-<<<<<<< HEAD
       - name: Execute Battery_Pack.py
         run: |
           python examples/00-fluent/Battery_Pack.py
 
-=======
->>>>>>> c23cfd01
       # https://github.com/ansys/pyfluent/issues/4157
       # - name: Execute conjugate_heat_transfer.py
       #   run: |
