--- conflicted
+++ resolved
@@ -165,15 +165,13 @@
         run: |
           python examples/00-fluent/steady_vortex.py
 
-<<<<<<< HEAD
       - name: Execute Modeling_solidification_workflow.py
         run: |
           python examples/00-fluent/Modeling_solidification_workflow.py
-=======
+          
       - name: Execute catalytic_converter_workflow.py
         run: |
           python examples/00-fluent/catalytic_converter_workflow.py
->>>>>>> c23cfd01
           
       - name: Execute fsi_1way_workflow.py
         run: |
