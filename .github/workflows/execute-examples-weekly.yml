--- conflicted
+++ resolved
@@ -161,12 +161,9 @@
         run: |
           python examples/00-fluent/steady_vortex.py
 
-<<<<<<< HEAD
       - name: Execute fsi_1way_workflow.py
         run: |
           python examples/00-fluent/fsi_1way_workflow.py
-=======
->>>>>>> 411e0251
 
       # https://github.com/ansys/pyfluent/issues/4157
       # - name: Execute conjugate_heat_transfer.py
