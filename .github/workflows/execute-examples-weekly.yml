name: Execute Examples Weekly

on:
  schedule: # UTC at 0400 on Saturday
    - cron: "0 4 * * SAT"
  workflow_dispatch:

permissions:
  contents: read
  packages: read
  pull-requests: read
  issues: read

env:
  ANSYSLMD_LICENSE_FILE: ${{ format('1055@{0}', secrets.LICENSE_SERVER) }}
  PYFLUENT_TIMEOUT_FORCE_EXIT: 30
  PYFLUENT_LAUNCH_CONTAINER: 1
  PYFLUENT_VIZ_BLOCKING: 1
  PYFLUENT_LOGGING: "DEBUG"
  PYFLUENT_WATCHDOG_DEBUG: "OFF"
  PYFLUENT_HIDE_LOG_SECRETS: 1
  PYTHON_VERSION: "3.12"
  PYFLUENT_SKIP_API_UPGRADE_ADVICE: 1

jobs:
  execute_examples:
    name: Build
    runs-on: [public-ubuntu-latest-8-cores]
    strategy:
      fail-fast: false
      matrix:
        include:
          - image-tag: v25.2.0
            version: 252
          - image-tag: v26.1.0
            version: 261
    env:
      FLUENT_IMAGE_TAG: ${{ matrix.version == 261 && vars.FLUENT_STABLE_IMAGE_DEV || matrix.image-tag }}

    steps:
      - uses: actions/checkout@08c6903cd8c0fde910a37f88322edcfb5dd907a8 # v5.0.0
        with:
          persist-credentials: false

      - name: Setup Python
        uses: actions/setup-python@e797f83bcb11b83ae66e0230d6156d7c80228e7c # v6.0.0
        with:
          python-version: ${{ env.PYTHON_VERSION }}

      - name: Cache pip
        uses: actions/cache@0057852bfaa89a56745cba8c7296529d2fc39830 # v4.3.0
        with:
          path: ~/.cache/pip
          key: Python-${{ runner.os }}-${{ env.PYTHON_VERSION }}-${{ hashFiles('pyproject.toml') }}
          restore-keys: |
            Python-${{ runner.os }}-${{ env.PYTHON_VERSION }}

      - name: Login to GitHub Container Registry
        uses: docker/login-action@5e57cd118135c172c3672efd75eb46360885c0ef # v3.6.0
        with:
          registry: ghcr.io
          username: ansys-bot
          password: ${{ secrets.GITHUB_TOKEN }}

      - name: Install pyfluent
        run: |
          make install
          make install-test

      - name: Pull Fluent docker image if not present
        env:
          IMAGE_TAG: ${{ matrix.image-tag }}
        run: |
          if ! docker image inspect fluent:${IMAGE_TAG} > /dev/null 2>&1; then
            echo "Image not found locally, pulling..."
            make docker-pull
          else
            echo "Image already exists locally, skipping pull."
          fi

      - name: Install Dependencies
        run: |
          sudo mkdir -p /home/ansys/Downloads/ansys_fluent_core_examples
          sudo chmod a+rwx /home/ansys/Downloads/ansys_fluent_core_examples
          sudo apt update
          sudo apt install libegl1
          pip install ansys-fluent-visualization
          pip install xgboost scikit-learn tensorflow seaborn plotly numpy pandas

      - name: Execute Examples
        run: |
          echo "Executing examples"
          sudo rm -rf /home/ansys/Downloads/ansys_fluent_core_examples/*

      # ~1 minute
      - name: Execute mixing_elbow_settings_api.py
        run: |
          python examples/00-fluent/mixing_elbow_settings_api.py

      # ~1 minute
      - name: Execute species_transport.py
        run: |
          python examples/00-fluent/species_transport.py

      # ~1 minute
      - name: Execute modeling_cavitation.py
        run: |
          python examples/00-fluent/modeling_cavitation.py

      # ~3 minutes
      - name: Execute ahmed_body_workflow.py
        run: |
          python examples/00-fluent/ahmed_body_workflow.py

      # ~4 minutes
      - name: Execute exhaust_system_settings_api.py
        run: |
          python examples/00-fluent/exhaust_system_settings_api.py

      # ~4 minutes
      - name: Execute parametric_static_mixer_1.py
        run: |
          python examples/00-fluent/parametric_static_mixer_1.py

      # ~5 minutes
      - name: Execute brake.py
        run: |
          python examples/00-fluent/brake.py

      # ~5 minutes
      - name: Execute external_compressible_flow.py
        run: |
          python examples/00-fluent/external_compressible_flow.py

      # ~15 minutes
      - name: Execute radiation_headlamp.py
        run: |
          python examples/00-fluent/radiation_headlamp.py

      # ~17 minutes
      - name: Execute DOE_ML.py
        run: |
          python examples/00-fluent/DOE_ML.py

      # ~17 minutes
      - name: Execute frozen_rotor_workflow.py
        run: |
          python examples/00-fluent/frozen_rotor_workflow.py

      # ~26 minutes, hangs for v26.1.0
      - name: Execute lunar_lander_thermal.py
        run: |
          python examples/00-fluent/lunar_lander_thermal.py

      # ~40 minutes
      - name: Execute tyler_sofrin_modes.py
        run: |
          python examples/00-fluent/tyler_sofrin_modes.py

      - name: Execute single_battery_cell_workflow.py
        run: |
          python examples/00-fluent/single_battery_cell_workflow.py

      - name: Execute steady_vortex.py
        run: |
          python examples/00-fluent/steady_vortex.py

<<<<<<< HEAD
      - name: Execute fsi_1way_workflow.py
        run: |
          python examples/00-fluent/fsi_1way_workflow.py
=======
      - name: Execute transient_compressible_nozzle_workflow.py
        run: |
          python examples/00-fluent/transient_compressible_nozzle_workflow.py

>>>>>>> 7ace2a93

      # https://github.com/ansys/pyfluent/issues/4157
      # - name: Execute conjugate_heat_transfer.py
      #   run: |
      #     python examples/00-fluent/conjugate_heat_transfer.py
      #   env:
      #     FLUENT_IMAGE_TAG: ${{ matrix.image-tag }}

      # RuntimeError: Unable to load hsf library and requires separate license.
      # - name: Execute modeling_ablation.py
      #   run: |
      #     python examples/00-fluent/modeling_ablation.py
      #   env:
      #     FLUENT_IMAGE_TAG: ${{ matrix.image-tag }}

      - name: Cleanup previous docker containers
        if: always()
        run: make cleanup-previous-docker-containers

      - name: Remove all docker images
        if: always()
        run: make docker-clean-images<|MERGE_RESOLUTION|>--- conflicted
+++ resolved
@@ -165,16 +165,13 @@
         run: |
           python examples/00-fluent/steady_vortex.py
 
-<<<<<<< HEAD
       - name: Execute fsi_1way_workflow.py
         run: |
           python examples/00-fluent/fsi_1way_workflow.py
-=======
+          
       - name: Execute transient_compressible_nozzle_workflow.py
         run: |
           python examples/00-fluent/transient_compressible_nozzle_workflow.py
-
->>>>>>> 7ace2a93
 
       # https://github.com/ansys/pyfluent/issues/4157
       # - name: Execute conjugate_heat_transfer.py
