name: GitHub Actions

on:
  pull_request:
    paths-ignore:
      - ".github/workflows/run-custom-tests.yml"
  workflow_dispatch:
  push:
    tags:
      - "*"
    branches:
      - main

concurrency:
  group: ${{ github.ref }}
  cancel-in-progress: true

permissions:
  contents: write
  packages: read
  pull-requests: write
  issues: write

env:
  API_CODE_CACHE: 6
  DOCUMENTATION_CNAME: "fluent.docs.pyansys.com"
  PACKAGE_NAME: "ansys-fluent-core"
  PACKAGE_NAMESPACE: "ansys.fluent.core"
  ANSYSLMD_LICENSE_FILE: ${{ format('1055@{0}', secrets.LICENSE_SERVER) }}
  MAIN_PYTHON_VERSION: "3.10"
  PYTHON_VERSION: "3.12"
  PYFLUENT_TIMEOUT_FORCE_EXIT: 30
  PYFLUENT_LAUNCH_CONTAINER: 1
  PYFLUENT_LOGGING: "DEBUG"
  PYFLUENT_WATCHDOG_DEBUG: "OFF"
  PYFLUENT_HIDE_LOG_SECRETS: 1

jobs:
  add-license-headers:
    name: "Add license headers"
    runs-on: ubuntu-latest
    steps:
      - uses: actions/checkout@v5

      - name: Set up Python
        uses: actions/setup-python@v5
        with:
          python-version: ${{ env.MAIN_PYTHON_VERSION }}

      - name: "Install and run add-license-headers"
        shell: bash
        run: |
          python -m pip install -U pip
          pip install pre-commit
          pre-commit install
          pre-commit run add-license-headers --all-files --hook-stage manual

  update-changelog:
    name: "Update CHANGELOG (on release)"
    if: github.event_name == 'push' && contains(github.ref, 'refs/tags')
    runs-on: ubuntu-latest
    permissions:
      contents: write
      pull-requests: write
    steps:
      - uses: ansys/actions/doc-deploy-changelog@v10.0
        with:
          bot-user: ${{ secrets.PYANSYS_CI_BOT_USERNAME }}
          bot-email: ${{ secrets.PYANSYS_CI_BOT_EMAIL }}
          token: ${{ secrets.PYANSYS_CI_BOT_TOKEN }}

  docs-style:
    name: Documentation Style Check
    runs-on: ubuntu-latest
    steps:
      - name: Running Vale
        uses: ansys/actions/doc-style@v10.0
        with:
          token: ${{ secrets.GITHUB_TOKEN }}

  code-style:
    name: Code style
    runs-on: ubuntu-latest
    steps:
      - name: "Run PyAnsys code style checks"
        uses: ansys/actions/code-style@v10.0

  commit-style:
    name: "Run commit style checks"
    runs-on: ubuntu-latest
    steps:
      - uses: ansys/actions/check-pr-title@v10.0
        with:
          token: ${{ secrets.GITHUB_TOKEN }}

  test-import:
    name: Build and Smoke tests
    runs-on: ${{ matrix.os }}
    strategy:
      fail-fast: false
      matrix:
        os: [ubuntu-latest, windows-latest, macos-latest]
        python-version: ["3.10", "3.11", "3.12", "3.13"]
        should-release:
          - ${{ github.event_name == 'push' && contains(github.ref, 'refs/tags') }}
        exclude:
          - should-release: false
            os: macos-latest
    steps:
      - name: Build wheelhouse and perform smoke test
        uses: ansys/actions/build-wheelhouse@v10.0
        with:
          library-name: ${{ env.PACKAGE_NAME }}
          operating-system: ${{ matrix.os }}
          python-version: ${{ matrix.python-version }}

  check-vulnerabilities:
    name: "Check library vulnerabilities"
    runs-on: ubuntu-22.04
    steps:
      - uses: ansys/actions/check-vulnerabilities@main
        with:
          python-version: ${{ env.MAIN_PYTHON_VERSION }}
          token: ${{ secrets.PYANSYS_CI_BOT_TOKEN }}
          python-package-name: ${{ env.PACKAGE_NAME }}
          dev-mode: ${{ github.ref != 'refs/heads/main' }}
          upload-reports: True
          hide-log: false
          bandit-configfile: "pyproject.toml"

  docs_build:
    name: Build Documentation
    needs: [docs-style]
    runs-on: [self-hosted, pyfluent]
    env:
      DOC_DEPLOYMENT_IMAGE_TAG: v25.2.0
      PYFLUENT_CONTAINER_MOUNT_SOURCE: "/home/ansys/Downloads/ansys_fluent_core_examples"

    steps:
      - uses: actions/checkout@v5

      - name: Setup Python
        uses: actions/setup-python@v5
        with:
          python-version: ${{ env.PYTHON_VERSION }}

      - name: Install OS packages
        run: |
          sudo apt-get update
          sudo apt-get install pandoc libegl1 make xvfb libfontconfig1 libxrender1 libxkbcommon-x11-0 -y

      - name: Cache pip
        uses: actions/cache@v4
        with:
          path: ~/.cache/pip
          key: Python-${{ runner.os }}-${{ env.PYTHON_VERSION }}-${{ hashFiles('pyproject.toml') }}
          restore-keys: |
            Python-${{ runner.os }}-${{ env.PYTHON_VERSION }}

      - name: Install Quarto
        uses: quarto-dev/quarto-actions/setup@9e48da27e184aa238fcb49f5db75469626d43adb # v2.1.9

      - name: Check Quarto Version
        shell: bash
        run: |
          quarto --version

      - name: Verify tinytex is installed
        run: |
          quarto install tinytex --no-prompt --update-path

      - name: "Install Poppler for PDF to PNG conversion"
        shell: bash
        run: |
          sudo apt-get update
          sudo apt-get install -y poppler-utils

      - name: Install pyfluent
        run: make install

      - name: Retrieve PyFluent version
        run: |
          echo "PYFLUENT_VERSION=$(python -c "from ansys.fluent.core import __version__; print(); print(__version__)" | tail -1)" >> $GITHUB_OUTPUT
          echo "PYFLUENT version is: $(python -c "from ansys.fluent.core import __version__; print(); print(__version__)" | tail -1)"
        id: version

      - name: Cache API Code
        uses: actions/cache@v4
        id: cache-api-code
        with:
          path: |
            src/ansys/fluent/core/generated
          key: API-Code-v${{ env.API_CODE_CACHE }}-${{ steps.version.outputs.PYFLUENT_VERSION }}-${{ env.DOC_DEPLOYMENT_IMAGE_TAG }}-${{ hashFiles('src/ansys/fluent/core/codegen/**') }}

      - name: Login to GitHub Container Registry
        if: steps.cache-api-code.outputs.cache-hit != 'true'
        uses: docker/login-action@184bdaa0721073962dff0199f1fb9940f07167d1 # v3.5.0
        with:
          registry: ghcr.io
          username: ansys-bot
          password: ${{ secrets.GITHUB_TOKEN }}

      - name: Pull Fluent docker image
        if: steps.cache-api-code.outputs.cache-hit != 'true'
        run: make docker-pull
        env:
          FLUENT_IMAGE_TAG: ${{ env.DOC_DEPLOYMENT_IMAGE_TAG }}

      - name: Run API codegen
        if: steps.cache-api-code.outputs.cache-hit != 'true'
        run: make api-codegen
        env:
          FLUENT_IMAGE_TAG: ${{ env.DOC_DEPLOYMENT_IMAGE_TAG }}

      - name: Install again after codegen
        run: |
          rm -rf dist
          make install > /dev/null

      - name: Build Source Documentation
        run: |
          pip install -r requirements/requirements_build.txt
          pip install ansys-fluent-core[docs,reader,tests]
          make build-doc-source
        env:
          FLUENT_IMAGE_TAG: ${{ env.DOC_DEPLOYMENT_IMAGE_TAG }}

      - name: Zip HTML Documentation before upload
        run: |
          sudo apt install zip -y
          pushd doc/_build/html
          zip -r ../../../HTML-Documentation-tag-${{ env.DOC_DEPLOYMENT_IMAGE_TAG }}.zip .
          popd

      - name: Upload HTML Documentation
        uses: actions/upload-artifact@v4
        with:
          name: HTML-Documentation-tag-${{ env.DOC_DEPLOYMENT_IMAGE_TAG }}
          path: HTML-Documentation-tag-${{ env.DOC_DEPLOYMENT_IMAGE_TAG }}.zip
          retention-days: 7

      - name: Remove all docker images
        if: always()
        run: make docker-clean-images

  build:
    name: Build
    if: ${{ !contains(github.event.pull_request.title, '[skip tests]') }}
    runs-on: [self-hosted, pyfluent]

    steps:
      - uses: actions/checkout@v5

      - name: Setup Python
        uses: actions/setup-python@v5
        with:
          python-version: ${{ env.MAIN_PYTHON_VERSION }}

      - name: Cache pip
        uses: actions/cache@v4
        with:
          path: ~/.cache/pip
          key: Python-${{ runner.os }}-${{ env.MAIN_PYTHON_VERSION }}-${{ hashFiles('pyproject.toml') }}
          restore-keys: |
            Python-${{ runner.os }}-${{ env.MAIN_PYTHON_VERSION }}

      - name: Add version information
        run: make version-info

      - name: Install pyfluent
        run: make install

      - name: Retrieve PyFluent version
        run: |
          echo "PYFLUENT_VERSION=$(python -c "from ansys.fluent.core import __version__; print(); print(__version__)" | tail -1)" >> $GITHUB_OUTPUT
          echo "PYFLUENT version is: $(python -c "from ansys.fluent.core import __version__; print(); print(__version__)" | tail -1)"
        id: version

      - name: Login to GitHub Container Registry
        uses: docker/login-action@184bdaa0721073962dff0199f1fb9940f07167d1 # v3.5.0
        with:
          registry: ghcr.io
          username: ansys-bot
          password: ${{ secrets.GITHUB_TOKEN }}

      - name: Cache API Code
        uses: actions/cache@v4
        id: cache-api-code
        with:
          path: src/ansys/fluent/core/generated
          # Combined cache key for all versions:
          # API-Code-<Cache version>-<PyFluent version>-<First Fluent release version>-<Last Fluent release version>-<Fluent dev version>-<Hash of codegen files>
          key: API-Code-v${{ env.API_CODE_CACHE }}-${{ steps.version.outputs.PYFLUENT_VERSION }}-v23.1.0-v25.2.0-${{ vars.FLUENT_STABLE_IMAGE_DEV }}-${{ hashFiles('src/ansys/fluent/core/codegen/**') }}

      - name: Pull 23.1 Fluent docker image
        if: steps.cache-api-code.outputs.cache-hit != 'true'
        run: make docker-pull
        env:
          FLUENT_IMAGE_TAG: v23.1.0

      - name: Run 23.1 API codegen
        if: steps.cache-api-code.outputs.cache-hit != 'true'
        run: make api-codegen
        env:
          FLUENT_IMAGE_TAG: v23.1.0
          PYFLUENT_CODEGEN_SKIP_BUILTIN_SETTINGS: 1

      - name: Print 23.1 Fluent version info
        run: |
          cat src/ansys/fluent/core/generated/fluent_version_231.py
          python -c "from src.ansys.fluent.core.generated.solver.settings_231 import SHASH; print(f'SETTINGS_HASH = {SHASH}')"

      - name: Remove all docker images
        if: always()
        run: make docker-clean-images

      - name: Pull 23.2 Fluent docker image
        if: steps.cache-api-code.outputs.cache-hit != 'true'
        run: make docker-pull
        env:
          FLUENT_IMAGE_TAG: v23.2.0

      - name: Run 23.2 API codegen
        if: steps.cache-api-code.outputs.cache-hit != 'true'
        run: make api-codegen
        env:
          FLUENT_IMAGE_TAG: v23.2.0
          PYFLUENT_CODEGEN_SKIP_BUILTIN_SETTINGS: 1

      - name: Print 23.2 Fluent version info
        run: |
          cat src/ansys/fluent/core/generated/fluent_version_232.py
          python -c "from src.ansys.fluent.core.generated.solver.settings_232 import SHASH; print(f'SETTINGS_HASH = {SHASH}')"

      - name: Remove all docker images
        if: always()
        run: make docker-clean-images

      - name: Pull 24.1 Fluent docker image
        if: steps.cache-api-code.outputs.cache-hit != 'true'
        run: make docker-pull
        env:
          FLUENT_IMAGE_TAG: v24.1.0

      - name: Run 24.1 API codegen
        if: steps.cache-api-code.outputs.cache-hit != 'true'
        run: make api-codegen
        env:
          FLUENT_IMAGE_TAG: v24.1.0
          PYFLUENT_CODEGEN_SKIP_BUILTIN_SETTINGS: 1

      - name: Print 24.1 Fluent version info
        run: |
          cat src/ansys/fluent/core/generated/fluent_version_241.py
          python -c "from src.ansys.fluent.core.generated.solver.settings_241 import SHASH; print(f'SETTINGS_HASH = {SHASH}')"

      - name: Remove all docker images
        if: always()
        run: make docker-clean-images

      - name: Pull 24.2 Fluent docker image
        if: steps.cache-api-code.outputs.cache-hit != 'true'
        run: make docker-pull
        env:
          FLUENT_IMAGE_TAG: v24.2.0

      - name: Run 24.2 API codegen
        if: steps.cache-api-code.outputs.cache-hit != 'true'
        run: make api-codegen
        env:
          FLUENT_IMAGE_TAG: v24.2.0
          PYFLUENT_CODEGEN_SKIP_BUILTIN_SETTINGS: 1

      - name: Print 24.2 Fluent version info
        run: |
          cat src/ansys/fluent/core/generated/fluent_version_242.py
          python -c "from src.ansys.fluent.core.generated.solver.settings_242 import SHASH; print(f'SETTINGS_HASH = {SHASH}')"

      - name: Remove all docker images
        if: always()
        run: make docker-clean-images

      - name: Pull 25.1 Fluent docker image
        if: steps.cache-api-code.outputs.cache-hit != 'true'
        run: make docker-pull
        env:
          FLUENT_IMAGE_TAG: v25.1.0

      - name: Run 25.1 API codegen
        if: steps.cache-api-code.outputs.cache-hit != 'true'
        run: make api-codegen
        env:
          FLUENT_IMAGE_TAG: v25.1.0
          PYFLUENT_CODEGEN_SKIP_BUILTIN_SETTINGS: 1

      - name: Print 25.1 Fluent version info
        run: |
          cat src/ansys/fluent/core/generated/fluent_version_251.py
          python -c "from src.ansys.fluent.core.generated.solver.settings_251 import SHASH; print(f'SETTINGS_HASH = {SHASH}')"

      - name: Remove all docker images
        if: always()
        run: make docker-clean-images

      - name: Pull 25.2 Fluent docker image
        if: steps.cache-api-code.outputs.cache-hit != 'true'
        run: make docker-pull
        env:
          FLUENT_IMAGE_TAG: v25.2.0

      - name: Run 25.2 API codegen
        if: steps.cache-api-code.outputs.cache-hit != 'true'
        run: make api-codegen
        env:
          FLUENT_IMAGE_TAG: v25.2.0
          PYFLUENT_CODEGEN_SKIP_BUILTIN_SETTINGS: 1

      - name: Print 25.2 Fluent version info
        run: |
          cat src/ansys/fluent/core/generated/fluent_version_252.py
          python -c "from src.ansys.fluent.core.generated.solver.settings_252 import SHASH; print(f'SETTINGS_HASH = {SHASH}')"

      - name: Remove all docker images
        if: always()
        run: make docker-clean-images

      - name: Pull 26.1 Fluent docker image
        if: steps.cache-api-code.outputs.cache-hit != 'true'
        run: make docker-pull
        env:
          FLUENT_IMAGE_TAG: ${{ vars.FLUENT_STABLE_IMAGE_DEV }}

      - name: Run 26.1 API codegen
        if: steps.cache-api-code.outputs.cache-hit != 'true'
        run: make api-codegen
        env:
          FLUENT_IMAGE_TAG: ${{ vars.FLUENT_STABLE_IMAGE_DEV }}

      - name: Print 26.1 Fluent version info
        run: |
          cat src/ansys/fluent/core/generated/fluent_version_261.py
          python -c "from src.ansys.fluent.core.generated.solver.settings_261 import SHASH; print(f'SETTINGS_HASH = {SHASH}')"

      - name: Install again after codegen
        run: |
          rm -rf dist
          make install > /dev/null

      - name: Check package
        run: |
          pip install twine
          twine check dist/*

      - name: Upload package
        uses: actions/upload-artifact@v4
        with:
          name: PyFluent-packages
          path: |
            dist/*.whl
            dist/*.tar.gz
          retention-days: 7

      - name: Remove all docker images
        if: always()
        run: make docker-clean-images

  test:
    name: Unit Testing
    if: ${{ always() }}
    needs: build
    runs-on: [public-ubuntu-latest-8-cores]
    strategy:
      fail-fast: false
      matrix:
        include:
          - image-tag: v23.1.0
            version: 231
          - image-tag: v23.2.0
            version: 232
          - image-tag: v24.1.0
            version: 241
          - image-tag: v24.2.0
            version: 242
          - image-tag: v25.1.0
            version: 251
          - image-tag: v25.2.0
            version: 252
          - image-tag: v26.1.latest
            version: 261
    timeout-minutes: 60
    env:
      FLUENT_IMAGE_TAG: ${{ matrix.version == 261 && vars.FLUENT_STABLE_IMAGE_DEV || matrix.image-tag }}

    steps:
      - uses: actions/checkout@v5

      - name: Setup Python
        if: ${{ !contains(github.event.pull_request.title, '[skip tests]') }}
        uses: actions/setup-python@v5
        with:
          python-version: ${{ env.MAIN_PYTHON_VERSION }}

      - name: Download package
        if: ${{ !contains(github.event.pull_request.title, '[skip tests]') }}
        uses: actions/download-artifact@v5
        with:
          name: PyFluent-packages
          path: dist

      - name: Install pyfluent
        if: ${{ !contains(github.event.pull_request.title, '[skip tests]') }}
        run: pip install -q --force-reinstall dist/*.whl > /dev/null

      - name: Retrieve PyFluent version
        if: ${{ !contains(github.event.pull_request.title, '[skip tests]') }}
        run: |
          echo "PYFLUENT_VERSION=$(python -c "from ansys.fluent.core import __version__; print(); print(__version__)" | tail -1)" >> $GITHUB_OUTPUT
          echo "PYFLUENT version is: $(python -c "from ansys.fluent.core import __version__; print(); print(__version__)" | tail -1)"
        id: version

      - name: Login to GitHub Container Registry
        if: ${{ !contains(github.event.pull_request.title, '[skip tests]') }}
        uses: docker/login-action@184bdaa0721073962dff0199f1fb9940f07167d1 # v3.5.0
        with:
          registry: ghcr.io
          username: ansys-bot
          password: ${{ secrets.GITHUB_TOKEN }}

      - name: Pull Fluent docker image
        if: ${{ !contains(github.event.pull_request.title, '[skip tests]') }}
        run: make docker-pull

      - name: Unit Testing
        if: ${{ !contains(github.event.pull_request.title, '[skip tests]') }}
        run: |
          make install-test
          make unittest-dev-${{ matrix.version }}

      - name: Cleanup previous docker containers
        if: always()
        run: make cleanup-previous-docker-containers

      - name: Upload 25.2 Coverage Artifacts
        if: matrix.image-tag == 'v25.2.0'
        uses: actions/upload-artifact@v4
        with:
          name: coverage_report
          path: ./htmlcov

      - name: Remove all docker images
        if: always()
        run: make docker-clean-images

  nightly-dev-test:
    name: Release Testing
    if: github.event_name == 'push' && startsWith(github.ref, 'refs/tags/v')
    runs-on: [self-hosted, pyfluent]
    timeout-minutes: 120

    steps:
      - uses: actions/checkout@v5

      - name: Setup Python
        uses: actions/setup-python@v5
        with:
          python-version: ${{ env.MAIN_PYTHON_VERSION }}

      - name: Cache pip
        uses: actions/cache@v4
        with:
          path: ~/.cache/pip
          key: Python-${{ runner.os }}-${{ matrix.python-version }}-${{ hashFiles('pyproject.toml') }}
          restore-keys: |
            Python-${{ runner.os }}-${{ matrix.python-version }}

      - name: Add version information
        run: make version-info

      - name: Install pyfluent
        run: make install

      - name: Retrieve PyFluent version
        run: |
          echo "PYFLUENT_VERSION=$(python -c "from ansys.fluent.core import __version__; print(); print(__version__)" | tail -1)" >> $GITHUB_OUTPUT
          echo "PYFLUENT version is: $(python -c "from ansys.fluent.core import __version__; print(); print(__version__)" | tail -1)"
        id: version

      - name: Login to GitHub Container Registry
        uses: docker/login-action@184bdaa0721073962dff0199f1fb9940f07167d1 # v3.5.0
        with:
          registry: ghcr.io
          username: ansys-bot
          password: ${{ secrets.GITHUB_TOKEN }}

      - name: Pull Fluent docker image
        run: make docker-pull
        env:
          FLUENT_IMAGE_TAG: ${{ vars.FLUENT_STABLE_IMAGE_DEV }}

      - name: Run API codegen
        run: make api-codegen
        env:
          FLUENT_IMAGE_TAG: ${{ vars.FLUENT_STABLE_IMAGE_DEV }}

      - name: Print Fluent version info
        run: |
          cat src/ansys/fluent/core/generated/fluent_version_261.py
          python -c "from ansys.fluent.core.generated.solver.settings_261 import SHASH; print(f'SETTINGS_HASH = {SHASH}')"

      - name: Install again after codegen
        run: |
          rm -rf dist
          make install > /dev/null

      - name: Unit Testing
        run: |
          make install-test
          make unittest-all-261
        env:
          FLUENT_IMAGE_TAG: ${{ vars.FLUENT_STABLE_IMAGE_DEV }}

      - name: Cleanup previous docker containers
        if: always()
        run: make cleanup-previous-docker-containers

      - name: Remove all docker images
        if: always()
        run: make docker-clean-images

  release:
    name: Release
    if: github.event_name == 'push' && startsWith(github.ref, 'refs/tags/v')
    needs: [test, update-changelog, nightly-dev-test]
    runs-on: ubuntu-latest
    permissions:
      id-token: write # required for trusted publishing
      contents: write # required for GitHub release upload

    steps:
      - name: Set up Python
        uses: actions/setup-python@v5
        with:
          python-version: ${{ env.MAIN_PYTHON_VERSION }}

<<<<<<< HEAD
=======
      - uses: actions/download-artifact@v5

>>>>>>> 601deba3
      - name: Display package file list
        run: ls -R

      - name: Upload to Private PyPi
        run: |
          pip install 'twine<6.2.0'
          python -m twine upload --skip-existing ./**/*.whl
          python -m twine upload --skip-existing ./**/*.tar.gz
        env:
          TWINE_USERNAME: PAT
          TWINE_PASSWORD: ${{ secrets.PYANSYS_PYPI_PRIVATE_PAT }}
          TWINE_REPOSITORY_URL: https://pkgs.dev.azure.com/pyansys/_packaging/pyansys/pypi/upload

      - name: "Download the library artifacts from build-library step"
        uses: actions/download-artifact@v5
        with:
          name: PyFluent-packages
          path: PyFluent-packages

      - name: "Upload artifacts to PyPI using trusted publisher"
        uses: pypa/gh-action-pypi-publish@v1.13.0
        with:
          repository-url: "https://upload.pypi.org/legacy/"
          print-hash: true
          packages-dir: PyFluent-packages
          skip-existing: false

      - name: Release
        uses: softprops/action-gh-release@v2
        with:
          files: |
            ./**/*.whl
            ./**/*.tar.gz
            ./**/*-wheelhouse-*.zip<|MERGE_RESOLUTION|>--- conflicted
+++ resolved
@@ -642,11 +642,6 @@
         with:
           python-version: ${{ env.MAIN_PYTHON_VERSION }}
 
-<<<<<<< HEAD
-=======
-      - uses: actions/download-artifact@v5
-
->>>>>>> 601deba3
       - name: Display package file list
         run: ls -R
 
