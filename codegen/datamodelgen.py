from io import FileIO
import os
from pathlib import Path
import shutil
from typing import Any, Dict

from ansys.api.fluent.v0 import datamodel_se_pb2 as DataModelProtoModule
from ansys.fluent.core.session import _BaseSession as Session
from ansys.fluent.core.utils.fluent_version import get_version_for_filepath

_THIS_DIR = Path(__file__).parent


_PY_TYPE_BY_DM_TYPE = {
    **dict.fromkeys(["Logical", "Bool"], "bool"),
    **dict.fromkeys(["Logical List", "ListBool"], "List[bool]"),
    "String": "str",
    **dict.fromkeys(["String List", "ListString"], "List[str]"),
    **dict.fromkeys(["Integer", "Int"], "int"),
    **dict.fromkeys(["Integer List", "ListInt"], "List[int]"),
    "Real": "float",
    **dict.fromkeys(
        [
            "Real List",
            "ListReal",
            "Real Triplet",
            "RealTriplet",
            "Real Triplet List",
            "ListRealTriplet",
        ],
        "List[float]",
    ),
    **dict.fromkeys(["Dict", "ModelObject"], "Dict[str, Any]"),
    "None": "None",
}

_MESHING_DM_DOC_DIR = os.path.normpath(
    os.path.join(
        _THIS_DIR,
        "..",
        "doc",
        "source",
        "api",
        "core",
        "meshing",
        "datamodel",
    )
)
_SOLVER_DM_DOC_DIR = os.path.normpath(
    os.path.join(
        _THIS_DIR,
        "..",
        "doc",
        "source",
        "api",
        "core",
        "solver",
        "datamodel",
    )
)


def _build_singleton_docstring(name: str):
    return f"Singleton {name}."


def _build_parameter_docstring(name: str, t: str):
    return f"Parameter {name} of value type {_PY_TYPE_BY_DM_TYPE[t]}."


def _build_command_docstring(name: str, info: Any, indent: str):
    doc = f"{indent}Command {name}.\n\n"
    if info.args:
        doc += f"{indent}Parameters\n"
        doc += f"{indent}{'-' * len('Parameters')}\n"
        for arg in info.args:
            doc += f"{indent}{arg.name} : {_PY_TYPE_BY_DM_TYPE[arg.type]}\n"
    doc += f"\n{indent}Returns\n"
    doc += f"{indent}{'-' * len('Returns')}\n"
    doc += f"{indent}{_PY_TYPE_BY_DM_TYPE[info.returntype]}\n"
    return doc


class DataModelStaticInfo:
<<<<<<< HEAD
    def __init__(self, rules: str, mode: str, rules_save_name: str = ""):
=======
    def __init__(self, rules: str, mode: str, version: str):
>>>>>>> d6921455
        self.rules = rules
        self.mode = mode
        self.static_info = None
        if rules_save_name == "":
            rules_save_name = rules
        datamodel_dir = (
            _THIS_DIR
            / ".."
            / "src"
            / "ansys"
            / "fluent"
            / "core"
            / f"datamodel_{version}"
        )
        datamodel_dir.mkdir(exist_ok=True)
        self.filepath = (datamodel_dir / f"{rules_save_name}.py").resolve()


class DataModelGenerator:
    def __init__(self):
        self.version = get_version_for_filepath()
        self._static_info: Dict[str, DataModelStaticInfo] = {
<<<<<<< HEAD
            "workflow": DataModelStaticInfo("workflow", "meshing"),
            "meshing": DataModelStaticInfo("meshing", "meshing"),
            "PartManagement": DataModelStaticInfo("PartManagement", "meshing"),
            "PMFileManagement": DataModelStaticInfo("PMFileManagement", "meshing"),
            "icing": DataModelStaticInfo("flserver", "flicing", "flicing"),
=======
            "workflow": DataModelStaticInfo("workflow", "meshing", self.version),
            "meshing": DataModelStaticInfo("meshing", "meshing", self.version),
            "PartManagement": DataModelStaticInfo(
                "PartManagement", "meshing", self.version
            ),
            "PMFileManagement": DataModelStaticInfo(
                "PMFileManagement", "meshing", self.version
            ),
>>>>>>> d6921455
        }
        self._delete_generated_files()
        self._populate_static_info()

    def _get_static_info(self, rules: str, session: Session):
        request = DataModelProtoModule.GetStaticInfoRequest()
        request.rules = rules
        response = session.fluent_connection.datamodel_service_se.get_static_info(
            request
        )
        return response.info

    def _populate_static_info(self):
        run_meshing_mode = any(
            info.mode == "meshing" for _, info in self._static_info.items()
        )
        run_solver_mode = any(
            info.mode == "solver" for _, info in self._static_info.items()
        )
        run_icing_mode = "PYFLUENT_FLUENT_ROOT" in os.environ.keys() and any(
            info.mode == "flicing" for _, info in self._static_info.items()
        )
        import ansys.fluent.core as pyfluent

        if run_meshing_mode:
            session = pyfluent.launch_fluent(mode="meshing")
            for _, info in self._static_info.items():
                if info.mode == "meshing":
                    info.static_info = self._get_static_info(info.rules, session)
            session.exit()

        if run_solver_mode:
            session = pyfluent.launch_fluent(mode="solver")
            for _, info in self._static_info.items():
                if info.mode == "solver":
                    info.static_info = self._get_static_info(info.rules, session)
            session.exit()

        if run_icing_mode:
            session = pyfluent.launch_fluent(mode="solver-icing")
            for _, info in self._static_info.items():
                if info.mode == "flicing":
                    info.static_info = self._get_static_info(info.rules, session)
                    try:
                        if (
                            len(
                                info.static_info.singletons["Case"]
                                .singletons["App"]
                                .singletons
                            )
                            == 0
                        ):
                            print(
                                "Information: Icing settings not generated ( R23.1+ is required )\n"
                            )
                    except:
                        print(
                            "Information: Problem accessing flserver datamodel for icing settings\n"
                        )
            session.exit()

    def _write_static_info(self, name: str, info: Any, f: FileIO, level: int = 0):
        indent = " " * level * 4
        f.write(f"{indent}class {name}(PyMenu):\n")
        f.write(f'{indent}    """\n')
        f.write(f"{indent}    {_build_singleton_docstring(name)}\n")
        f.write(f'{indent}    """\n')
        f.write(f"{indent}    def __init__(self, service, rules, path):\n")
        named_objects = sorted(info.namedobjects)
        singletons = sorted(info.singletons)
        parameters = sorted(info.parameters)
        commands = sorted(info.commands)
        for k in named_objects:
            f.write(
                f"{indent}        self.{k} = "
                f'self.__class__.{k}(service, rules, path + [("{k}", "")])\n'
            )
        for k in singletons:
            f.write(
                f"{indent}        self.{k} = "
                f'self.__class__.{k}(service, rules, path + [("{k}", "")])\n'
            )
        for k in parameters:
            f.write(
                f"{indent}        self.{k} = "
                f'self.__class__.{k}(service, rules, path + [("{k}", "")])\n'
            )
        for k in commands:
            f.write(
                f"{indent}        self.{k} = "
                f'self.__class__.{k}(service, rules, "{k}", path)\n'
            )
        f.write(f"{indent}        super().__init__(service, rules, path)\n\n")
        for k in named_objects:
            f.write(f"{indent}    class {k}(PyNamedObjectContainer):\n")
            f.write(f'{indent}        """\n')
            f.write(f"{indent}        .\n")
            f.write(f'{indent}        """\n')
            self._write_static_info(f"_{k}", info.namedobjects[k], f, level + 2)
            # Specify the concrete named object type for __getitem__
            f.write(f"{indent}        def __getitem__(self, key: str) -> " f"_{k}:\n")
            f.write(f"{indent}            return super().__getitem__(key)\n\n")
        for k in singletons:
            self._write_static_info(k, info.singletons[k], f, level + 1)
        for k in parameters:
            k_type = _PY_TYPE_BY_DM_TYPE[info.parameters[k].type]
            if k_type in ["str", "List[str]"]:
                f.write(f"{indent}    class {k}(PyTextual):\n")
            elif k_type in ["int", "float"]:
                f.write(f"{indent}    class {k}(PyNumerical):\n")
            elif k_type in ["Dict", "Dict[str, Any]"]:
                f.write(f"{indent}    class {k}(PyDictionary):\n")
            else:
                f.write(f"{indent}    class {k}(PyParameter):\n")
            f.write(f'{indent}        """\n')
            f.write(
                f"{indent}        "
                f"{_build_parameter_docstring(k, info.parameters[k].type)}\n"
            )
            f.write(f'{indent}        """\n')
            f.write(f"{indent}        pass\n\n")
        for k in commands:
            f.write(f"{indent}    class {k}(PyCommand):\n")
            f.write(f'{indent}        """\n')
            f.write(
                _build_command_docstring(
                    k, info.commands[k].commandinfo, f"{indent}        "
                )
            )
            f.write(f'{indent}        """\n')
            f.write(f"{indent}        pass\n\n")

    def _write_doc_for_model_object(
        self, info, doc_dir: Path, heading, module_name, class_name
    ) -> None:
        doc_dir.mkdir(exist_ok=True)
        index_file = doc_dir / "index.rst"
        with open(index_file, "w", encoding="utf8") as f:
            ref = "_ref_" + "_".join([x.strip("_") for x in heading.split(".")])
            f.write(f".. {ref}:\n\n")
            heading_ = heading.replace("_", "\_")
            f.write(f"{heading_}\n")
            f.write(f"{'=' * len(heading_)}\n")
            f.write("\n")
            f.write(f".. currentmodule:: {module_name}\n\n")
            f.write(".. autosummary::\n")
            f.write("   :toctree: _autosummary\n\n")

            named_objects = sorted(info.namedobjects)
            singletons = sorted(info.singletons)
            parameters = sorted(info.parameters)
            commands = sorted(info.commands)

            f.write(f".. autoclass:: {module_name}::{class_name}\n")
            if parameters or commands:
                f.write(f"   :members: {', '.join(parameters + commands)}\n\n")

            if singletons or named_objects:
                f.write(".. toctree::\n")
                f.write("   :hidden:\n\n")

                for k in singletons:
                    f.write(f"   {k}/index\n")
                    self._write_doc_for_model_object(
                        info.singletons[k],
                        doc_dir / k,
                        heading + "." + k,
                        module_name,
                        class_name + "." + k,
                    )

                for k in named_objects:
                    f.write(f"   {k}/index\n")
                    self._write_doc_for_model_object(
                        info.namedobjects[k],
                        doc_dir / k,
                        heading + "." + k,
                        module_name,
                        f"{class_name}.{k}._{k}",
                    )

    def write_static_info(self) -> None:
        for mode in ["meshing", "solver"]:
            doc_dir = Path(
                _MESHING_DM_DOC_DIR if mode == "meshing" else _SOLVER_DM_DOC_DIR
            )
            doc_dir.mkdir(exist_ok=True)
            index_file = doc_dir / "index.rst"
            with open(index_file, "w", encoding="utf8") as f:
                f.write(f".. _ref_{mode}_datamodel:\n\n")
                heading = mode + ".datamodel"
                f.write(f"{heading}\n")
                f.write(f"{'=' * len(heading)}\n")
                f.write("\n")
                f.write(f".. currentmodule:: ansys.fluent.core.datamodel\n\n")
                f.write(".. autosummary::\n")
                f.write("   :toctree: _autosummary\n\n")
                f.write(".. toctree::\n")
                f.write("   :hidden:\n\n")

        for name, info in self._static_info.items():
            if info.static_info == None:
                continue
            with open(info.filepath, "w", encoding="utf8") as f:
                f.write("#\n")
                f.write("# This is an auto-generated file.  DO NOT EDIT!\n")
                f.write("#\n")
                f.write("# pylint: disable=line-too-long\n\n")
                f.write("from ansys.fluent.core.services.datamodel_se import (\n")
                f.write("    PyMenu,\n")
                f.write("    PyParameter,\n")
                f.write("    PyTextual,\n")
                f.write("    PyNumerical,\n")
                f.write("    PyDictionary,\n")
                f.write("    PyNamedObjectContainer,\n")
                f.write("    PyCommand\n")
                f.write(")\n\n\n")
                self._write_static_info("Root", info.static_info, f)
                doc_dir = Path(
                    _MESHING_DM_DOC_DIR
                    if info.mode == "meshing"
                    else _SOLVER_DM_DOC_DIR
                )
                index_file = doc_dir / "index.rst"
                with open(index_file, "a", encoding="utf8") as f:
                    f.write(f"   {name}/index\n")
                self._write_doc_for_model_object(
                    info.static_info,
                    doc_dir / name,
                    f"{info.mode}.datamodel.{name}",
                    f"ansys.fluent.core.datamodel_{self.version}.{name}",
                    "Root",
                )

    def _delete_generated_files(self):
        for _, info in self._static_info.items():
            if info.filepath.exists():
                info.filepath.unlink()
        if Path(_MESHING_DM_DOC_DIR).exists():
            shutil.rmtree(Path(_MESHING_DM_DOC_DIR))
        if Path(_SOLVER_DM_DOC_DIR).exists():
            shutil.rmtree(Path(_SOLVER_DM_DOC_DIR))


def generate():
    DataModelGenerator().write_static_info()


if __name__ == "__main__":
    generate()<|MERGE_RESOLUTION|>--- conflicted
+++ resolved
@@ -82,11 +82,7 @@
 
 
 class DataModelStaticInfo:
-<<<<<<< HEAD
-    def __init__(self, rules: str, mode: str, rules_save_name: str = ""):
-=======
-    def __init__(self, rules: str, mode: str, version: str):
->>>>>>> d6921455
+    def __init__(self, rules: str, mode: str, version: str, rules_save_name: str = ""):
         self.rules = rules
         self.mode = mode
         self.static_info = None
@@ -109,13 +105,6 @@
     def __init__(self):
         self.version = get_version_for_filepath()
         self._static_info: Dict[str, DataModelStaticInfo] = {
-<<<<<<< HEAD
-            "workflow": DataModelStaticInfo("workflow", "meshing"),
-            "meshing": DataModelStaticInfo("meshing", "meshing"),
-            "PartManagement": DataModelStaticInfo("PartManagement", "meshing"),
-            "PMFileManagement": DataModelStaticInfo("PMFileManagement", "meshing"),
-            "icing": DataModelStaticInfo("flserver", "flicing", "flicing"),
-=======
             "workflow": DataModelStaticInfo("workflow", "meshing", self.version),
             "meshing": DataModelStaticInfo("meshing", "meshing", self.version),
             "PartManagement": DataModelStaticInfo(
@@ -124,7 +113,7 @@
             "PMFileManagement": DataModelStaticInfo(
                 "PMFileManagement", "meshing", self.version
             ),
->>>>>>> d6921455
+            "icing": DataModelStaticInfo("flserver", "flicing", "flicing"),
         }
         self._delete_generated_files()
         self._populate_static_info()
