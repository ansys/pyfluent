--- conflicted
+++ resolved
@@ -64,12 +64,8 @@
         )
     t1 = time()
     print(f"\nTime to fetch static info: {t1 - t0:.2f} seconds")
-<<<<<<< HEAD
-    CODEGEN_OUTDIR.mkdir(parents=True, exist_ok=True)
-=======
     config.codegen_outdir.mkdir(parents=True, exist_ok=True)
     print_fluent_version(solver._app_utilities)
->>>>>>> 0325ffdf
     solver.exit()
     parser = argparse.ArgumentParser(
         description="A script to write Fluent API files with an optional verbose output."
