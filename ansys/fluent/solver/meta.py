<<<<<<< HEAD
from ansys.fluent.core.core import (
    convert_path_to_grpc_path,
    PyMenu
)
from pprint import pformat        
class Attribute:
    VALID_NAMES = ["range", "allowed_values"]
    def __init__(self, function):
        self.function = function

    def __set_name__(self, obj, name):
        if not name in self.VALID_NAMES:
            raise ValueError(
                f"Attribute {name} is not allowed. Expected values are {self.VALID_NAMES}"
            )
        if not hasattr(obj, "attributes"):
            obj.attributes = set()
        obj.attributes.add(name)

    def __set__(self, obj, value):
        raise AttributeError("Attributes are readonly.")

    def __get__(self, obj, type=None) -> object:
        return self.function(obj)
=======
from ansys.fluent.core.core import PyMenu, convert_path_to_grpc_path
>>>>>>> 50db0f3c


class PyMenuMeta(type):
    @classmethod
    def __create_init(cls):
        def wrapper(self, path, service):           
            self.path = path
            self.service = service
            for name, cls in self.__class__.__dict__.items():
                if cls.__class__.__name__ == "PyMenuMeta":
                    setattr(
                        self, name, cls(self.path + [(name, None)], service)
                    )
                if cls.__class__.__name__ == "PyNamedObjectMeta":
                    setattr(
                        self,
                        name,
                        cls(self.path + [(name, None)], None, service),
                    )

        return wrapper

    # pyfluent.results.graphics.objects.contour['contour-1'].color_map.size()
    @classmethod
    def __create_get_state(cls):
        def wrapper(self):
            return PyMenu(self.service).get_state(
                convert_path_to_grpc_path(self.path)
            )

        return wrapper

    # pyfluent.results.graphics.objects.contour['contour-1'].color_map.size.set_state(80.0)
    @classmethod
    def __create_set_state(cls):
        def wrapper(self, value):
            PyMenu(self.service).set_state(
                convert_path_to_grpc_path(self.path), value
            )

        return wrapper

    @classmethod
    def __create_dir(cls):
        def wrapper(self):
            return PyMenu(self.service).get_child_names(
                convert_path_to_grpc_path(self.path)
            )

        return wrapper
               

<<<<<<< HEAD
    def __new__(cls, name, bases, attrs):        
        attrs['__init__'] = cls.__create_init()
        attrs['__dir__'] = cls.__create_dir()
        if 'is_extended_tui' in attrs:
            attrs['__call__'] = cls.__create_get_state()
            attrs['set_state'] = cls.__create_set_state()
        return super(PyMenuMeta, cls).__new__(
            cls, name, bases, attrs)
=======
    def __new__(cls, name, bases, attrs):
        attrs["__init__"] = cls.__create_init()
        attrs["__dir__"] = cls.__create_dir()
        if "is_extended_tui" in attrs:
            attrs["__call__"] = cls.__create_get_state()
            attrs["set_state"] = cls.__create_set_state()
        return super(PyMenuMeta, cls).__new__(cls, name, bases, attrs)
>>>>>>> 50db0f3c


class PyLocaPropertyMeta(type):
    @classmethod
    def __create_validate(cls):
        def wrapper(self, value):
            old_value = self()
            if old_value and type(old_value) != type(value):
                raise TypeError(f'Value {value} should be of type {type(old_value)}')
            attrs = hasattr(self, "attributes") and getattr(
                self, "attributes"
            )
            if attrs:
                for attr in attrs:
                    if attr == "range" and (
                        value < self.range[0] or value > self.range[1]
                    ):
                        raise ValueError(
                            f'Value {value} is not within {self.range}.'
                        )                    
                    if attr == "allowed_values":
                        if isinstance(value, list):
                            if not all(
                                v in self.allowed_values for v in value
                            ):
                                raise ValueError(
                                    f'Values {value} are not within {self.allowed_values}.'
                                )                            
                        elif not value in self.allowed_values:
                            raise ValueError(
                                f'Value {value} is not within {self.allowed_values}.'
                            )                         

            return value

        return wrapper

    @classmethod
    def __create_init(cls):
        def wrapper(self, path, session, parent=None):
            self._path = path
            self.session = session
            self.parent = parent
            self._on_change_cbs = []
            reset_on_change = (
                hasattr(self, "_reset_on_change")
                and getattr(self, "_reset_on_change")()
            )
            if reset_on_change:
                for obj in reset_on_change:
                    obj._register_on_change_cb(
                        lambda: setattr(self, "_value", None)
                    )
            for name, cls in self.__class__.__dict__.items():
                if cls.__class__.__name__ == "PyLocaPropertyMeta":
                    setattr(
                        self,
                        name,
                        cls(self._path + [(name, None)], session, self),
                    )
                if cls.__class__.__name__ == "PyLocalNamedObjectMeta":
                    setattr(
                        self,
                        name,
                        cls(
                            self._path + [(name, None)],
                            None,
                            session,
                            self,
                        ),
                    )

        return wrapper

    @classmethod
    def __create_getattribute(cls):
        def wrapper(self, name):
            if name == "availability":
                return object.__getattribute__(self, "availability")
            availability = (
                getattr(self, "availability")(name)
                if hasattr(self, "availability")
                else True
            )
            if availability:
                return object.__getattribute__(self, name)
            else:
                return None

        return wrapper

    @classmethod
    def __create_get_state(cls):
        def wrapper(self, show_attributes=False):
            state = {}
            for name, cls in self.__class__.__dict__.items():
                if cls.__class__.__name__ == "PyLocaPropertyMeta":
                    availability = (
                        getattr(self, "availability")(name)
                        if hasattr(self, "availability")
                        else True
                    )
                    if availability:
                        o = getattr(self, name)
                        state[name] = o(show_attributes)
                        attrs = (
                            show_attributes
                            and hasattr(o, "attributes")
                            and getattr(o, "attributes")
                        )
                        if attrs:
                            for attr in attrs:
                                state[name + "." + attr] = getattr(
                                    o, attr
                                )

            if len(state) > 0:
                return state
            else:
                try:
                    return self.value
                except:
                    return None

        return wrapper

    @classmethod
    def __create_set_state(cls):
        def wrapper(self, value):
            if isinstance(value, dict):
                for k, v in value.items():
                    setattr(self, k, v)
            else:
                self.value = self._validate(value)
            for on_change_cb in self._on_change_cbs:
                on_change_cb()

        return wrapper

    @classmethod
    def __create_setattr(cls):
        def wrapper(self, name, value):
            attr = hasattr(self, name) and getattr(self, name)
            if (
                attr
                and attr.__class__.__class__.__name__
                == "PyLocaPropertyMeta"
            ):
                attr.set_state(value)
            else:
                object.__setattr__(self, name, value)

        return wrapper

    @classmethod
    def __create_register_on_change(cls):
        def wrapper(self, on_change_cb):
            self._on_change_cbs.append(on_change_cb)

        return wrapper

    @classmethod
    def __create_repr(cls):
        def wrapper(self):
            data = self(True)
            if isinstance(data, dict):
                return pformat(data, depth=1, indent=2)
            else:
                return f"{data}"

        return wrapper

    def __new__(cls, name, bases, attrs):
        attrs["__init__"] = cls.__create_init()
        attrs["__call__"] = cls.__create_get_state()
        attrs["__getattribute__"] = cls.__create_getattribute()
        attrs["__setattr__"] = cls.__create_setattr()
        attrs["__repr__"] = cls.__create_repr()
        attrs["_validate"] = cls.__create_validate()
        attrs[
            "_register_on_change_cb"
        ] = cls.__create_register_on_change()
        attrs["set_state"] = cls.__create_set_state()
        attrs["parent"] = None        
        return super(PyLocaPropertyMeta, cls).__new__(
            cls, name, bases, attrs
        )


class PyLocalNamedObjectMeta(type):
    @classmethod
    def __create_init(cls):
        def wrapper(self, path, name, session, parent=None):
            self._path = path[:-1] + [(path[-1][0], name)]
            self.session = session
            self.parent = parent
            for name, cls in self.__class__.__dict__.items():
                if cls.__class__.__name__ == "PyLocaPropertyMeta":
                    setattr(
                        self,
                        name,
                        cls(self._path + [(name, None)], session, self),
                    )
                if cls.__class__.__name__ == "PyLocalNamedObjectMeta":
                    setattr(
                        self,
                        name,
                        cls(
                            self._path + [(name, None)],
                            None,
                            session,
                            self,
                        ),
                    )

        return wrapper

    # c1 = ansys.fluent.postprocessing.pyvista.Graphics(session1).contour['contour-1']
    @classmethod
    def __create_getitem(cls):
        def wrapper(self, name):
            o = self._collection.get(name, None)
            if not o:
                o = self._collection[name] = self.__class__(
                    self._path, name, self.session, self
                )
            return o

        return wrapper
        
    # c1 = ansys.fluent.postprocessing.pyvista.Graphics(session1).contour['contour-1']
    # c2 = ansys.fluent.postprocessing.pyvista.Graphics(session1).contour['contour-2']
    # c1.update(c2())
    @classmethod
    def __create_updateitem(cls):
        def wrapper(self, value):
            for name, val in value.items():
                getattr(self, name).set_state(val)

        return wrapper

    # c1 = ansys.fluent.postprocessing.pyvista.Graphics(session1).contour['contour-1']
    # ansys.fluent.postprocessing.pyvista.Graphics(session1).contour['contour-2'] = c1
    @classmethod
    def __create_setitem(cls):
        def wrapper(self, name, value):
            o = self[name]
            o.update(value())

        return wrapper

    # del ansys.fluent.postprocessing.pyvista.Graphics(session1).contour['contour-1']
    @classmethod
    def __create_delitem(cls):
        def wrapper(self, name):
            del self._collection[name]

        return wrapper

    # ansys.fluent.postprocessing.pyvista.Graphics(session1).contour['contour-1']()
    @classmethod
    def __create_get_state(cls):
        def wrapper(self, show_attributes=False):
            state = {}
            for name, cls in self.__class__.__dict__.items():
                if cls.__class__.__name__ == "PyLocaPropertyMeta":
                    availability = (
                        getattr(self, "availability")(name)
                        if hasattr(self, "availability")
                        else True
                    )
                    if availability:
                        o = getattr(self, name)
                        state[name] = o(show_attributes)
                        attrs = (
                            show_attributes
                            and hasattr(o, "attributes")
                            and getattr(o, "attributes")
                        )
                        if attrs:
                            for attr in attrs:
                                state[name + "." + attr] = getattr(
                                    o, attr
                                )
            return state

        return wrapper

    # ansys.fluent.postprocessing.pyvista.Graphics(session1).contour['contour-1'].field  =  "temperature"
    @classmethod
    def __create_setattr(cls):
        def wrapper(self, name, value):
            attr = hasattr(self, name) and getattr(self, name)
            if (
                attr
                and attr.__class__.__class__.__name__
                == "PyLocaPropertyMeta"
            ):
                getattr(self, name).set_state(value)
            else:
                object.__setattr__(self, name, value)

        return wrapper

    @classmethod
    def __create_repr(cls):
        def wrapper(self):
            if self._path[-1][-1]:
                return pformat(self(True), depth=1, indent=2)               
            else:
                return object.__repr__(self)

        return wrapper

    def __new__(cls, name, bases, attrs):
        attrs["_path"] = {
            x: None for x in attrs["__qualname__"].split(".")
        }
        attrs["__init__"] = cls.__create_init()
        attrs["__getitem__"] = cls.__create_getitem()
        attrs["__setitem__"] = cls.__create_setitem()
        attrs["__delitem__"] = cls.__create_delitem()
        attrs["__call__"] = cls.__create_get_state()
        attrs["__setattr__"] = cls.__create_setattr()
        attrs["__repr__"] = cls.__create_repr()
        attrs["_collection"] = {}        
        attrs["update"] = cls.__create_updateitem()
        attrs["parent"] = None
        return super(PyLocalNamedObjectMeta, cls).__new__(
            cls, name, bases, attrs
        )


class PyNamedObjectMeta(type):
    @classmethod
    def __create_init(cls):
        def wrapper(self, path, name, service):
            self.path = path[:-1] + [(path[-1][0], name)]            
            self.service = service
            for name, cls in self.__class__.__dict__.items():
                if cls.__class__.__name__ == "PyMenuMeta":
                    setattr(
                        self, name, cls(self.path + [(name, None)], service)
                    )
                if cls.__class__.__name__ == "PyNamedObjectMeta":
                    setattr(
                        self,
                        name,
                        cls(self.path + [(name, None)], None, service),
                    )

        return wrapper

    # pyfluent.results.graphics.objects.contour['contour-1']
    @classmethod
    def __create_getitem(cls):
        def wrapper(self, name):
            return self.__class__(self.path, name, self.service)

        return wrapper

    # pyfluent.results.graphics.objects.contour['contour-1'] = {...}
    @classmethod
    def __create_setitem(cls):
        def wrapper(self, name, value):
            o = self.__class__(self.path, name, self.service)
            PyMenu(self.service).set_state(
                convert_path_to_grpc_path(o.path), value
            )

        return wrapper

    # del pyfluent.results.graphics.objects.contour['contour-1']
    @classmethod
    def __create_delitem(cls):
        def wrapper(self, name):
            o = self.__class__(self.path, name, self.service)
            PyMenu(self.service).del_item(convert_path_to_grpc_path(o.path))

        return wrapper

    # pyfluent.results.graphics.objects.contour['contour-1']()
    @classmethod
    def __create_get_state(cls):
        def wrapper(self):
            return PyMenu(self.service).get_state(
                convert_path_to_grpc_path(self.path)
            )

        return wrapper

    # pyfluent.results.graphics.objects.contour['contour-1'].rename('my-contour')
    @classmethod
    def __create_rename(cls):
        def wrapper(self, new_name):
            PyMenu(self.service).rename(
                convert_path_to_grpc_path(self.path), new_name
            )

        return wrapper

    def __new__(cls, name, bases, attrs):
        attrs["path"] = {x: None for x in attrs["__qualname__"].split(".")}
        attrs["__init__"] = cls.__create_init()
        attrs["__getitem__"] = cls.__create_getitem()
        attrs["__setitem__"] = cls.__create_setitem()
        attrs["__delitem__"] = cls.__create_delitem()
        attrs["__call__"] = cls.__create_get_state()
        attrs["rename"] = cls.__create_rename()
        return super(PyNamedObjectMeta, cls).__new__(cls, name, bases, attrs)<|MERGE_RESOLUTION|>--- conflicted
+++ resolved
@@ -1,8 +1,4 @@
-<<<<<<< HEAD
-from ansys.fluent.core.core import (
-    convert_path_to_grpc_path,
-    PyMenu
-)
+from ansys.fluent.core.core import PyMenu, convert_path_to_grpc_path
 from pprint import pformat        
 class Attribute:
     VALID_NAMES = ["range", "allowed_values"]
@@ -23,9 +19,7 @@
 
     def __get__(self, obj, type=None) -> object:
         return self.function(obj)
-=======
-from ansys.fluent.core.core import PyMenu, convert_path_to_grpc_path
->>>>>>> 50db0f3c
+
 
 
 class PyMenuMeta(type):
@@ -77,17 +71,6 @@
 
         return wrapper
                
-
-<<<<<<< HEAD
-    def __new__(cls, name, bases, attrs):        
-        attrs['__init__'] = cls.__create_init()
-        attrs['__dir__'] = cls.__create_dir()
-        if 'is_extended_tui' in attrs:
-            attrs['__call__'] = cls.__create_get_state()
-            attrs['set_state'] = cls.__create_set_state()
-        return super(PyMenuMeta, cls).__new__(
-            cls, name, bases, attrs)
-=======
     def __new__(cls, name, bases, attrs):
         attrs["__init__"] = cls.__create_init()
         attrs["__dir__"] = cls.__create_dir()
@@ -95,7 +78,7 @@
             attrs["__call__"] = cls.__create_get_state()
             attrs["set_state"] = cls.__create_set_state()
         return super(PyMenuMeta, cls).__new__(cls, name, bases, attrs)
->>>>>>> 50db0f3c
+
 
 
 class PyLocaPropertyMeta(type):
