--- conflicted
+++ resolved
@@ -1,24 +1,12 @@
 import atexit
-<<<<<<< HEAD
-import threading
-
-from ansys.api.fluent.v0 import datamodel_pb2_grpc as DataModelGrpcModule
-from ansys.api.fluent.v0 import fielddata_pb2_grpc as FieldGrpcModule
-from ansys.fluent.core.core import FieldDataService
-from ansys.api.fluent.v0 import health_pb2 as HealthModule
-from ansys.api.fluent.v0 import health_pb2_grpc as HealthGrpcModule
-from ansys.api.fluent.v0 import transcript_pb2 as TranscriptModule
-from ansys.api.fluent.v0 import transcript_pb2_grpc as TranscriptGrpcModule
-=======
 from threading import Lock, Thread
->>>>>>> ddd7d2f5
 
 import grpc
 from ansys.fluent.core import LOG
 from ansys.fluent.services.health_check import HealthCheckService
 from ansys.fluent.services.transcript import TranscriptService
 from ansys.fluent.services.tui_datamodel import DatamodelService, PyMenu
-
+from ansys.fluent.services.field_data import FieldDataService, FieldData
 
 def parse_server_info_file(filename: str):
     with open(filename, "rb") as f:
@@ -70,35 +58,13 @@
             self.__channel, self.__metadata
             )
         self.tui = Session.Tui(self.__datamodel_service)
-
-<<<<<<< HEAD
-        transcript_stub = TranscriptGrpcModule.TranscriptStub(self.__channel)
-        request = TranscriptModule.TranscriptRequest()
-        responses = transcript_stub.BeginStreaming(
-            request, metadata=[("password", password)]
-        )
-        self.transcript_thread = threading.Thread(
-            target=Session.log_transcript, args=(self, responses)
-        )
-        self.transcript_thread.start()
-
-        datamodel_stub = DataModelGrpcModule.DataModelStub(self.__channel)
-        fielddata_stub = FieldGrpcModule.FieldDataStub(self.__channel)
-        self.datamodel_service = DatamodelService(datamodel_stub, password)
-        self.field_service = FieldDataService(fielddata_stub, password)
-        self.tui = Session.Tui(self.datamodel_service)
-
-        health_stub = HealthGrpcModule.HealthStub(self.__channel)
-        health_check_request = HealthModule.HealthCheckRequest()
-        self.__health_checker = lambda: health_stub.Check(
-            health_check_request, metadata=[("password", password)]
-        )
-=======
+        self.__field_data_service = FieldDataService(
+            self.__channel, self.__metadata
+            )
+        self.field_data =  FieldData(self.__field_data_service)
         self.__health_check_service = HealthCheckService(
             self.__channel, self.__metadata
             )
->>>>>>> ddd7d2f5
-
         Session.__all_sessions.append(self)
 
     def __log_transcript(self):
