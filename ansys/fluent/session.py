import atexit
from threading import Lock, Thread

import grpc
from ansys.fluent.core import LOG
# from ansys.fluent.services.datamodel_se import (
#     DatamodelService as DatamodelService_SE,
# )
# from ansys.fluent.services.datamodel_se import PyMenu as PyMenu_SE
from ansys.fluent.services.datamodel_tui import (
    DatamodelService as DatamodelService_TUI,
)
from ansys.fluent.services.datamodel_tui import PyMenu as PyMenu_TUI
from ansys.fluent.services.health_check import HealthCheckService
from ansys.fluent.services.transcript import TranscriptService
<<<<<<< HEAD
from ansys.fluent.services.tui_datamodel import DatamodelService, PyMenu
from ansys.fluent.services.field_data import FieldDataService, FieldData
=======

>>>>>>> 4e3a9798

def parse_server_info_file(filename: str):
    with open(filename, "rb") as f:
        lines = f.readlines()
    return lines[0].strip(), lines[1].strip()


class Session:
    """
    Encapsulates a Fluent connection.

    Attributes
    ----------
    tui : Session.Tui
        Instance of Session.Tui on which Fluent's TUI methods can be
        executed.

    Methods
    -------
    start_transcript()
        Start streaming of Fluent transcript

    stop_transcript()
        Stop streaming of Fluent transcript

    check_health()
        Check health of Fluent connection

    exit()
        Close the Fluent connection and exit Fluent.

    """

    __all_sessions = []
    __on_exit_cbs = []

    def __init__(self, server_info_filepath):
        address, password = parse_server_info_file(server_info_filepath)
        self.__channel = grpc.insecure_channel(address)
        self.__metadata = [("password", password)]

        self.__transcript_service: TranscriptService = None
        self.__transcript_thread: Thread = None
        self.__lock = Lock()
        self.__is_transcript_stopping = False
        self.start_transcript()

        self.__datamodel_service_tui = DatamodelService_TUI(
            self.__channel, self.__metadata
<<<<<<< HEAD
            )
        self.tui = Session.Tui(self.__datamodel_service)
        self.__field_data_service = FieldDataService(
            self.__channel, self.__metadata
            )
        self.field_data =  FieldData(self.__field_data_service)
        self.__health_check_service = HealthCheckService(
            self.__channel, self.__metadata
            )
=======
        )
        self.tui = Session.Tui(self.__datamodel_service_tui)

        # for testing
        # self.__datamodel_service_se = DatamodelService_SE(
        #     self.__channel, self.__metadata
        #     )
        # self.meshing = PyMenu_SE(self.__datamodel_service_se, "flserver")

        self.__health_check_service = HealthCheckService(
            self.__channel, self.__metadata
        )

>>>>>>> 4e3a9798
        Session.__all_sessions.append(self)

    def __log_transcript(self):
        responses = self.__transcript_service.begin_streaming()
        transcript = ""
        while True:
            with self.__lock:
                if self.__is_transcript_stopping:
                    LOG.debug(transcript)
                    break
            try:
                response = next(responses)
                transcript += response.transcript
                if transcript[-1] == "\n":
                    LOG.debug(transcript[0:-1])
                    transcript = ""
            except StopIteration:
                break

    def start_transcript(self):
        """Start streaming of Fluent transcript"""
        self.__transcript_service = TranscriptService(
            self.__channel, self.__metadata
        )
        self.__transcript_thread = Thread(
            target=Session.__log_transcript, args=(self,), daemon=True
        )
        self.__transcript_thread.start()

    def stop_transcript(self):
        """Stop streaming of Fluent transcript"""
        with self.__lock:
            self.__is_transcript_stopping = True
        if self.__transcript_thread:
            self.__transcript_thread.join()

    def check_health(self):
        """Check health of Fluent connection"""
        if self.__channel:
            return self.__health_check_service.check_health()
        else:
            return HealthCheckService.Status.NOT_SERVING.name

    def exit(self):
        """Close the Fluent connection and exit Fluent."""
        if self.__channel:
            self.tui.exit()
            self.stop_transcript()
            self.__channel.close()
            self.__channel = None

    def __enter__(self):
        return self

    def __exit__(self, exc_type, exc_val, exc_tb):
        self.exit()

    @classmethod
    def register_on_exit(cls, callback):
        cls.__on_exit_cbs.append(callback)

    @staticmethod
    def exit_all():
        for session in Session.__all_sessions:
            session.exit()
        for cb in Session.__on_exit_cbs:
            cb()

    class Tui:
        __application_modules = []

        def __init__(self, service):
            self.service = service
            for mod in self.__class__.__application_modules:
                for name, cls in mod.__dict__.items():
                    if cls.__class__.__name__ == "PyMenuMeta":
                        setattr(self, name, cls([(name, None)], service))
                    if cls.__class__.__name__ in "PyNamedObjectMeta":
                        setattr(self, name, cls([(name, None)], None, service))

        @classmethod
        def register_module(cls, mod):
            cls.__application_modules.append(mod)
            for name, obj in mod.__dict__.items():
                if callable(obj):
                    setattr(cls, name, obj)

        def __dir__(self):
            return PyMenu_TUI(self.service).get_child_names("")


atexit.register(Session.exit_all)<|MERGE_RESOLUTION|>--- conflicted
+++ resolved
@@ -3,6 +3,7 @@
 
 import grpc
 from ansys.fluent.core import LOG
+
 # from ansys.fluent.services.datamodel_se import (
 #     DatamodelService as DatamodelService_SE,
 # )
@@ -13,12 +14,8 @@
 from ansys.fluent.services.datamodel_tui import PyMenu as PyMenu_TUI
 from ansys.fluent.services.health_check import HealthCheckService
 from ansys.fluent.services.transcript import TranscriptService
-<<<<<<< HEAD
-from ansys.fluent.services.tui_datamodel import DatamodelService, PyMenu
 from ansys.fluent.services.field_data import FieldDataService, FieldData
-=======
 
->>>>>>> 4e3a9798
 
 def parse_server_info_file(filename: str):
     with open(filename, "rb") as f:
@@ -68,18 +65,12 @@
 
         self.__datamodel_service_tui = DatamodelService_TUI(
             self.__channel, self.__metadata
-<<<<<<< HEAD
-            )
-        self.tui = Session.Tui(self.__datamodel_service)
+        )
+
         self.__field_data_service = FieldDataService(
             self.__channel, self.__metadata
-            )
-        self.field_data =  FieldData(self.__field_data_service)
-        self.__health_check_service = HealthCheckService(
-            self.__channel, self.__metadata
-            )
-=======
         )
+        self.field_data = FieldData(self.__field_data_service)
         self.tui = Session.Tui(self.__datamodel_service_tui)
 
         # for testing
@@ -92,7 +83,6 @@
             self.__channel, self.__metadata
         )
 
->>>>>>> 4e3a9798
         Session.__all_sessions.append(self)
 
     def __log_transcript(self):
