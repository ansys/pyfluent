--- conflicted
+++ resolved
@@ -674,11 +674,7 @@
     )
 
     # Simulate closing louvers below 273 K by changing emissivity
-<<<<<<< HEAD
-    rad_emiss = solver_session.settings.setup.boundary_conditions.wall[
-=======
-    radiation_emission = solver_session.setup.boundary_conditions.wall[
->>>>>>> c1ffc2f3
+    radiation_emission = solver_session.settings.setup.boundary_conditions.wall[
         "sc-radiator"
     ].radiation.internal_emissivity_band["thermal-ir"]
     if rad_mean_temp < 273:
