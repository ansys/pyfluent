--- conflicted
+++ resolved
@@ -1,215 +1,4 @@
 .. _ref_file_session:
-
-<<<<<<< HEAD
-=======
-File Session
-============
-
-The FileSession class provides an interface to expose field info and
-field data from a case and data file.
-
-Sample usage
-------------
-
-You can use the FileSession by passing the case and data file information by using
-the CaseReader (:ref:`ref_case_reader`) and DataReader (:ref:`ref_data_reader`).
-This example shows adding case and data file information to FileSession. Then,
-field info is extracted followed by adding a transaction request and extracting
-field data. One can either run a single or multi-phase case. In that respect, the example
-covers both single and multi-phase cases.
-
-Single phase
-------------
-
-.. code-block:: python
-
-  >>> from ansys.fluent.core import examples
-  >>> from ansys.fluent.core.file_session import FileSession
-
-  >>> case_file_name = examples.download_file("elbow1.cas.h5", "pyfluent/file_session")
-  >>> data_file_name = examples.download_file("elbow1.dat.h5", "pyfluent/file_session")
-  >>> file_session = FileSession()
-  >>> file_session.read_case(case_file_name)
-  >>> file_session.read_data(data_file_name)
-
-  >>> file_session.field_info.get_scalar_field_range("SV_T")
-  [293.1446694544748, 313.1515948109515]
-  >>> file_session.field_info.get_surfaces_info()
-  {'wall': {'surface_id': [3],
-   'zone_id': -1,
-   'zone_type': 'wall',
-   'type': 'plane'},
-   'symmetry': {'surface_id': [4],
-   'zone_id': -1,
-   'zone_type': 'wall',
-   'type': 'plane'},
-    .....
-   'default-interior': {'surface_id': [9],
-   'zone_id': -1,
-   'zone_type': 'wall',
-   'type': 'plane'}}
-  >>> file_session.field_info.get_scalar_fields_info()
-  {'SV_ARTIFICIAL_WALL_FLAG': {'display_name': 'SV_ARTIFICIAL_WALL_FLAG',
-   'section': 'field-data',
-   'domain': 'phase-1'},
-   'SV_D': {'display_name': 'SV_D',
-   'section': 'field-data',
-   'domain': 'phase-1'},
-   .....
-   'SV_WALL_YPLUS_UTAU': {'display_name': 'SV_WALL_YPLUS_UTAU',
-   'section': 'field-data',
-   'domain': 'phase-1'}}
-   >>> file_session.field_info.get_vector_fields_info()
-   {'velocity': {'x-component': 'SV_U',
-    'y-component': 'SV_V',
-    'z-component': 'SV_W'}}
-   >>> transaction = file_session.field_data.new_transaction()
-   >>> transaction.add_surfaces_request([3, 4])
-   >>> transaction.add_scalar_fields_request("SV_T", [3, 4])
-   >>> transaction.add_vector_fields_request("velocity", [3, 4])
-   >>> transaction.get_fields()
-   {(('type', 'scalar-field'),
-     ('dataLocation', 1),
-     ('boundaryValues',
-      False)): {3: {'SV_T': array([293.14999, 293.14999, 293.14999, ..., 293.14999, 293.14999,
-             293.14999])}, 4: {'SV_T': array([293.14999, 293.14999, 293.14999, ..., 293.14999, 293.14999,
-             293.14999])}},
-    (('type',
-      'vector-field'),): {3: {'velocity': array([0., 0., 0., ..., 0., 0., 0.]), 'vector-scale': array([0.1])},
-     4: {'velocity': array([ 3.32643010e-01,  6.64311343e-03,  0.00000000e+00, ...,
-              4.56052223e-01,  2.45034248e-01, -1.24726618e-15]),
-      'vector-scale': array([0.1])}},
-    (('type',
-      'surface-data'),): {3: {'faces': array([   4,    3,    2, ...,  727,  694, 3809], dtype=uint32), 'vertices': array([ 0.        , -0.1016    ,  0.        , ...,  0.00620755,
-             -0.19304685,  0.03033731])},
-     4: {'faces': array([   4,  295,  294, ...,  265, 1482, 2183], dtype=uint32),
-      'vertices': array([ 0.        , -0.1016    ,  0.        , ...,  0.06435075,
-             -0.08779959,  0.        ])}}
-   >>> from ansys.fluent.core.services.field_data import SurfaceDataType
-   >>> file_session.field_data.get_surface_data(SurfaceDataType.Vertices, [3, 4])[3].size
-   3810
-   >>> file_session.field_data.get_surface_data(SurfaceDataType.Vertices, [3, 4])[3][1500].x
-   0.12405861914157867
-   >>> file_session.field_data.get_scalar_field_data("SV_T", surface_name="wall").size
-   3630
-   >>> file_session.field_data.get_scalar_field_data("SV_T", surface_name="wall")[1500].scalar_data
-   293.18071329432047
-   >>> file_session.field_data.get_vector_field_data("velocity", surface_name="symmetry").size
-   2018
-   >>> file_session.field_data.get_vector_field_data("velocity", surface_name="symmetry")[1000].x
-   0.001690600193527586
-
-
-Multi phase
------------
-
-.. code-block:: python
-
-  >>> from ansys.fluent.core import examples
-  >>> from ansys.fluent.core.file_session import FileSession
-
-  >>> case_file_name = examples.download_file("mixing_elbow_mul_ph.cas.h5", "pyfluent/file_session")
-  >>> data_file_name = examples.download_file("mixing_elbow_mul_ph.dat.h5", "pyfluent/file_session")
-  >>> file_session = FileSession()
-  >>> file_session.read_case(case_file_name)
-  >>> file_session.read_data(data_file_name)
-
-  >>> file_session.fields.field_info.get_scalar_field_range("phase-2:SV_P")
-  [0.0, 1.5435200335871788e-11]
-  >>> file_session.fields.field_info.get_scalar_fields_info()
-  {'phase-1:SV_ARTIFICIAL_WALL_FLAG': {'display_name': 'SV_ARTIFICIAL_WALL_FLAG',
-   'section': 'field-data',
-   'domain': 'phase-1'},
-   'phase-1:SV_DENSITY': {'display_name': 'SV_DENSITY',
-   'section': 'field-data',
-   'domain': 'phase-1'},
-   .....
-   'phase-4:': {'display_name': '',
-   'section': 'field-data',
-   'domain': 'phase-4'}}
-   >>> file_session.fields.field_info.get_vector_fields_info()
-   {'phase-1:velocity': {'x-component': 'phase-1: SV_U',
-    'y-component': 'phase-1: SV_V',
-    'z-component': 'phase-1: SV_W'},
-    .....
-    'phase-4:velocity': {'x-component': 'phase-4: SV_U',
-    'y-component': 'phase-4: SV_V',
-    'z-component': 'phase-4: SV_W'}}
-   >>> transaction = file_session.fields.field_data.new_transaction()
-   >>> transaction.add_scalar_fields_request("phase-1:SV_DENSITY", [30])
-   >>> transaction.add_vector_fields_request("phase-1:velocity", [30])
-   >>> transaction.get_fields()
-   {(('type', 'scalar-field'),
-     ('dataLocation', 1),
-     ('boundaryValues',
-      False)): {30: {'phase-1:SV_DENSITY': array([1.225, .....          1.225])}},
-    (('type',
-      'vector-field'),): {30: {'phase-1:velocity': array([0., ..... 0.]),
-      'vector-scale': array([0.1])}}}
-   >>> from ansys.fluent.core.services.field_data import SurfaceDataType
-   >>> file_session.fields.field_data.get_surface_data([SurfaceDataType.Vertices], [30])[30].size
-   79
-   >>> file_session.fields.field_data.get_surface_data(data_types=[SurfaceDataType.Vertices], surfaces=[30])[30][50].x
-   0.14896461503555408
-   >>> file_session.fields.field_data.get_scalar_field_data("phase-1:SV_P", surfaces=["wall-elbow"]).size
-   2168
-   >>> file_session.fields.field_data.get_scalar_field_data("phase-1:SV_P", surfaces=["wall-elbow"])[1100].scalar_data
-   1.4444035696104466e-11
-   >>> file_session.fields.field_data.get_vector_field_data("phase-2:velocity", surfaces=["wall-elbow"]).size
-   2168
-   >>> file_session.fields.field_data.get_vector_field_data("phase-2:velocity", surfaces=["wall-elbow"])[1000].x
-   0.0
-
-
-Sample usage
-------------
-
-You can use the Graphics toolbar to display the mesh, contour and vector data respectively.
-
-
-.. code-block:: python
-
-  >>> from ansys.fluent.visualization import set_config
-  >>> set_config(blocking=True, set_view_on_display="isometric")
-  >>> import ansys.fluent.core as pyfluent
-  >>> from ansys.fluent.core import examples
-  >>> from ansys.fluent.visualization.matplotlib import Plots
-  >>> from ansys.fluent.visualization.pyvista import Graphics
-  >>> from ansys.fluent.core.file_session  import FileSession
-  >>> fileSession=FileSession()
-  >>> fileSession.read_case("elbow1.cas.h5")
-  >>> fileSession.read_data("elbow1.dat.h5")
-  >>> graphics = Graphics(session=fileSession)
-
-Display mesh at wall.
-
-.. code-block:: python
-
-  >>> mesh1 = graphics.Meshes["mesh-1"]
-  >>> mesh1.show_edges = True
-  >>> mesh1.surfaces_list = [ "wall"]
-  >>> mesh1.display("w1")
-
-Display temperature contour at symmetry.
-
-.. code-block:: python
-
-  >>> contour1 = graphics.Contours["mesh-1"]
-  >>> contour1.node_values = False
-  >>> contour1.field = "SV_T"
-  >>> contour1.surfaces_list = ['symmetry']
-  >>> contour1.display('w2')
-
-Display velocity vector data at symmetry and wall.
-
-.. code-block:: python
-
-  >>> velocity_vector = graphics.Vectors["velocity-vector"]
-  >>> velocity_vector.field = "SV_T"
-  >>> velocity_vector.surfaces_list = ['symmetry', 'wall']
-  >>> velocity_vector.display("w3")
->>>>>>> 2848e13a
-
 
 .. automodule:: ansys.fluent.core.filereader.data_file
    :members:
