--- conflicted
+++ resolved
@@ -34,15 +34,11 @@
 
 :clean
 rmdir /s /q %BUILDDIR% > /NUL 2>&1
-<<<<<<< HEAD
-rmdir /s /q %SOURCEDIR%\examples > /NUL 2>&1
+del /q %SOURCEDIR%\examples\* > /NUL 2>&1
 rmdir /s /q %SOURCEDIR%\api\meshing\datamodel > /NUL 2>&1
 rmdir /s /q %SOURCEDIR%\api\meshing\tui > /NUL 2>&1
 rmdir /s /q %SOURCEDIR%\api\solver\datamodel > /NUL 2>&1
 rmdir /s /q %SOURCEDIR%\api\solver\tui > /NUL 2>&1
-=======
-del /q %SOURCEDIR%\examples\* > /NUL 2>&1
->>>>>>> 82b80377
 for /d /r %SOURCEDIR% %%d in (_autosummary) do @if exist "%%d" rmdir /s /q "%%d"
 del build_errors.txt > /NUL 2>&1
 goto end
