--- conflicted
+++ resolved
@@ -22,13 +22,9 @@
 clean:
 	rm -rf build_errors.txt
 	rm -rf $(BUILDDIR)/*
-	rm -rf $(SOURCEDIR)/examples/*
-<<<<<<< HEAD
+	rm -rf $(SOURCEDIR)/examples/*/*
 	rm -rf $(SOURCEDIR)/api/meshing/datamodel
 	rm -rf $(SOURCEDIR)/api/meshing/tui
 	rm -rf $(SOURCEDIR)/api/solver/datamodel
 	rm -rf $(SOURCEDIR)/api/solver/tui
-	find . -type d -name "_autosummary" "datamodel" -exec rm -rf {} +
-=======
-	find . -type d -name "_autosummary" -exec rm -rf {} +
->>>>>>> a5013a56
+	find . -type d -name "_autosummary" "datamodel" -exec rm -rf {} +