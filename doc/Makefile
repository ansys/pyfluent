# Minimal makefile for Sphinx documentation
#

# You can set these variables from the command line.
SPHINXOPTS    = -j auto -w build_errors.txt -N -q
SPHINXBUILD   = sphinx-build
SOURCEDIR     = source
BUILDDIR      = _build

# Put it first so that "make" without argument is like "make help".
help:
	@$(SPHINXBUILD) -M help "$(SOURCEDIR)" "$(BUILDDIR)" $(SPHINXOPTS) $(O)

.PHONY: help Makefile

# Catch-all target: route all unknown targets to Sphinx using the new
# "make mode" option.  $(O) is meant as a shortcut for $(SPHINXOPTS).
%: Makefile
	@$(SPHINXBUILD) -M $@ "$(SOURCEDIR)" "$(BUILDDIR)" $(SPHINXOPTS) $(O)

# customized clean due to examples gallery
clean:
	rm -rf build_errors.txt
	rm -rf $(BUILDDIR)/*
<<<<<<< HEAD
	rm -rf $(SOURCEDIR)/examples
	rm -rf $(SOURCEDIR)/api/meshing/datamodel
	rm -rf $(SOURCEDIR)/api/meshing/tui
	rm -rf $(SOURCEDIR)/api/solver/datamodel
	rm -rf $(SOURCEDIR)/api/solver/tui
	find . -type d -name "_autosummary" "datamodel" -exec rm -rf {} +
=======
	rm -rf $(SOURCEDIR)/examples/*
	find . -type d -name "_autosummary" -exec rm -rf {} +
>>>>>>> 82b80377
<|MERGE_RESOLUTION|>--- conflicted
+++ resolved
@@ -22,14 +22,9 @@
 clean:
 	rm -rf build_errors.txt
 	rm -rf $(BUILDDIR)/*
-<<<<<<< HEAD
-	rm -rf $(SOURCEDIR)/examples
+	rm -rf $(SOURCEDIR)/examples/*
 	rm -rf $(SOURCEDIR)/api/meshing/datamodel
 	rm -rf $(SOURCEDIR)/api/meshing/tui
 	rm -rf $(SOURCEDIR)/api/solver/datamodel
 	rm -rf $(SOURCEDIR)/api/solver/tui
-	find . -type d -name "_autosummary" "datamodel" -exec rm -rf {} +
-=======
-	rm -rf $(SOURCEDIR)/examples/*
-	find . -type d -name "_autosummary" -exec rm -rf {} +
->>>>>>> 82b80377
+	find . -type d -name "_autosummary" "datamodel" -exec rm -rf {} +