"""Module containing class encapsulating Fluent connection."""

from typing import Any, Dict, Optional

from ansys.fluent.core.fluent_connection import FluentConnection
from ansys.fluent.core.services import SchemeEval
from ansys.fluent.core.session_pure_meshing import PureMeshing
from ansys.fluent.core.session_solver import Solver


class Meshing(PureMeshing):
    """Encapsulates a Fluent meshing session.

    A ``tui`` object
    for meshing TUI commanding, and ``meshing`` and ``workflow``
    objects for access to task-based meshing workflows are all
    exposed here. A ``switch_to_solver`` method is available
    in this mode.
    """

    def __init__(
        self,
        fluent_connection: FluentConnection,
        scheme_eval: SchemeEval,
        file_transfer_service: Optional[Any] = None,
        start_transcript: bool = True,
        launcher_args: Optional[Dict[str, Any]] = None,
    ):
        """Meshing session.

        Parameters
        ----------
        fluent_connection (:ref:`ref_fluent_connection`):
            Encapsulates a Fluent connection.
        scheme_eval: SchemeEval
            Instance of ``SchemeEval`` to execute Fluent's scheme code on.
        file_transfer_service : Optional
            Service for uploading and downloading files.
        start_transcript : bool, optional
            Whether to start the Fluent transcript in the client.
            The default is ``True``, in which case the Fluent
            transcript can be subsequently started and stopped
            using method calls on the ``Session`` object.
        """
        self.switched = False
        super(Meshing, self).__init__(
            fluent_connection=fluent_connection,
            scheme_eval=scheme_eval,
            file_transfer_service=file_transfer_service,
            start_transcript=start_transcript,
            launcher_args=launcher_args,
        )

    def switch_to_solver(self) -> Any:
<<<<<<< HEAD
        """Switch to solver mode and return a solver session object.
        Deactivate this object's public interface and streaming services.
=======
        """Switch to solver mode and return a solver session object. Deactivate this
        object's public interface and streaming services.
>>>>>>> b1590d9d

        Returns
        -------
        Solver
        """
        for obj in (self._datamodel_events, self.transcript, self.events):
            obj.stop()
        self.tui.switch_to_solution_mode("yes")
        solver_session = Solver(
            fluent_connection=self._fluent_connection,
            scheme_eval=self.scheme_eval,
            file_transfer_service=self._file_transfer_service,
        )
        self.switched = True
        return solver_session

    def __getattribute__(self, item: str):
        if item == "switched":
            return super(Meshing, self).__getattribute__(item)

        if self.switched and item != "exit":
            return None

        return super(Meshing, self).__getattribute__(item)

    @property
    def tui(self):
        """Meshing TUI root."""
        return super(Meshing, self).tui

    @property
    def meshing(self):
        """Meshing datamodel root."""
        return super(Meshing, self).meshing

    @property
    def meshing_utilities(self):
        """Meshing utilities datamodel root."""
        return super(Meshing, self).meshing_utilities

    @property
    def workflow(self):
        """Workflow datamodel root."""
        return super(Meshing, self).workflow

    @property
    def PartManagement(self):
        """Part management datamodel root."""
        return super(Meshing, self).PartManagement

    @property
    def PMFileManagement(self):
        """Part management file management datamodel root."""
        return super(Meshing, self).PMFileManagement

    @property
    def preferences(self):
        """Preferences datamodel root."""
        return super(Meshing, self).preferences<|MERGE_RESOLUTION|>--- conflicted
+++ resolved
@@ -52,13 +52,8 @@
         )
 
     def switch_to_solver(self) -> Any:
-<<<<<<< HEAD
-        """Switch to solver mode and return a solver session object.
-        Deactivate this object's public interface and streaming services.
-=======
         """Switch to solver mode and return a solver session object. Deactivate this
         object's public interface and streaming services.
->>>>>>> b1590d9d
 
         Returns
         -------
