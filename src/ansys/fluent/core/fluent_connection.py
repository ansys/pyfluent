from ctypes import c_int, sizeof
from dataclasses import dataclass
import itertools
import logging
import os
from pathlib import Path
import socket
import subprocess
import threading
import time
from typing import Any, Callable, Dict, List, Optional, Tuple
import warnings
import weakref

import grpc

from ansys.fluent.core.services.health_check import HealthCheckService
from ansys.fluent.core.services.scheme_eval import SchemeEval, SchemeEvalService
<<<<<<< HEAD
=======
from ansys.fluent.core.services.settings import SettingsService
from ansys.fluent.core.services.svar import SVARData, SVARInfo, SVARService
from ansys.fluent.core.streaming_services.datamodel_event_streaming import (
    DatamodelEvents,
)

# from ansys.fluent.core.streaming_services.datamodel_streaming import DatamodelStream
from ansys.fluent.core.streaming_services.events_streaming import EventsManager
from ansys.fluent.core.streaming_services.field_data_streaming import FieldDataStreaming
from ansys.fluent.core.streaming_services.monitor_streaming import MonitorsManager
from ansys.fluent.core.streaming_services.transcript_streaming import Transcript
from ansys.platform.instancemanagement import Instance

logger = logging.getLogger("pyfluent.general")
>>>>>>> 97d853cd


def _get_max_c_int_limit() -> int:
    """Get the maximum limit of a C int.

    Returns
    -------
    int
        The maximum limit of a C int
    """
    return 2 ** (sizeof(c_int) * 8 - 1) - 1


class MonitorThread(threading.Thread):
    """A class used for monitoring a Fluent session.

    Daemon thread which will ensure cleanup of session objects, shutdown of
    non-deamon threads etc.

    Attributes
    ----------
    cbs : List[Callable]
        Cleanup/shutdown functions
    """

    def __init__(self):
        super().__init__(daemon=True)
        self.cbs: List[Callable] = []

    def run(self) -> None:
        main_thread = threading.main_thread()
        main_thread.join()
        for cb in self.cbs:
            cb()


<<<<<<< HEAD
=======
class _IsDataValid:
    def __init__(self, scheme_eval):
        self._scheme_eval = scheme_eval

    def __bool__(self):
        return self()

    def __call__(self):
        return self._scheme_eval.scheme_eval("(data-valid?)")


@dataclass(frozen=True)
class FluentConnectionProperties:
    """Stores Fluent connection properties, including connection IP, port and password;
    Fluent Cortex working directory, process ID and hostname;
    and whether Fluent was launched in a docker container.

    Examples
    --------
    These properties are also available through the session object and can be accessed as:

    >>> import ansys.fluent.core as pyfluent
    >>> session = pyfluent.launch_fluent()
    >>> session.connection_properties.list_names()
    ['ip', 'port', 'password', 'cortex_pwd', 'cortex_pid', 'cortex_host', 'inside_container']
    >>> session.connection_properties.ip
    '127.0.0.1'
    """

    ip: str = None
    port: int = None
    password: str = None
    cortex_pwd: str = None
    cortex_pid: int = None
    cortex_host: str = None
    fluent_host_pid: int = None
    inside_container: bool = None

    def list_names(self) -> list:
        """List all property names."""
        return [k for k, _ in vars(self).items()]

    def list_values(self) -> dict:
        """Dictionary with all property names and values."""
        return vars(self)


>>>>>>> 97d853cd
class FluentConnection:
    """Encapsulates a Fluent connection.

    Methods
    -------
    check_health()
        Check health of Fluent connection.
    exit()
        Close the Fluent connection and exit Fluent.
    """

    _on_exit_cbs: List[Callable] = []
    _id_iter = itertools.count()
    _monitor_thread: Optional[MonitorThread] = None
    _writing_transcript_to_interpreter = False

    def __init__(
        self,
        start_timeout: int = 100,
        ip: str = None,
        port: int = None,
        password: str = None,
        channel: grpc.Channel = None,
        cleanup_on_exit: bool = True,
        start_transcript: bool = True,
        remote_instance: Instance = None,
        launcher_args: Dict[str, Any] = None,
        inside_container: bool = None,
    ):
        """Instantiate a Session.

        Parameters
        ----------
        start_timeout: int, optional
            Maximum allowable time in seconds for connecting to the Fluent
            server. The default is ``100``.
        ip : str, optional
            IP address to connect to existing Fluent instance. Used only
            when ``channel`` is ``None``.  Defaults to ``"127.0.0.1"``
            and can also be set by the environment variable
            ``PYFLUENT_FLUENT_IP=<ip>``.
        port : int, optional
            Port to connect to existing Fluent instance. Used only
            when ``channel`` is ``None``.  Defaults value can be set by
            the environment variable ``PYFLUENT_FLUENT_PORT=<port>``.
        password : str, optional
            Password to connect to existing Fluent instance.
        channel : grpc.Channel, optional
            Grpc channel to use to connect to existing Fluent instance.
            ip and port arguments will be ignored when channel is
            specified.
        cleanup_on_exit : bool, optional
            When True, the connected Fluent session will be shut down
            when PyFluent is exited or exit() is called on the session
            instance, by default True.
        start_transcript : bool, optional
            The Fluent transcript is started in the client only when
            start_transcript is True. It can be started and stopped
            subsequently via method calls on the Session object.
        remote_instance : ansys.platform.instancemanagement.Instance
            The corresponding remote instance when Fluent is launched through
            PyPIM. This instance will be deleted when calling
            ``Session.exit()``.
        inside_container: bool, optional
            Whether the Fluent session that is being connected to
            is running inside a docker container.
        """
        self._data_valid = False
        self._channel_str = None
        self.finalizer_cbs = []
        if channel is not None:
            self._channel = channel
        else:
            if not ip:
                ip = os.getenv("PYFLUENT_FLUENT_IP", "127.0.0.1")
            if not port:
                port = os.getenv("PYFLUENT_FLUENT_PORT")
            self._channel_str = f"{ip}:{port}"
            if not port:
                raise ValueError(
                    "The port to connect to Fluent session is not provided."
                )
            # Same maximum message length is used in the server
            max_message_length = _get_max_c_int_limit()
            self._channel = grpc.insecure_channel(
                f"{ip}:{port}",
                options=[
                    ("grpc.max_send_message_length", max_message_length),
                    ("grpc.max_receive_message_length", max_message_length),
                ],
            )
        self._metadata: List[Tuple[str, str]] = (
            [("password", password)] if password else []
        )

        self.health_check_service = HealthCheckService(self._channel, self._metadata)

        counter = 0
        while not self.health_check_service.is_serving:
            time.sleep(1)
            counter += 1
            if counter > start_timeout:
                raise RuntimeError(
                    f"The connection to the Fluent server could not be established within the configurable {start_timeout} second time limit."
                )

        self._id = f"session-{next(FluentConnection._id_iter)}"

        if not FluentConnection._monitor_thread:
            FluentConnection._monitor_thread = MonitorThread()
            FluentConnection._monitor_thread.start()

        # Move this service later.
        # Currently, required by launcher to connect to a running session.
        self._scheme_eval_service = SchemeEvalService(self._channel, self._metadata)
        self.scheme_eval = SchemeEval(self._scheme_eval_service)

        self._cleanup_on_exit = cleanup_on_exit
<<<<<<< HEAD
        self.start_transcript = start_transcript
=======

        if start_transcript:
            self.transcript.start()

        from grpc._channel import _InactiveRpcError

        try:
            logger.debug("Obtaining Cortex connection properties...")
            fluent_host_pid = self.scheme_eval.scheme_eval("(cx-client-id)")
            cortex_host = self.scheme_eval.scheme_eval("(cx-cortex-host)")
            cortex_pid = self.scheme_eval.scheme_eval("(cx-cortex-id)")
            cortex_pwd = self.scheme_eval.scheme_eval("(cortex-pwd)")
            logger.debug("Cortex connection properties successfully obtained.")
        except _InactiveRpcError:
            logger.warning(
                "Cortex properties unobtainable, force exit "
                " methods are not going to work, proceeding..."
            )
            cortex_host = None
            cortex_pid = None
            cortex_pwd = None
            fluent_host_pid = None

        self.connection_properties = FluentConnectionProperties(
            ip,
            port,
            password,
            cortex_pwd,
            cortex_pid,
            cortex_host,
            fluent_host_pid,
            inside_container,
        )

>>>>>>> 97d853cd
        self._remote_instance = remote_instance
        self.launcher_args = launcher_args

        self._finalizer = weakref.finalize(
            self,
            FluentConnection._exit,
            self._channel,
            self._cleanup_on_exit,
            self.scheme_eval,
            self.finalizer_cbs,
            self._remote_instance,
        )
        FluentConnection._monitor_thread.cbs.append(self._finalizer)

<<<<<<< HEAD
    def exit(self):
        """Close the Fluent connection and exit Fluent."""
        self._finalizer()
=======
    @property
    def svar_data(self) -> SVARData:
        """Return the SVARData handle."""
        try:
            return SVARData(self._svar_service, self.svar_info)
        except RuntimeError:
            return None

    @property
    def id(self) -> str:
        """Return the session id."""
        return self._id

    def force_exit(self):
        """
        Immediately terminates the Fluent client,
        losing unsaved progress and data.

        Examples
        --------

        >>> import ansys.fluent.core as pyfluent
        >>> session = pyfluent.launch_fluent()
        >>> session.force_exit()

        Notes
        -----
        If the Fluent session is responsive, prefer using :func:`exit()` instead.

        """
        if self.connection_properties.inside_container:
            logger.error(
                f"Cannot execute cleanup script, Fluent running inside container. "
                f"Use force_exit_container() instead."
            )
            return
        if self._remote_instance is not None:
            logger.error(f"Cannot execute cleanup script, Fluent running remotely.")
            return

        pwd = self.connection_properties.cortex_pwd
        pid = self.connection_properties.fluent_host_pid
        host = self.connection_properties.cortex_host
        if not host == socket.gethostname():
            logger.error(
                "Fluent host is not the current host, cancelling forced exit..."
            )
            return
        if os.name == "nt":
            cleanup_file_ext = "bat"
            cmd_list = []
        elif os.name == "posix":
            cleanup_file_ext = "sh"
            cmd_list = ["bash"]
        else:
            logger.error(
                f"Unrecognized or unsupported operating system, cancelling Fluent cleanup script execution."
            )
            return
        cleanup_filename = f"cleanup-fluent-{host}-{pid}.{cleanup_file_ext}"
        logger.debug(f"Looking for {cleanup_filename}...")
        cleanup_filepath = Path(pwd, cleanup_filename)
        if cleanup_filepath.is_file():
            logger.info(
                f"Executing Fluent cleanup script, filepath: {cleanup_filepath}"
            )
            cmd_list.append(cleanup_filepath)
            logger.debug(f"Cleanup command list = {cmd_list}")
            subprocess.Popen(
                cmd_list,
                stdout=subprocess.DEVNULL,
                stderr=subprocess.DEVNULL,
            )
        else:
            logger.error(f"Could not find cleanup file.")

    def force_exit_container(self):
        """
        Immediately terminates the docker container running the Fluent client,
        losing unsaved progress and data.

        Notes
        -----
        By default, Fluent does not run in a container,
        in that case use :func:`force_exit()`.
        If the Fluent session is responsive, prefer using :func:`exit()` instead.
        """
        if not self.connection_properties.inside_container:
            logger.error(
                f"Session is not inside a container, cannot kill Fluent container. "
                f"Use force_exit() instead."
            )
            return
        if self._remote_instance is not None:
            logger.error(f"Fluent is running remotely, cannot kill Fluent container.")
            return
        container_id = self.connection_properties.cortex_host
        subprocess.run(["docker", "kill", container_id])

    def get_current_fluent_mode(self):
        """Gets the mode of the current instance of Fluent (meshing or
        solver)."""
        if self.scheme_eval.scheme_eval("(cx-solver-mode?)"):
            return "solver"
        else:
            return "meshing"

    def start_transcript(
        self, file_path: str = None, write_to_stdout: bool = True
    ) -> None:
        """Start streaming of Fluent transcript."""
        warnings.warn("Use -> transcript.start()", DeprecationWarning)
        self.transcript.start(file_path, write_to_stdout)

    def stop_transcript(self) -> None:
        """Stop streaming of Fluent transcript."""
        warnings.warn("Use -> transcript.stop()", DeprecationWarning)
        self.transcript.stop()
>>>>>>> 97d853cd

    def register_finalizer_cbs(self, cb):
        self.finalizer_cbs.append(cb)

    def create_service(self, service, add_arg=None):
        if add_arg:
            return service(self._channel, self._metadata, add_arg)
        return service(self._channel, self._metadata)

    def check_health(self) -> str:
        """Check health of Fluent connection."""
        warnings.warn("Use -> health_check_service.status()", DeprecationWarning)
        return self.health_check_service.status()

<<<<<<< HEAD
=======
    def get_fluent_version(self):
        """Gets and returns the fluent version."""
        return self.scheme_eval.version

    def exit(self, timeout: float = None, timeout_force: bool = True) -> None:
        """Close the Fluent connection and exit Fluent.

        Parameters
        ----------
        timeout : float, optional
            Time in seconds before considering that the exit request has timed out.
            If omitted or specified as None, then request will not time out and will lock up the interpreter
            while waiting for a response.
        timeout_force : bool, optional
            If not specified, defaults to True. If True, attempts to terminate the Fluent process if
            exit request reached timeout. Executes :func:`force_exit()` or :func:`force_exit_container()`,
            depending on how Fluent was launched.

        Examples
        --------

        >>> import ansys.fluent.core as pyfluent
        >>> session = pyfluent.launch_fluent()
        >>> session.exit()

        Notes
        -----
        Can also set the ``PYFLUENT_TIMEOUT_FORCE_EXIT`` environment variable to specify the number of seconds and
        alter the default ``timeout`` value. Setting this env var to a non-number value, such as ``OFF``,
        will return this function to default behavior. Note that the environment variable will be ignored if
        timeout is specified when calling this function.
        """

        if timeout is None:
            env_timeout = os.getenv("PYFLUENT_TIMEOUT_FORCE_EXIT")

            if env_timeout:
                logger.debug("Found PYFLUENT_TIMEOUT_FORCE_EXIT env var")
                try:
                    timeout = float(env_timeout)
                    logger.debug(f"Setting TIMEOUT_FORCE_EXIT to {timeout}")
                except ValueError:
                    logger.debug(
                        "Off or unrecognized PYFLUENT_TIMEOUT_FORCE_EXIT value, not enabling timeout force exit"
                    )

        if timeout is None:
            self._finalizer()
        else:

            def _connection_finalizer(connection):
                return connection._finalizer()

            tmp_thread = threading.Thread(
                target=_connection_finalizer, args=(self,), daemon=True
            )
            tmp_thread.start()

            tmp_thread.join(timeout)

            if tmp_thread.is_alive():
                pass
            else:
                logger.debug("session.exit() successful")
                return

            logger.debug("session.exit() timeout")
            if timeout_force:
                if self._remote_instance:
                    logger.warning(
                        "Cannot force exit from Fluent remote instance, and exit command has timed out."
                    )
                    return
                elif self.connection_properties.inside_container:
                    logger.debug("Fluent running inside container, killing it...")
                    self.force_exit_container()
                else:
                    logger.debug("Fluent running locally, killing it...")
                    self.force_exit()
                if tmp_thread.is_alive():
                    logger.debug("Closing existing thread...")
                    tmp_thread.join()
                logger.debug("Done.")
            else:
                logger.debug("Timeout force exit disabled, returning...")

>>>>>>> 97d853cd
    @staticmethod
    def _exit(
        channel,
        cleanup_on_exit,
        scheme_eval,
        finalizer_cbs,
        remote_instance,
    ) -> None:
        if channel:
            for cb in finalizer_cbs:
                cb()
            if cleanup_on_exit:
                try:
                    scheme_eval.exec(("(exit-server)",))
                except Exception:
                    pass
            channel.close()
            channel = None

        if remote_instance:
            remote_instance.delete()<|MERGE_RESOLUTION|>--- conflicted
+++ resolved
@@ -16,23 +16,9 @@
 
 from ansys.fluent.core.services.health_check import HealthCheckService
 from ansys.fluent.core.services.scheme_eval import SchemeEval, SchemeEvalService
-<<<<<<< HEAD
-=======
-from ansys.fluent.core.services.settings import SettingsService
-from ansys.fluent.core.services.svar import SVARData, SVARInfo, SVARService
-from ansys.fluent.core.streaming_services.datamodel_event_streaming import (
-    DatamodelEvents,
-)
-
-# from ansys.fluent.core.streaming_services.datamodel_streaming import DatamodelStream
-from ansys.fluent.core.streaming_services.events_streaming import EventsManager
-from ansys.fluent.core.streaming_services.field_data_streaming import FieldDataStreaming
-from ansys.fluent.core.streaming_services.monitor_streaming import MonitorsManager
-from ansys.fluent.core.streaming_services.transcript_streaming import Transcript
 from ansys.platform.instancemanagement import Instance
 
 logger = logging.getLogger("pyfluent.general")
->>>>>>> 97d853cd
 
 
 def _get_max_c_int_limit() -> int:
@@ -67,19 +53,6 @@
         main_thread.join()
         for cb in self.cbs:
             cb()
-
-
-<<<<<<< HEAD
-=======
-class _IsDataValid:
-    def __init__(self, scheme_eval):
-        self._scheme_eval = scheme_eval
-
-    def __bool__(self):
-        return self()
-
-    def __call__(self):
-        return self._scheme_eval.scheme_eval("(data-valid?)")
 
 
 @dataclass(frozen=True)
@@ -118,7 +91,6 @@
         return vars(self)
 
 
->>>>>>> 97d853cd
 class FluentConnection:
     """Encapsulates a Fluent connection.
 
@@ -237,13 +209,7 @@
         self.scheme_eval = SchemeEval(self._scheme_eval_service)
 
         self._cleanup_on_exit = cleanup_on_exit
-<<<<<<< HEAD
         self.start_transcript = start_transcript
-=======
-
-        if start_transcript:
-            self.transcript.start()
-
         from grpc._channel import _InactiveRpcError
 
         try:
@@ -274,7 +240,6 @@
             inside_container,
         )
 
->>>>>>> 97d853cd
         self._remote_instance = remote_instance
         self.launcher_args = launcher_args
 
@@ -289,23 +254,9 @@
         )
         FluentConnection._monitor_thread.cbs.append(self._finalizer)
 
-<<<<<<< HEAD
     def exit(self):
         """Close the Fluent connection and exit Fluent."""
         self._finalizer()
-=======
-    @property
-    def svar_data(self) -> SVARData:
-        """Return the SVARData handle."""
-        try:
-            return SVARData(self._svar_service, self.svar_info)
-        except RuntimeError:
-            return None
-
-    @property
-    def id(self) -> str:
-        """Return the session id."""
-        return self._id
 
     def force_exit(self):
         """
@@ -393,27 +344,6 @@
         container_id = self.connection_properties.cortex_host
         subprocess.run(["docker", "kill", container_id])
 
-    def get_current_fluent_mode(self):
-        """Gets the mode of the current instance of Fluent (meshing or
-        solver)."""
-        if self.scheme_eval.scheme_eval("(cx-solver-mode?)"):
-            return "solver"
-        else:
-            return "meshing"
-
-    def start_transcript(
-        self, file_path: str = None, write_to_stdout: bool = True
-    ) -> None:
-        """Start streaming of Fluent transcript."""
-        warnings.warn("Use -> transcript.start()", DeprecationWarning)
-        self.transcript.start(file_path, write_to_stdout)
-
-    def stop_transcript(self) -> None:
-        """Stop streaming of Fluent transcript."""
-        warnings.warn("Use -> transcript.stop()", DeprecationWarning)
-        self.transcript.stop()
->>>>>>> 97d853cd
-
     def register_finalizer_cbs(self, cb):
         self.finalizer_cbs.append(cb)
 
@@ -426,12 +356,6 @@
         """Check health of Fluent connection."""
         warnings.warn("Use -> health_check_service.status()", DeprecationWarning)
         return self.health_check_service.status()
-
-<<<<<<< HEAD
-=======
-    def get_fluent_version(self):
-        """Gets and returns the fluent version."""
-        return self.scheme_eval.version
 
     def exit(self, timeout: float = None, timeout_force: bool = True) -> None:
         """Close the Fluent connection and exit Fluent.
@@ -515,7 +439,6 @@
             else:
                 logger.debug("Timeout force exit disabled, returning...")
 
->>>>>>> 97d853cd
     @staticmethod
     def _exit(
         channel,
