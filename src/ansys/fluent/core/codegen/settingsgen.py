"""Provide a module to generate the Fluent settings tree.

Running this module generates a python module with the definition of the Fluent
settings classes. The out is placed at:

- src/ansys/fluent/core/generated/solver/settings.py

Running this module requires Fluent to be installed.

Usage
-----
python <path to settingsgen.py>
"""

import hashlib
import io
import os
import pickle
import pprint
from typing import IO

from ansys.fluent.core.solver import flobject


def _gethash(obj_info):
    dhash = hashlib.sha256()
    dhash.update(pickle.dumps(obj_info))
    return dhash.hexdigest()


def _get_indent_str(indent):
    return f"{' '*indent*4}"


def _write_cls_helper(out, cls, indent=0):
    try:
        istr = _get_indent_str(indent)
        istr1 = _get_indent_str(indent + 1)
        istr2 = _get_indent_str(indent + 2)
        out.write("\n")
        if hasattr(cls, "__name__"):
            out.write(
                f"{istr}class {cls.__name__}"
                f'({", ".join(c.__name__ for c in cls.__bases__)}):\n'
            )
        else:
            out.write(f'{istr1}return_type = "{cls}"\n')

        doc = ("\n" + istr1).join(cls.__doc__.split("\n"))
        out.write(f'{istr1}"""\n')
        out.write(f"{istr1}{doc}")
        out.write(f'\n{istr1}"""\n')
        if hasattr(cls, "fluent_name"):
            out.write(f'{istr1}fluent_name = "{cls.fluent_name}"\n\n')

        child_names = getattr(cls, "child_names", None)
        if child_names:
            out.write(f"{istr1}child_names = \\\n")
            strout = io.StringIO()
            pprint.pprint(
                child_names,
                stream=strout,
                compact=True,
                width=80 - indent * 4 - 10,
            )
<<<<<<< HEAD
            mn = ("\n" + istr2).join(strout.getvalue().strip().split("\n"))
            out.write(f"{istr2}{mn}\n")
            for _, child in cls._child_classes.items():
                _write_cls_helper(out, child, indent + 1)

        command_names = getattr(cls, "command_names", None)
        if command_names:
            out.write(f"{istr1}command_names = \\\n")
            strout = io.StringIO()
            pprint.pprint(
                command_names,
                stream=strout,
                compact=True,
                width=80 - indent * 4 - 10,
            )
            mn = ("\n" + istr2).join(strout.getvalue().strip().split("\n"))
            out.write(f"{istr2}{mn}\n")
            for _, child in cls._child_classes.items():
                _write_cls_helper(out, child, indent + 1)

        query_names = getattr(cls, "query_names", None)
        if query_names:
            out.write(f"{istr1}query_names = \\\n")
            strout = io.StringIO()
            pprint.pprint(
                query_names,
                stream=strout,
                compact=True,
                width=80 - indent * 4 - 10,
            )
            mn = ("\n" + istr2).join(strout.getvalue().strip().split("\n"))
            out.write(f"{istr2}{mn}\n")
            for _, child in cls._child_classes.items():
                _write_cls_helper(out, child, indent + 1)

        arguments = getattr(cls, "argument_names", None)
        if arguments:
            out.write(f"{istr1}argument_names = \\\n")
            strout = io.StringIO()
            pprint.pprint(
                arguments,
                stream=strout,
                compact=True,
                width=80 - indent * 4 - 10,
            )
            mn = ("\n" + istr2).join(strout.getvalue().strip().split("\n"))
            out.write(f"{istr2}{mn}\n")
            for _, child in cls._child_classes.items():
                _write_cls_helper(out, child, indent + 1)

        child_object_type = getattr(cls, "child_object_type", None)
        if child_object_type:
            _write_cls_helper(out, child_object_type, indent + 1)

        child_aliases = getattr(cls, "_child_aliases", None)
        if child_aliases:
            out.write(f"{istr1}_child_aliases = dict(\n")
            out.writelines([f'{istr2}{k}="{v}",\n' for k, v in child_aliases.items()])
            out.write(f"{istr1})\n\n")

        return_type = getattr(cls, "return_type", None)
        if return_type:
            _write_cls_helper(out, return_type, indent + 1)
    except Exception:
        raise


def write_settings_classes(out: IO, cls, obj_info: dict):
    """Write the settings classes in 'out' stream.

    Parameters
    ----------
    out: Stream
        Out file object.
    cls: class
        Settings top level object.
    obj_info: dict
        Static info.
    """
    hash = _gethash(obj_info)
    out.write("#\n")
    out.write("# This is an auto-generated file.  DO NOT EDIT!\n")
    out.write("#\n")
    out.write("\n")
    out.write("from ansys.fluent.core.solver.flobject import *\n\n")
    out.write(f'SHASH = "{hash}"\n')
    _write_cls_helper(out, cls)
=======
            f.write(class_def_str)
            if stub_f:
                stub_f.write(class_def_str)

            doc = fix_settings_doc(cls.__doc__)
            # Custom doc for child object type
            if cls.fluent_name == "child-object-type":
                parent_name = Path(file_name).stem[
                    0 : Path(file_name).stem.find("_child")
                ]
                doc = f"'child_object_type' of {parent_name}."

            _write_doc_string(doc, istr1, f)
            f.write(f'{istr1}fluent_name = "{cls.fluent_name}"\n\n')
            if stub_f:
                stub_f.write(f"{istr1}fluent_name = ...\n")

            child_class_strings = []

            # write children objects
            child_names = getattr(cls, "child_names", None)
            if child_names:
                f.write(f"{istr1}child_names = \\\n")
                strout = io.StringIO()
                pprint.pprint(child_names, stream=strout, compact=True, width=70)
                mn = ("\n" + istr2).join(strout.getvalue().strip().split("\n"))
                f.write(f"{istr2}{mn}\n\n")
                if stub_f:
                    stub_f.write(f"{istr1}child_names = ...\n")

                for child in child_names:
                    child_cls = cls._child_classes[child]
                    child_class_strings.append(f"{child}={child_cls.__name__}_cls")
                    if stub_f:
                        stub_f.write(
                            f"{istr1}{child}: {child_cls.__name__}_cls = ...\n"
                        )

            # write command objects
            command_names = getattr(cls, "command_names", None)
            if command_names:
                f.write(f"{istr1}command_names = \\\n")
                strout = io.StringIO()
                pprint.pprint(command_names, stream=strout, compact=True, width=70)
                mn = ("\n" + istr2).join(strout.getvalue().strip().split("\n"))
                f.write(f"{istr2}{mn}\n\n")
                if stub_f:
                    stub_f.write(f"{istr1}command_names = ...\n\n")

                commands_info = _get_commands_info(commands_hash)
                for command in command_names:
                    command_cls = cls._child_classes[command]
                    child_class_strings.append(f"{command}={command_cls.__name__}_cls")
                    # function annotation for commands
                    command_info = commands_info[command]
                    if stub_f:
                        stub_f.write(f"{istr1}def {command}(self, ")
                        stub_f.write(", ".join(command_info.args_info))
                        stub_f.write("):\n")
                        _write_doc_string(command_info.doc, istr2, stub_f)

            # write query objects
            query_names = getattr(cls, "query_names", None)
            if query_names:
                f.write(f"{istr1}query_names = \\\n")
                strout = io.StringIO()
                pprint.pprint(query_names, stream=strout, compact=True, width=70)
                mn = ("\n" + istr2).join(strout.getvalue().strip().split("\n"))
                f.write(f"{istr2}{mn}\n\n")
                if stub_f:
                    stub_f.write(f"{istr1}query_names = ...\n\n")

                queries_info = _get_commands_info(queries_hash)
                for query in query_names:
                    query_cls = cls._child_classes[query]
                    child_class_strings.append(f"{query}={query_cls.__name__}_cls")
                    # function annotation for queries
                    query_info = queries_info[query]
                    if stub_f:
                        stub_f.write(f"{istr1}def {query}(self, ")
                        stub_f.write(", ".join(query_info.args_info))
                        stub_f.write("):\n")
                        _write_doc_string(query_info.doc, istr2, stub_f)

            # write arguments
            arguments = getattr(cls, "argument_names", None)
            if arguments:
                f.write(f"{istr1}argument_names = \\\n")
                strout = io.StringIO()
                pprint.pprint(arguments, stream=strout, compact=True, width=70)
                mn = ("\n" + istr2).join(strout.getvalue().strip().split("\n"))
                f.write(f"{istr2}{mn}\n\n")
                if stub_f:
                    stub_f.write(f"{istr1}argument_names = ...\n")

                for argument in arguments:
                    argument_cls = cls._child_classes[argument]
                    child_class_strings.append(
                        f"{argument}={argument_cls.__name__}_cls"
                    )
                    if stub_f:
                        stub_f.write(
                            f"{istr1}{argument}: {argument_cls.__name__}_cls = ...\n"
                        )

            if child_class_strings:
                f.write(f"{istr1}_child_classes = dict(\n")
                f.writelines(
                    [f"{istr2}{cls_str},\n" for cls_str in child_class_strings]
                )
                f.write(f"{istr1})\n\n")

            child_aliases = getattr(cls, "_child_aliases", None)
            if child_aliases:
                f.write(f"{istr1}_child_aliases = dict(\n")
                f.writelines([f'{istr2}{k}="{v}",\n' for k, v in child_aliases.items()])
                f.write(f"{istr1})\n\n")

            # write object type
            child_object_type = getattr(cls, "child_object_type", None)
            if child_object_type:
                f.write(f"{istr1}child_object_type: {pchild_name} = {pchild_name}\n")
                f.write(f'{istr1}"""\n')
                f.write(f"{istr1}child_object_type of {cls_name}.")
                f.write(f'\n{istr1}"""\n')
                if stub_f:
                    stub_f.write(f"{istr1}child_object_type: {pchild_name} = ...\n")

            return_type = getattr(cls, "return_type", None)
            if return_type:
                f.write(f'{istr1}return_type = "{return_type}"\n')
                if stub_f:
                    stub_f.write(f"{istr1}return_type = ...\n")
            if stub_f:
                stub_f.close()


def _populate_init(parent_dir, hash):
    file_name = os.path.normpath(os.path.join(parent_dir, "__init__.py"))
    with open(file_name, "w") as f:
        f.write("#\n")
        f.write("# This is an auto-generated file.  DO NOT EDIT!\n")
        f.write("#\n")
        f.write("\n")
        f.write(f'"""A package providing Fluent\'s Settings Objects in Python."""')
        f.write("\n")
        f.write("from ansys.fluent.core.solver.flobject import *\n\n")
        f.write(f'SHASH = "{hash}"\n')
        f.write(f"from .{root_class_path} import root")


def generate(version, static_infos: dict):
    """Generate settings API classes."""
    parent_dir = (pyfluent.CODEGEN_OUTDIR / "solver" / f"settings_{version}").resolve()
    api_tree = {}
    sinfo = static_infos.get(StaticInfoType.SETTINGS)

    # Clear previously generated data
    if os.path.exists(parent_dir):
        shutil.rmtree(parent_dir)

    if sinfo:
        hash = _gethash(sinfo)
        os.makedirs(parent_dir)

        if pyfluent.CODEGEN_ZIP_SETTINGS:
            parent_dir = parent_dir / "settings"
            os.makedirs(parent_dir)

        cls, _ = flobject.get_cls("", sinfo, version=version)

        _populate_hash_dict("", sinfo, cls, api_tree)
        _populate_classes(parent_dir)
        _populate_init(parent_dir, hash)

        if pyfluent.CODEGEN_ZIP_SETTINGS:
            shutil.make_archive(parent_dir.parent, "zip", parent_dir.parent)
            shutil.rmtree(parent_dir.parent)

    return {"<solver_session>": api_tree}
>>>>>>> c57b74b9


if __name__ == "__main__":
    # from ansys.fluent.core.launcher.launcher import launch_fluent

    dirname = os.path.dirname(__file__)
    filepath = os.path.normpath(
        os.path.join(
            dirname,
            "..",
            "generated",
            "solver",
            "settings.py",
        )
    )
    import ansys.fluent.core as pyfluent

    session = pyfluent.connect_to_fluent(
        ip="10.18.44.94", port=57998, password="rqauxqpu"
    )
    # session = launch_fluent()
    sinfo = session._settings_service.get_static_info()
    cls = flobject.get_cls("", sinfo, version=session._version)
    with open(filepath, "w") as f:
        write_settings_classes(f, cls[0], sinfo)<|MERGE_RESOLUTION|>--- conflicted
+++ resolved
@@ -1,11 +1,24 @@
+
 """Provide a module to generate the Fluent settings tree.
 
 Running this module generates a python module with the definition of the Fluent
 settings classes. The out is placed at:
 
-- src/ansys/fluent/core/generated/solver/settings.py
+- src/ansys/fluent/core/solver/settings.py
 
 Running this module requires Fluent to be installed.
+
+Process
+-------
+    - Launch fluent and get static info. Parse the class with flobject.get_cls()
+    - Generate a dictionary of unique classes with their hash as a key and a tuple of cls, children hash, commands hash, arguments hash, child object type hash as value.
+    - - This eliminates reduandancy and only unique classes are written.
+    - Generate .py files for the classes in hash dictionary. Resolve named conflicts with integer suffix.
+    - - Populate files dictionary with hash as key and file name as value.
+    - - child_object_type handled specially to avoid a lot of files with same name and to provide more insight of the child.
+    - Populate the classes.
+    - - For writing the import statements, get the hash of the child/command/argument/named object stored in the hash dict tuple value.
+    - - Use that hash to locate the corresponding children file name in the hash dict.
 
 Usage
 -----
@@ -15,11 +28,21 @@
 import hashlib
 import io
 import os
+from pathlib import Path
 import pickle
 import pprint
-from typing import IO
-
+import shutil
+
+import ansys.fluent.core as pyfluent
+from ansys.fluent.core import launch_fluent
+from ansys.fluent.core.codegen import StaticInfoType
 from ansys.fluent.core.solver import flobject
+from ansys.fluent.core.utils.fix_doc import fix_settings_doc
+from ansys.fluent.core.utils.fluent_version import get_version_for_file_name
+
+hash_dict = {}
+files_dict = {}
+root_class_path = ""
 
 
 def _gethash(obj_info):
@@ -32,126 +55,296 @@
     return f"{' '*indent*4}"
 
 
-def _write_cls_helper(out, cls, indent=0):
-    try:
-        istr = _get_indent_str(indent)
-        istr1 = _get_indent_str(indent + 1)
-        istr2 = _get_indent_str(indent + 2)
-        out.write("\n")
-        if hasattr(cls, "__name__"):
-            out.write(
-                f"{istr}class {cls.__name__}"
-                f'({", ".join(c.__name__ for c in cls.__bases__)}):\n'
+def _populate_hash_dict(name, info, cls, api_tree):
+    children = info.get("children")
+    if children:
+        children_hash = []
+        for cname, cinfo in children.items():
+            for child in getattr(cls, "child_names", None):
+                child_cls = cls._child_classes[child]
+                if cname == child_cls.fluent_name:
+                    api_tree[child] = {}
+                    children_hash.append(
+                        _populate_hash_dict(cname, cinfo, child_cls, api_tree[child])
+                    )
+                    okey = f"{child}:<name>"
+                    if okey in api_tree[child]:
+                        api_tree[child].update(api_tree[child][okey])
+                        del api_tree[child][okey]
+                        api_tree[okey] = api_tree.pop(child)
+                    else:
+                        api_tree[child] = api_tree[child] or "Parameter"
+                    break
+    else:
+        children_hash = None
+
+    commands = info.get("commands")
+    if commands:
+        commands_hash = []
+        for cname, cinfo in commands.items():
+            for command in getattr(cls, "command_names", None):
+                command_cls = cls._child_classes[command]
+                if cname == command_cls.fluent_name:
+                    api_tree[command] = "Command"
+                    commands_hash.append(
+                        _populate_hash_dict(cname, cinfo, command_cls, {})
+                    )
+                    break
+    else:
+        commands_hash = None
+
+    queries = info.get("queries")
+    if queries:
+        queries_hash = []
+        for qname, qinfo in queries.items():
+            for query in getattr(cls, "query_names", None):
+                query_cls = cls._child_classes[query]
+                if qname == query_cls.fluent_name:
+                    api_tree[query] = "Query"
+                    queries_hash.append(
+                        _populate_hash_dict(qname, qinfo, query_cls, {})
+                    )
+                    break
+    else:
+        queries_hash = None
+
+    arguments = info.get("arguments")
+    if arguments:
+        arguments_hash = []
+        for aname, ainfo in arguments.items():
+            for argument in getattr(cls, "argument_names", None):
+                argument_cls = cls._child_classes[argument]
+                if aname == argument_cls.fluent_name:
+                    arguments_hash.append(
+                        _populate_hash_dict(aname, ainfo, argument_cls, {})
+                    )
+                    break
+    else:
+        arguments_hash = None
+
+    object_type = info.get("object-type")
+    if object_type:
+        key = f"{cls.__name__}:<name>"
+        api_tree[key] = {}
+        object_hash = _populate_hash_dict(
+            "child-object-type",
+            object_type,
+            getattr(cls, "child_object_type", None),
+            api_tree[key],
+        )
+    else:
+        object_hash = None
+
+    cls_tuple = (
+        name,
+        cls.__name__,
+        cls.__bases__,
+        info["type"],
+        info.get("help"),
+        children_hash,
+        commands_hash,
+        queries_hash,
+        arguments_hash,
+        object_hash,
+    )
+    hash = _gethash(cls_tuple)
+    if not hash_dict.get(hash):
+        hash_dict[hash] = (
+            cls,
+            children_hash,
+            commands_hash,
+            queries_hash,
+            arguments_hash,
+            object_hash,
+        )
+    return hash
+
+
+class _CommandInfo:
+    def __init__(self, doc, args_info):
+        self.doc = doc
+        self.args_info = args_info
+
+
+_arg_type_strings = {
+    flobject.Boolean: "bool",
+    flobject.Integer: "int",
+    flobject.Real: "Union[float, str]",
+    flobject.String: "str",
+    flobject.Filename: "str",
+    flobject.BooleanList: "List[bool]",
+    flobject.IntegerList: "List[int]",
+    flobject.RealVector: "Tuple[Union[float, str], Union[float, str], Union[float, str]",
+    flobject.RealList: "List[Union[float, str]]",
+    flobject.StringList: "List[str]",
+    flobject.FilenameList: "List[str]",
+}
+
+
+def _get_commands_info(commands_hash):
+    commands_info = {}
+    for command_hash in commands_hash:
+        command_hash_info = hash_dict.get(command_hash)
+        command_cls = command_hash_info[0]
+        command_name = command_cls.__name__
+        command_info = _CommandInfo(command_cls.__doc__, [])
+        if command_hash_info[4]:
+            for arg_hash in command_hash_info[4]:
+                arg_hash_info = hash_dict.get(arg_hash)
+                arg_cls = arg_hash_info[0]
+                arg_name = arg_cls.__name__
+                arg_type = _arg_type_strings[arg_cls.__bases__[0]]
+                command_info.args_info.append(f"{arg_name}: {arg_type}")
+        commands_info[command_name] = command_info
+    return commands_info
+
+
+def _write_doc_string(doc, indent, writer):
+    doc = ("\n" + indent).join(doc.split("\n"))
+    writer.write(f'{indent}"""\n')
+    writer.write(f"{indent}{doc}")
+    writer.write(f'\n{indent}"""\n\n')
+
+
+def _populate_classes(parent_dir):
+    istr = _get_indent_str(0)
+    istr1 = _get_indent_str(1)
+    istr2 = _get_indent_str(2)
+    files = []
+    # generate files
+    for key, (
+        cls,
+        children_hash,
+        commands_hash,
+        queries_hash,
+        arguments_hash,
+        object_hash,
+    ) in hash_dict.items():
+        cls_name = file_name = cls.__name__
+        if cls_name == "child_object_type":
+            # Get the first parent for this class.
+            for (
+                cls1,
+                children_hash1,
+                commands_hash1,
+                queries_hash1,
+                arguments_hash1,
+                object_hash1,
+            ) in hash_dict.values():
+                if key == object_hash1:
+                    cls.__name__ = file_name = cls1.__name__ + "_child"
+                    break
+        i = 0
+        while file_name in files:
+            if i > 0:
+                file_name = file_name[: file_name.rfind("_")]
+            i += 1
+            file_name += "_" + str(i)
+        files.append(file_name)
+        files_dict[key] = file_name
+
+        # Store root class path for __init__.py
+        if cls_name == "root":
+            global root_class_path
+            root_class_path = file_name
+
+        file_name += ".py"
+        file_name = os.path.normpath(os.path.join(parent_dir, file_name))
+        with open(file_name, "w") as f:
+            f.write(f"name: {cls_name}")
+
+    # populate files
+    for key, (
+        cls,
+        children_hash,
+        commands_hash,
+        queries_hash,
+        arguments_hash,
+        object_hash,
+    ) in hash_dict.items():
+        file_name = files_dict.get(key)
+        cls_name = cls.__name__
+        file_name = os.path.normpath(os.path.join(parent_dir, file_name + ".py"))
+        stub_f = None
+        if not pyfluent.CODEGEN_ZIP_SETTINGS:
+            stub_file_name = file_name + "i"
+            stub_f = open(stub_file_name, "w")
+        with open(file_name, "w") as f:
+            # disclaimer to py file
+            f.write("#\n")
+            f.write("# This is an auto-generated file.  DO NOT EDIT!\n")
+            f.write("#\n")
+            f.write("\n")
+            if stub_f:
+                stub_f.write("#\n")
+                stub_f.write("# This is an auto-generated file.  DO NOT EDIT!\n")
+                stub_f.write("#\n")
+                stub_f.write("\n\n")
+
+            # write imports to py file
+            import_str = (
+                "from ansys.fluent.core.solver.flobject import *\n\n"
+                "from ansys.fluent.core.solver.flobject import (\n"
+                f"{istr1}_ChildNamedObjectAccessorMixin,\n"
+                f"{istr1}CreatableNamedObjectMixin,\n"
+                f"{istr1}_NonCreatableNamedObjectMixin,\n"
+                f"{istr1}AllowedValuesMixin,\n"
+                f"{istr1}_InputFile,\n"
+                f"{istr1}_OutputFile,\n"
+                f"{istr1}_InOutFile,\n"
+                ")\n\n"
             )
-        else:
-            out.write(f'{istr1}return_type = "{cls}"\n')
-
-        doc = ("\n" + istr1).join(cls.__doc__.split("\n"))
-        out.write(f'{istr1}"""\n')
-        out.write(f"{istr1}{doc}")
-        out.write(f'\n{istr1}"""\n')
-        if hasattr(cls, "fluent_name"):
-            out.write(f'{istr1}fluent_name = "{cls.fluent_name}"\n\n')
-
-        child_names = getattr(cls, "child_names", None)
-        if child_names:
-            out.write(f"{istr1}child_names = \\\n")
-            strout = io.StringIO()
-            pprint.pprint(
-                child_names,
-                stream=strout,
-                compact=True,
-                width=80 - indent * 4 - 10,
+            f.write(import_str)
+            if stub_f:
+                stub_f.write(import_str)
+                stub_f.write("from typing import Union, List, Tuple\n\n")
+
+            if children_hash:
+                for child in children_hash:
+                    pchild_name = hash_dict.get(child)[0].__name__
+                    import_str = f"from .{files_dict.get(child)} import {pchild_name} as {pchild_name}_cls\n"
+                    f.write(import_str)
+                    if stub_f:
+                        stub_f.write(import_str)
+
+            if commands_hash:
+                for child in commands_hash:
+                    pchild_name = hash_dict.get(child)[0].__name__
+                    import_str = f"from .{files_dict.get(child)} import {pchild_name} as {pchild_name}_cls\n"
+                    f.write(import_str)
+                    if stub_f:
+                        stub_f.write(import_str)
+
+            if queries_hash:
+                for child in queries_hash:
+                    pchild_name = hash_dict.get(child)[0].__name__
+                    import_str = f"from .{files_dict.get(child)} import {pchild_name} as {pchild_name}_cls\n"
+                    f.write(import_str)
+                    if stub_f:
+                        stub_f.write(import_str)
+
+            if arguments_hash:
+                for child in arguments_hash:
+                    pchild_name = hash_dict.get(child)[0].__name__
+                    import_str = f"from .{files_dict.get(child)} import {pchild_name} as {pchild_name}_cls\n"
+                    f.write(import_str)
+                    if stub_f:
+                        stub_f.write(import_str)
+
+            if object_hash:
+                pchild_name = hash_dict.get(object_hash)[0].__name__
+                import_str = (
+                    f"from .{files_dict.get(object_hash)} import {pchild_name}\n\n"
+                )
+                f.write(import_str)
+                if stub_f:
+                    stub_f.write(import_str)
+
+            # class name
+            class_def_str = (
+                f"\n{istr}class {cls_name}"
+                f'({", ".join(f"{c.__name__}[{hash_dict.get(object_hash)[0].__name__}]" if object_hash else c.__name__ for c in cls.__bases__)}):\n'
             )
-<<<<<<< HEAD
-            mn = ("\n" + istr2).join(strout.getvalue().strip().split("\n"))
-            out.write(f"{istr2}{mn}\n")
-            for _, child in cls._child_classes.items():
-                _write_cls_helper(out, child, indent + 1)
-
-        command_names = getattr(cls, "command_names", None)
-        if command_names:
-            out.write(f"{istr1}command_names = \\\n")
-            strout = io.StringIO()
-            pprint.pprint(
-                command_names,
-                stream=strout,
-                compact=True,
-                width=80 - indent * 4 - 10,
-            )
-            mn = ("\n" + istr2).join(strout.getvalue().strip().split("\n"))
-            out.write(f"{istr2}{mn}\n")
-            for _, child in cls._child_classes.items():
-                _write_cls_helper(out, child, indent + 1)
-
-        query_names = getattr(cls, "query_names", None)
-        if query_names:
-            out.write(f"{istr1}query_names = \\\n")
-            strout = io.StringIO()
-            pprint.pprint(
-                query_names,
-                stream=strout,
-                compact=True,
-                width=80 - indent * 4 - 10,
-            )
-            mn = ("\n" + istr2).join(strout.getvalue().strip().split("\n"))
-            out.write(f"{istr2}{mn}\n")
-            for _, child in cls._child_classes.items():
-                _write_cls_helper(out, child, indent + 1)
-
-        arguments = getattr(cls, "argument_names", None)
-        if arguments:
-            out.write(f"{istr1}argument_names = \\\n")
-            strout = io.StringIO()
-            pprint.pprint(
-                arguments,
-                stream=strout,
-                compact=True,
-                width=80 - indent * 4 - 10,
-            )
-            mn = ("\n" + istr2).join(strout.getvalue().strip().split("\n"))
-            out.write(f"{istr2}{mn}\n")
-            for _, child in cls._child_classes.items():
-                _write_cls_helper(out, child, indent + 1)
-
-        child_object_type = getattr(cls, "child_object_type", None)
-        if child_object_type:
-            _write_cls_helper(out, child_object_type, indent + 1)
-
-        child_aliases = getattr(cls, "_child_aliases", None)
-        if child_aliases:
-            out.write(f"{istr1}_child_aliases = dict(\n")
-            out.writelines([f'{istr2}{k}="{v}",\n' for k, v in child_aliases.items()])
-            out.write(f"{istr1})\n\n")
-
-        return_type = getattr(cls, "return_type", None)
-        if return_type:
-            _write_cls_helper(out, return_type, indent + 1)
-    except Exception:
-        raise
-
-
-def write_settings_classes(out: IO, cls, obj_info: dict):
-    """Write the settings classes in 'out' stream.
-
-    Parameters
-    ----------
-    out: Stream
-        Out file object.
-    cls: class
-        Settings top level object.
-    obj_info: dict
-        Static info.
-    """
-    hash = _gethash(obj_info)
-    out.write("#\n")
-    out.write("# This is an auto-generated file.  DO NOT EDIT!\n")
-    out.write("#\n")
-    out.write("\n")
-    out.write("from ansys.fluent.core.solver.flobject import *\n\n")
-    out.write(f'SHASH = "{hash}"\n')
-    _write_cls_helper(out, cls)
-=======
             f.write(class_def_str)
             if stub_f:
                 stub_f.write(class_def_str)
@@ -332,29 +525,10 @@
             shutil.rmtree(parent_dir.parent)
 
     return {"<solver_session>": api_tree}
->>>>>>> c57b74b9
 
 
 if __name__ == "__main__":
-    # from ansys.fluent.core.launcher.launcher import launch_fluent
-
-    dirname = os.path.dirname(__file__)
-    filepath = os.path.normpath(
-        os.path.join(
-            dirname,
-            "..",
-            "generated",
-            "solver",
-            "settings.py",
-        )
-    )
-    import ansys.fluent.core as pyfluent
-
-    session = pyfluent.connect_to_fluent(
-        ip="10.18.44.94", port=57998, password="rqauxqpu"
-    )
-    # session = launch_fluent()
-    sinfo = session._settings_service.get_static_info()
-    cls = flobject.get_cls("", sinfo, version=session._version)
-    with open(filepath, "w") as f:
-        write_settings_classes(f, cls[0], sinfo)+    solver = launch_fluent()
+    version = get_version_for_file_name(session=solver)
+    static_infos = {StaticInfoType.SETTINGS: solver._settings_service.get_static_info()}
+    generate(version, static_infos)