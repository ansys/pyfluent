"""Provides a module to get base Meshing session."""

import logging

from ansys.fluent.core.fluent_connection import FluentConnection
from ansys.fluent.core.meshing.meshing_workflow import (
    CreateWorkflow,
    LoadWorkflow,
    WorkflowMode,
)
from ansys.fluent.core.services.datamodel_se import PyMenuGeneric
from ansys.fluent.core.session_shared import (
    _CODEGEN_MSG_DATAMODEL,
    _make_datamodel_module,
    _make_tui_module,
)
from ansys.fluent.core.utils import load_module
from ansys.fluent.core.utils.fluent_version import (
    FluentVersion,
    get_version_for_file_name,
)

pyfluent_logger = logging.getLogger("pyfluent.general")
datamodel_logger = logging.getLogger("pyfluent.datamodel")


class BaseMeshing:
    """Encapsulates base methods of a meshing session."""

    def __init__(
        self,
        session_execute_tui,
        fluent_connection: FluentConnection,
        fluent_version,
        datamodel_service_tui,
        datamodel_service_se,
    ):
        """BaseMeshing session.

        Args:
            session_execute_tui (_type_): Executes Fluent’s SolverTUI methods.

            fluent_connection (:ref:`ref_fluent_connection`): Encapsulates a Fluent connection.
        """
        self._tui_service = datamodel_service_tui
        self._se_service = datamodel_service_se
        self._fluent_connection = fluent_connection
        self._tui = None
        self._meshing = None
        self._fluent_version = fluent_version
        self._meshing_utilities = None
        self._old_workflow = None
        self._part_management = None
        self._pm_file_management = None
        self._preferences = None
        self._session_execute_tui = session_execute_tui
        self._product_version = None

    def get_fluent_version(self) -> FluentVersion:
        """Gets and returns the fluent version."""
        pyfluent_logger.debug("Fluent version = " + str(self._fluent_version))
        return FluentVersion(self._fluent_version)

    @property
    def _version(self):
        """Fluent's product version."""
        if self._product_version is None:
            self._product_version = get_version_for_file_name(session=self)
        return self._product_version

    @property
    def tui(self):
        """Instance of ``main_menu`` on which Fluent's SolverTUI methods can be
        executed."""
        if self._tui is None:
            self._tui = _make_tui_module(self, "meshing")

        return self._tui

    @property
    def meshing(self):
        """Meshing object."""
        if self._meshing is None:
            self._meshing = _make_datamodel_module(self, "meshing")
        return self._meshing

    @property
    def _meshing_utilities_root(self):
        """Datamodel root of meshing_utilities."""
        try:
            if self.get_fluent_version() >= FluentVersion.v242:
                from ansys.fluent.core import CODEGEN_OUTDIR

                meshing_utilities_module = load_module(
                    f"MeshingUtilities_{self._version}",
                    CODEGEN_OUTDIR
                    / f"datamodel_{self._version}"
                    / "MeshingUtilities.py",
                )
                meshing_utilities_root = meshing_utilities_module.Root(
                    self._se_service, "MeshingUtilities", []
                )
        except (ImportError, FileNotFoundError):
            datamodel_logger.warning(_CODEGEN_MSG_DATAMODEL)
            if self.get_fluent_version() >= FluentVersion.v242:
                meshing_utilities_root = PyMenuGeneric(
                    self._se_service, "meshing_utilities"
                )
        return meshing_utilities_root

    @property
    def meshing_utilities(self):
        """A wrapper over the Fluent's meshing queries."""
        if self._meshing_utilities is None:
            self._meshing_utilities = self._meshing_utilities_root
        return self._meshing_utilities

    @property
    def workflow(self):
        """Datamodel root of workflow."""
        if not self._old_workflow:
            self._old_workflow = WorkflowMode.CLASSIC_MESHING_MODE.value(
                _make_datamodel_module(self, "workflow"),
                self.meshing,
                self.get_fluent_version(),
            )
        return self._old_workflow

    @property
    def watertight_workflow(self):
        """Datamodel root of workflow exposed in object-oriented manner."""
<<<<<<< HEAD
        return WorkflowMode.WATERTIGHT_MESHING_MODE.value(
            self._workflow_se,
            self.meshing,
            self.get_fluent_version(),
        )
=======
        if not self._wt_workflow:
            self._wt_workflow = WorkflowMode.WATERTIGHT_MESHING_MODE.value(
                _make_datamodel_module(self, "workflow"),
                self.meshing,
                self.get_fluent_version(),
            )
        return self._wt_workflow
>>>>>>> e57e9217

    @property
    def fault_tolerant_workflow(self):
        """Datamodel root of workflow exposed in object-oriented manner."""
<<<<<<< HEAD
        return WorkflowMode.FAULT_TOLERANT_MESHING_MODE.value(
            self._workflow_se,
            self.meshing,
            self.PartManagement,
            self.PMFileManagement,
            self.get_fluent_version(),
        )
=======
        if not self._ft_workflow:
            self._ft_workflow = WorkflowMode.FAULT_TOLERANT_MESHING_MODE.value(
                _make_datamodel_module(self, "workflow"),
                self.meshing,
                self.PartManagement,
                self.PMFileManagement,
                self.get_fluent_version(),
            )
        return self._ft_workflow
>>>>>>> e57e9217

    @property
    def two_dimensional_meshing_workflow(self):
        """Data model root of the workflow exposed in an object-oriented manner."""
<<<<<<< HEAD
        return WorkflowMode.TWO_DIMENSIONAL_MESHING_MODE.value(
            self._workflow_se,
            self.meshing,
            self.get_fluent_version(),
        )
=======
        if not self._2dm_workflow:
            self._2dm_workflow = WorkflowMode.TWO_DIMENSIONAL_MESHING_MODE.value(
                _make_datamodel_module(self, "workflow"),
                self.meshing,
                self.get_fluent_version(),
            )
        return self._2dm_workflow
>>>>>>> e57e9217

    @property
    def topology_based_meshing_workflow(self):
        """Datamodel root of workflow exposed in object-oriented manner."""
<<<<<<< HEAD
        return WorkflowMode.TOPOLOGY_BASED_MESHING_MODE.value(
            self._workflow_se,
            self.meshing,
            self.get_fluent_version(),
        )

    def load_workflow(self, file_path: str):
        """Datamodel root of workflow exposed in object-oriented manner."""
        return LoadWorkflow(
            self._workflow_se,
            self.meshing,
            file_path,
            self.get_fluent_version(),
        )
=======
        if not self._tb_workflow:
            self._tb_workflow = WorkflowMode.TOPOLOGY_BASED_MESHING_MODE.value(
                _make_datamodel_module(self, "workflow"),
                self.meshing,
                self.get_fluent_version(),
            )
        return self._tb_workflow

    def load_workflow(self, file_path: str):
        """Datamodel root of workflow exposed in object-oriented manner."""
        if not self._loaded_workflow:
            self._loaded_workflow = LoadWorkflow(
                _make_datamodel_module(self, "workflow"),
                self.meshing,
                file_path,
                self.get_fluent_version(),
            )
        return self._loaded_workflow
>>>>>>> e57e9217

    @property
    def create_workflow(self):
        """Datamodel root of the workflow exposed in an object-oriented manner."""
<<<<<<< HEAD
        return CreateWorkflow(
            self._workflow_se,
            self.meshing,
            self.get_fluent_version(),
        )
=======
        if not self._created_workflow:
            self._created_workflow = CreateWorkflow(
                _make_datamodel_module(self, "workflow"),
                self.meshing,
                self.get_fluent_version(),
            )
        return self._created_workflow
>>>>>>> e57e9217

    @property
    def PartManagement(self):
        """Datamodel root of ``PartManagement``."""
        if self._part_management is None:
            self._part_management = _make_datamodel_module(self, "PartManagement")
        return self._part_management

    @property
    def PMFileManagement(self):
        """Datamodel root of PMFileManagement."""
        if self._pm_file_management is None:
            self._pm_file_management = _make_datamodel_module(self, "PMFileManagement")
        return self._pm_file_management

    @property
    def preferences(self):
        """Datamodel root of preferences."""
        if self._preferences is None:
            self._preferences = _make_datamodel_module(self, "preferences")
        return self._preferences<|MERGE_RESOLUTION|>--- conflicted
+++ resolved
@@ -129,70 +129,37 @@
     @property
     def watertight_workflow(self):
         """Datamodel root of workflow exposed in object-oriented manner."""
-<<<<<<< HEAD
         return WorkflowMode.WATERTIGHT_MESHING_MODE.value(
-            self._workflow_se,
-            self.meshing,
-            self.get_fluent_version(),
-        )
-=======
-        if not self._wt_workflow:
-            self._wt_workflow = WorkflowMode.WATERTIGHT_MESHING_MODE.value(
-                _make_datamodel_module(self, "workflow"),
-                self.meshing,
-                self.get_fluent_version(),
-            )
-        return self._wt_workflow
->>>>>>> e57e9217
+            _make_datamodel_module(self, "workflow"),
+            self.meshing,
+            self.get_fluent_version(),
+        )
 
     @property
     def fault_tolerant_workflow(self):
         """Datamodel root of workflow exposed in object-oriented manner."""
-<<<<<<< HEAD
         return WorkflowMode.FAULT_TOLERANT_MESHING_MODE.value(
-            self._workflow_se,
+            _make_datamodel_module(self, "workflow"),
             self.meshing,
             self.PartManagement,
             self.PMFileManagement,
             self.get_fluent_version(),
         )
-=======
-        if not self._ft_workflow:
-            self._ft_workflow = WorkflowMode.FAULT_TOLERANT_MESHING_MODE.value(
-                _make_datamodel_module(self, "workflow"),
-                self.meshing,
-                self.PartManagement,
-                self.PMFileManagement,
-                self.get_fluent_version(),
-            )
-        return self._ft_workflow
->>>>>>> e57e9217
 
     @property
     def two_dimensional_meshing_workflow(self):
         """Data model root of the workflow exposed in an object-oriented manner."""
-<<<<<<< HEAD
         return WorkflowMode.TWO_DIMENSIONAL_MESHING_MODE.value(
-            self._workflow_se,
-            self.meshing,
-            self.get_fluent_version(),
-        )
-=======
-        if not self._2dm_workflow:
-            self._2dm_workflow = WorkflowMode.TWO_DIMENSIONAL_MESHING_MODE.value(
-                _make_datamodel_module(self, "workflow"),
-                self.meshing,
-                self.get_fluent_version(),
-            )
-        return self._2dm_workflow
->>>>>>> e57e9217
+            _make_datamodel_module(self, "workflow"),
+            self.meshing,
+            self.get_fluent_version(),
+        )
 
     @property
     def topology_based_meshing_workflow(self):
         """Datamodel root of workflow exposed in object-oriented manner."""
-<<<<<<< HEAD
         return WorkflowMode.TOPOLOGY_BASED_MESHING_MODE.value(
-            self._workflow_se,
+            _make_datamodel_module(self, "workflow"),
             self.meshing,
             self.get_fluent_version(),
         )
@@ -200,50 +167,20 @@
     def load_workflow(self, file_path: str):
         """Datamodel root of workflow exposed in object-oriented manner."""
         return LoadWorkflow(
-            self._workflow_se,
+            _make_datamodel_module(self, "workflow"),
             self.meshing,
             file_path,
             self.get_fluent_version(),
         )
-=======
-        if not self._tb_workflow:
-            self._tb_workflow = WorkflowMode.TOPOLOGY_BASED_MESHING_MODE.value(
-                _make_datamodel_module(self, "workflow"),
-                self.meshing,
-                self.get_fluent_version(),
-            )
-        return self._tb_workflow
-
-    def load_workflow(self, file_path: str):
-        """Datamodel root of workflow exposed in object-oriented manner."""
-        if not self._loaded_workflow:
-            self._loaded_workflow = LoadWorkflow(
-                _make_datamodel_module(self, "workflow"),
-                self.meshing,
-                file_path,
-                self.get_fluent_version(),
-            )
-        return self._loaded_workflow
->>>>>>> e57e9217
 
     @property
     def create_workflow(self):
         """Datamodel root of the workflow exposed in an object-oriented manner."""
-<<<<<<< HEAD
         return CreateWorkflow(
-            self._workflow_se,
-            self.meshing,
-            self.get_fluent_version(),
-        )
-=======
-        if not self._created_workflow:
-            self._created_workflow = CreateWorkflow(
-                _make_datamodel_module(self, "workflow"),
-                self.meshing,
-                self.get_fluent_version(),
-            )
-        return self._created_workflow
->>>>>>> e57e9217
+            _make_datamodel_module(self, "workflow"),
+            self.meshing,
+            self.get_fluent_version(),
+        )
 
     @property
     def PartManagement(self):
