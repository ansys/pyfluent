"""Fault-tolerant workflow module."""

from ansys.fluent.core.launcher.launcher import launch_fluent
from ansys.fluent.core.launcher.launcher_utils import FluentMode

from .meshing_workflow import EnhancedMeshingWorkflow


def fault_tolerant_workflow(**launch_args) -> EnhancedMeshingWorkflow:
<<<<<<< HEAD
    """A meshing workflow wrapper, initialized as fault-tolerant.
=======
    """Meshing workflow wrapper, initialized as fault-tolerant.
>>>>>>> 9de95f5b

    Parameters
    ----------
    launch_args
        Additional arguments forwarded to the launch_fluent function.

    Returns
    -------
    EnhancedMeshingWorkflow
        Meshing workflow wrapper.
    """
    # TODO share launch code with watertight
    dynamic_interface = True
    if "dynamic_interface" in launch_args:
        dynamic_interface = launch_args["dynamic_interface"]
        del launch_args["dynamic_interface"]
    if "session" in launch_args:
        session = launch_args["session"]
    else:
        args = dict(mode=FluentMode.PURE_MESHING_MODE)
        args.update(launch_args)
        session = launch_fluent(**args)
    meshing_workflow = session.fault_tolerant(dynamic_interface=dynamic_interface)
    return meshing_workflow<|MERGE_RESOLUTION|>--- conflicted
+++ resolved
@@ -7,11 +7,7 @@
 
 
 def fault_tolerant_workflow(**launch_args) -> EnhancedMeshingWorkflow:
-<<<<<<< HEAD
-    """A meshing workflow wrapper, initialized as fault-tolerant.
-=======
     """Meshing workflow wrapper, initialized as fault-tolerant.
->>>>>>> 9de95f5b
 
     Parameters
     ----------
