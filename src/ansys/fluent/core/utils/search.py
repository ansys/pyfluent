--- conflicted
+++ resolved
@@ -14,13 +14,8 @@
 )
 from ansys.fluent.core.workflow import (
     BaseTask,
-<<<<<<< HEAD
-    ClassicWorkflowWrapper,
-    EnhancedWorkflowWrapper,
-=======
     ClassicWorkflow,
     EnhancedWorkflow,
->>>>>>> 9de95f5b
     TaskContainer,
 )
 
@@ -82,11 +77,7 @@
         path.extend(obj._path)
         version = module.rsplit("_", 1)[-1]
         prefix = "<search_root>"
-<<<<<<< HEAD
-    elif isinstance(obj, (ClassicWorkflowWrapper, EnhancedWorkflowWrapper)):
-=======
     elif isinstance(obj, (ClassicWorkflow, EnhancedWorkflow)):
->>>>>>> 9de95f5b
         path = ["<meshing_session>", obj.rules]
         module = obj._workflow.__class__.__module__
         module = _remove_suffix(module, ".workflow")
