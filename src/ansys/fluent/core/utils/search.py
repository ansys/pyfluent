"""Provides a module to search a word through the Fluent's object hierarchy.."""

from collections.abc import Mapping
import fnmatch
import os.path
from pathlib import Path
import pickle
from typing import Any, Optional
import warnings

from nltk.corpus import wordnet as wn
from sklearn.feature_extraction.text import TfidfVectorizer
from sklearn.metrics.pairwise import cosine_similarity
from spellchecker import SpellChecker

import ansys.fluent.core as pyfluent
from ansys.fluent.core.services.datamodel_se import PyMenu, PyNamedObjectContainer
from ansys.fluent.core.services.datamodel_tui import TUIMenu
from ansys.fluent.core.session_pure_meshing import PureMeshing
from ansys.fluent.core.session_solver import Solver
from ansys.fluent.core.solver import flobject
from ansys.fluent.core.utils.fluent_version import (
    FluentVersion,
    get_version_for_file_name,
)
from ansys.fluent.core.workflow import (
    BaseTask,
    ClassicWorkflow,
    TaskContainer,
    Workflow,
)

_THIS_DIRNAME = os.path.dirname(__file__)


class ValueConflict(ValueError):
    """Raised when both ``wildcard`` and ``exact`` are ``True``."""

    def __init__(self):
        super().__init__("Provide either ``wildcard`` or ``exact`` as ``True``.")


def get_api_tree_file_name(
    version: Optional[str] = None,
    text: Optional[bool] = None,
    name: Optional[bool] = None,
    tui: Optional[bool] = None,
) -> Path:
    """Get API tree file name."""
    from ansys.fluent.core import CODEGEN_OUTDIR

<<<<<<< HEAD
    text_file_folder = Path(os.path.join(_THIS_DIRNAME, "api_tree"))
    if text:
        return (text_file_folder / "api_tree.txt").resolve()
    elif name:
        return (text_file_folder / "api_tree_names.txt").resolve()
    elif tui:
        return (text_file_folder / "api_tree_tui.txt").resolve()
    else:
        return (GENERATED_API_DIR / f"api_tree_{version}.pickle").resolve()
=======
    return (CODEGEN_OUTDIR / f"api_tree_{version}.pickle").resolve()
>>>>>>> 9916a8f6


def _match(source: str, word: str, match_whole_word: bool, match_case: bool):
    if not match_case:
        source = source.lower()
        word = word.lower()
    if match_whole_word:
        return source == word
    else:
        return word in source


def _remove_suffix(input: str, suffix):
    if hasattr(input, "removesuffix"):
        return input.removesuffix(suffix)
    else:
        if suffix and input.endswith(suffix):
            return input[: -len(suffix)]
        return input


_meshing_rules = ["workflow", "meshing", "PartManagement", "PMFileManagement"]


def _get_version_path_prefix_from_obj(obj: Any):
    path = None
    version = None
    prefix = None
    if isinstance(obj, PureMeshing):
        path = ["<meshing_session>"]
        version = get_version_for_file_name(obj.get_fluent_version().value)
        prefix = "<search_root>"
    elif isinstance(obj, Solver):
        path = ["<solver_session>"]
        version = get_version_for_file_name(obj.get_fluent_version().value)
        prefix = "<search_root>"
    elif isinstance(obj, TUIMenu):
        path = ["<session>", "tui"]
        path.extend(obj._path)
        module = obj.__class__.__module__
        version = module.rsplit("_", 1)[-1]
        prefix = "<search_root>"
    elif isinstance(obj, (ClassicWorkflow, Workflow)):
        path = ["<meshing_session>", obj.rules]
        prefix = "<search_root>"
    elif isinstance(obj, BaseTask):
        path = ["<meshing_session>", obj.rules]
        path.extend([f"{k[0]}:<name>" if k[1] else k[0] for k in obj.path])
        prefix = "<search_root>"
    elif isinstance(obj, TaskContainer):
        path = ["<meshing_session>", obj.rules]
        path.extend([f"{k[0]}:<name>" if k[1] else k[0] for k in obj.path])
        path[-1] = f"{path[-1]}:<name>"
        prefix = '<search_root>["<name>"]'
    elif isinstance(obj, PyMenu):
        rules = obj.rules
        path = ["<meshing_session>" if rules in _meshing_rules else "<solver_session>"]
        path.append(rules)
        path.extend([f"{k[0]}:<name>" if k[1] else k[0] for k in obj.path])
        prefix = "<search_root>"
    elif isinstance(obj, PyNamedObjectContainer):
        rules = obj.rules
        path = ["<meshing_session>" if rules in _meshing_rules else "<solver_session>"]
        path.append(rules)
        path.extend([f"{k[0]}:<name>" if k[1] else k[0] for k in obj.path])
        path[-1] = f"{path[-1]}:<name>"
        prefix = '<search_root>["<name>"]'
    elif isinstance(obj, flobject.Group):
        module = obj.__class__.__module__
        version = module.split(".")[-2].rsplit("_", 1)[-1]
        prefix = "<search_root>"
        path = ["<solver_session>"]
        # Cannot deduce the whole path without api_tree
    elif isinstance(obj, flobject.NamedObject):
        module = obj.__class__.__module__
        version = module.split(".")[-2].rsplit("_", 1)[-1]
        prefix = '<search_root>["<name>"]'
        path = ["<solver_session>"]
        # Cannot deduce the whole path without api_tree
    return version, path, prefix


def _search(
    word: str,
    match_whole_word: bool = False,
    match_case: bool = False,
    version: Optional[str] = None,
    search_root: Optional[Any] = None,
):
    """Search for a word through the Fluent's object hierarchy.

    Parameters
    ----------
    word : str
        The word to search for.
    match_whole_word : bool, optional
        Whether to match whole word, by default False
    match_case : bool, optional
        Whether to match case, by default False
    version : str, optional
        Fluent version to search in, by default None in which case
        it will search in the latest version for which codegen was run.
    search_root : Any, optional
        The root object within which the search will be performed,
        can be a session object or any API object within a session,
        by default None in which case it will search everything.

    Examples
    --------
    >>> import ansys.fluent.core as pyfluent
    >>> pyfluent.search("geometry")
    <meshing_session>.tui.file.import_.cad_geometry (Command)
    <meshing_session>.tui.display.update_scene.select_geometry (Command)
    <meshing_session>.meshing.ImportGeometry (Command)
    <meshing_session>.meshing.LoadCADGeometry (Command)
    <solver_session>.tui.solve.initialize.compute_defaults.geometry (Command)
    <solver_session>.tui.report.reference_values.compute.geometry (Command)
    <solver_session>.tui.define.geometry (Command)
    <solver_session>.tui.mesh.geometry (Object)
    <solver_session>.setup.boundary_conditions.geometry["<name>"] (Object)
    <solver_session>.setup.geometry (Object)
    <solver_session>.solution.report_definitions.surface["<name>"].geometry (Parameter)
    <solver_session>.solution.report_definitions.volume["<name>"].geometry (Parameter)
    <solver_session>.results.graphics.mesh["<name>"].geometry (Parameter)
    <solver_session>.results.graphics.contour["<name>"].geometry (Parameter)
    """
    api_objects = []
    api_tui_objects = []
    api_object_names = set()
    if version:
        version = get_version_for_file_name(version)
    root_version, root_path, prefix = _get_version_path_prefix_from_obj(search_root)
    if search_root and not prefix:
        return
    if not version:
        version = root_version
    if not version:
        for fluent_version in FluentVersion:
            version = get_version_for_file_name(fluent_version.value)
            if get_api_tree_file_name(version).exists():
                break
    api_tree_file = get_api_tree_file_name(version)
    with open(api_tree_file, "rb") as f:
        api_tree = pickle.load(f)

    if isinstance(search_root, (flobject.Group, flobject.NamedObject)):
        path = root_path + [
            flobject.to_python_name(x) for x in search_root.path.split("/")
        ]
        root_path = []
        tree = api_tree
        while path:
            p = path.pop(0)
            if p in tree:
                tree = tree[p]
                root_path.append(p)
            elif f"{p}:<name>" in tree:
                tree = tree[f"{p}:<name>"]
                root_path.append(f"{p}:<name>")
                if path:
                    path.pop(0)
            else:
                return

    def inner(tree, path, root_path):
        if root_path:
            path = prefix
        while root_path:
            p = root_path.pop(0)
            # With the dynamic loading of generated api modules, we loose the filepath information
            # from which we were extracting the solver/meshing mode of the given object.
            # Anyway, we are planning to remove search_root in the newer version of search function.
            if p == "<session>":
                p = "<solver_session>"
            if p in tree:
                tree = tree[p]
            else:
                return

        for k, v in tree.items():
            if k in ("<meshing_session>", "<solver_session>"):
                next_path = k
            else:
                if k.endswith(":<name>"):
                    k = _remove_suffix(k, ":<name>")
                    next_path = f'{path}.{k}["<name>"]'
                else:
                    next_path = f"{path}.{k}"
                type_ = "Object" if isinstance(v, Mapping) else v
                api_object_names.add(k)
                if "tui" in next_path:
                    api_tui_objects.append(f"{next_path} ({type_})")
                else:
                    api_objects.append(f"{next_path} ({type_})")
                if _match(k, word, match_whole_word, match_case):
                    print(f"{next_path} ({type_})")
            if isinstance(v, Mapping):
                inner(v, next_path, root_path)

    inner(api_tree, "", root_path)

    def _write_file(
        api_objects: list,
        text: Optional[bool] = False,
        tui: Optional[bool] = False,
        name: Optional[bool] = None,
    ):
        api_tree_file = get_api_tree_file_name(text=text, name=name, tui=tui)
        api_tree_file.touch()
        with open(api_tree_file, "w") as file:
            for api_object in api_objects:
                file.write(f"{api_object}")
                file.write("\n")

    if pyfluent.WRITE_API_SEARCH_OBJECTS_FILE:

        text_file_folder = Path(os.path.join(_THIS_DIRNAME, "api_tree"))
        text_file_folder.mkdir(parents=True, exist_ok=True)

        _write_file(api_objects=api_objects, text=True)
        _write_file(api_objects=api_tui_objects, tui=True)
        _write_file(api_objects=api_object_names, name=True)


def _process_wildcards(word: str, names: list):
    """Process wildcard pattern in the given word. #fnmatch

    Parameters
    ----------
    word: str
        The word to search for.
    names: list
        All API object names.

    Returns
    -------
    wildcard_matches: list
        Matched API object names.
    """
    wildcard_matches = []
    for name in names:
        if fnmatch.fnmatch(name, word):
            wildcard_matches.append(name)
    return wildcard_matches


def _process_misspelled(
    word: str,
    names_txt_file,
    names: list,
    exact: Optional[bool] = False,
    match_case: Optional[bool] = False,
):
    """Process misspelled word.

    Parameters
    ----------
    word: str
        The word to search for.
    names_txt_file:
        Text file containing all API object names.
    names: list
        All API object names.
    exact: bool
        Whether to match exact case.
    match_case: bool
        Whether to match case.

    Returns
    -------
    correct_spell: list
        List of corrected spell.
    """
    correct_spell = []
    possible_corrections = []
    spell = SpellChecker()
    spell.word_frequency.load_text_file(names_txt_file)
    spell.word_frequency.load_words(names)
    misspelled = spell.unknown([word])
    if misspelled:
        for name in misspelled:
            correct_spell.append(spell.correction(name))
            possible_corrections.extend(list(spell.candidates(name)))
        if exact and correct_spell == possible_corrections:
            return correct_spell
        elif match_case:
            corrections_in_tree = set()
            for correction in possible_corrections:
                for name in names:
                    if correction in name:
                        corrections_in_tree.add(correction)
            return list(corrections_in_tree)
    else:
        return [word]


def search(
    search_string: str,
    language: Optional[str] = "eng",
    wildcard: bool = False,
    exact: bool = False,
    match_case=True,
):
    """Search for a word through the Fluent's object hierarchy.

    Parameters
    ----------
    search_string: str
        The word to search for. Semantic search is default.
    language: str
        The language for the semantic search. English is default for the semantic search.
        'albanian':'als', 'arabic':'arb', 'bulgarian':'bul', 'chinese_simplified':'cmn', 'chinese_traditional':'qcn',
        'danish':'dan', 'greek':'ell', 'english':'eng', 'persian':'fas', 'finnish':'fin', 'french':'fra',
        'hebrew':'heb', 'croatian':'hrv', 'icelandic':'isl', 'italian':'ita', 'japanese':'jpn', 'catalan':'cat',
        'basque':'eus', 'galicain':'glg', 'spanish':'spa', 'indonesian':'ind', 'malay':'zsm', 'dutch':'nld',
        'polish':'pol', 'portuguese':'por', 'romanian':'ron', 'lithuanian':'lit', 'slovak':'slk', 'slovene':'slv',
        'swedish':'swe', 'thai':'tha'
    wildcard: bool
        Whether to use wildcard pattern. If ``True`` will match wildcard pattern based on ``fnmatch`` module and
        will turn off semantic matching.
    exact: bool
        Whether to get exact match. If ``True`` will match exact string and will turn off semantic matching.
    match_case: bool
        Whether to match case. If ``False`` will match case-insensitive case.

    Raises
    ------
    ValueConflict
        If both ``wildcard`` and ``exact`` are ``True``.

    Examples
    --------
    >>> import ansys.fluent.core as pyfluent
    >>> pyfluent.search("font", exact=True)
    >>> pyfluent.search("Font")
    >>> pyfluent.search("iter*", wildcard=True)
    >>> pyfluent.search("读", language="cmn")   # search 'read' in Chinese
    The most similar API objects are:
    <solver_session>.file.read (Command)
    <solver_session>.file.import_.read (Command)
    <solver_session>.mesh.surface_mesh.read (Command)
    <solver_session>.tui.display.display_states.read (Command)
    <meshing_session>.tui.display.display_states.read (Command)
    """
    if language and exact:
        warnings.warn(
            "``exact=True`` will match exact string and will turn off semantic matching.",
            UserWarning,
        )
    elif wildcard and exact:
        raise ValueConflict()
    elif exact:
        warnings.warn(
            "``exact=True`` will turn off semantic and wildcard matching.", UserWarning
        )

    api_object_names = get_api_tree_file_name(name=True)
    names_txt = open(api_object_names, "r")
    names = [name.replace("\n", "") for name in names_txt.readlines()]
    synset_1 = wn.synsets(search_string, lang=language)

    if wildcard and not exact:
        queries = _process_wildcards(search_string, names)
    elif synset_1 and not exact and not wildcard:
        similar_keys = set()
        for name in names:
            synset_2 = wn.synsets(name, lang="eng")
            for s1 in synset_1:
                for s2 in synset_2:
                    name_s1 = s1.name().split(".")[0]
                    name_s2 = s2.name().split(".")[0]
                    if search_string in name_s2 or name_s1 in name_s2:
                        similar_keys.add(name_s2 + "*")
        queries = set()
        for key in similar_keys:
            queries.update(set(_process_wildcards(key, names)))
        queries = list(queries)
        wildcard = True
    elif exact and not wildcard:
        queries = _process_misspelled(
            word=search_string,
            names_txt_file=api_object_names,
            names=names,
            exact=exact,
        )
    elif match_case:
        queries = _process_misspelled(
            word=search_string,
            names_txt_file=api_object_names,
            names=names,
            match_case=match_case,
        )

    api_tree = get_api_tree_file_name(text=True)
    api_tui_tree = get_api_tree_file_name(tui=True)
    text_files = [api_tree, api_tui_tree]
    results = []
    print("\n The most similar API objects are: \n")
    for text_file in text_files:
        text = open(text_file, "r")
        api_objects = [api_object.replace("\n", "") for api_object in text.readlines()]
        tfidf_vectorizer = TfidfVectorizer()
        tfidf_matrix = tfidf_vectorizer.fit_transform(api_objects)
        for query in queries:
            query_vector = tfidf_vectorizer.transform([query])
            cosine_similarities = cosine_similarity(query_vector, tfidf_matrix)
            if wildcard:
                most_similar_api_object_index = cosine_similarities.argmax()
                if query in api_objects[most_similar_api_object_index]:
                    print(api_objects[most_similar_api_object_index])
                    results.append(api_objects[most_similar_api_object_index])
            else:
                most_similar_api_object_indices = cosine_similarities.argsort()
                for most_similar_api_object_index in reversed(
                    most_similar_api_object_indices[0][-3:]
                ):
                    if query in api_objects[most_similar_api_object_index]:
                        print(api_objects[most_similar_api_object_index])
                        results.append(api_objects[most_similar_api_object_index])
    return results<|MERGE_RESOLUTION|>--- conflicted
+++ resolved
@@ -49,7 +49,6 @@
     """Get API tree file name."""
     from ansys.fluent.core import CODEGEN_OUTDIR
 
-<<<<<<< HEAD
     text_file_folder = Path(os.path.join(_THIS_DIRNAME, "api_tree"))
     if text:
         return (text_file_folder / "api_tree.txt").resolve()
@@ -58,10 +57,7 @@
     elif tui:
         return (text_file_folder / "api_tree_tui.txt").resolve()
     else:
-        return (GENERATED_API_DIR / f"api_tree_{version}.pickle").resolve()
-=======
-    return (CODEGEN_OUTDIR / f"api_tree_{version}.pickle").resolve()
->>>>>>> 9916a8f6
+        return (CODEGEN_OUTDIR / f"api_tree_{version}.pickle").resolve()
 
 
 def _match(source: str, word: str, match_whole_word: bool, match_case: bool):
