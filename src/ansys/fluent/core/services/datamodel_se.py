"""Wrappers over StateEngine based datamodel gRPC service of Fluent."""
from enum import Enum
import itertools
from typing import Any, Dict, Iterator, List, Tuple
import warnings

import grpc

from ansys.api.fluent.v0 import datamodel_se_pb2 as DataModelProtoModule
from ansys.api.fluent.v0 import datamodel_se_pb2_grpc as DataModelGrpcModule
from ansys.api.fluent.v0.variant_pb2 import Variant
from ansys.fluent.core.services.error_handler import catch_grpc_error
from ansys.fluent.core.services.interceptors import TracingInterceptor

Path = List[Tuple[str, str]]


class Attribute(Enum):
    """Contains the standard names of data model attributes associated with the
    data model service."""

    IS_ACTIVE = "isActive"
    EXPOSURE_LEVEL = "exposureLevel"
    IS_READ_ONLY = "isReadOnly"
    DEFAULT = "default"
    FORCE_DEFAULT = "forceDefault"
    MIN = "min"
    MAX = "max"
    ALLOWED_VALUES = "allowedValues"
    EXCLUDED_VALUES = "excludedValues"
    MIN_LENGTH = "minLength"
    MAX_LENGTH = "maxLength"
    ERROR_STATUS = "errorStatus"
    USER_ERROR_STATUS = "userErrorStatus"
    MEMBERS = "members"
    DISPLAY_TEXT = "displayText"
    NAMES = "__names__"
    INTERNAL_NAMES = "__ids__"
    PATHS = "__paths__"
    ROOT_ID = "__root__"
    NAME = "_name_"
    REFERENCE_PATH = "referencePath"
    ARGUMENTS = "arguments"
    TOOL_TIP = "toolTip"
    SHOW_AT_PARENT_NODE = "showAtParentNode"
    WIDGET_TYPE = "widgetType"
    ECHO_MODE = "echoMode"
    IS_TREE_NODE = "isTreeNode"
    MIGRATION = "migration"
    DEPRECATED_VERSION = "deprecatedVersion"


class DatamodelService:
    """Wraps the StateEngine-based datamodel gRPC service of Fluent.

    Using the methods from the ``PyMenu`` class is recommended.
    """

    def __init__(self, channel: grpc.Channel, metadata: List[Tuple[str, str]]):
        tracing_interceptor = TracingInterceptor()
        intercept_channel = grpc.intercept_channel(channel, tracing_interceptor)
        self.__stub = DataModelGrpcModule.DataModelStub(intercept_channel)
        self.__metadata = metadata

    @catch_grpc_error
    def initialize_datamodel(
        self, request: DataModelProtoModule.InitDatamodelRequest
    ) -> DataModelProtoModule.InitDatamodelResponse:
        return self.__stub.initDatamodel(request, metadata=self.__metadata)

    @catch_grpc_error
    def get_attribute_value(
        self, request: DataModelProtoModule.GetAttributeValueRequest
    ) -> DataModelProtoModule.GetAttributeValueResponse:
        ret = self.__stub.getAttributeValue(request, metadata=self.__metadata)
        try:
            return ret.item
        except AttributeError:
            return ret

    @catch_grpc_error
    def get_state(
        self, request: DataModelProtoModule.GetStateRequest
    ) -> DataModelProtoModule.GetStateResponse:
        return self.__stub.getState(request, metadata=self.__metadata)

    @catch_grpc_error
    def set_state(
        self, request: DataModelProtoModule.SetStateRequest
    ) -> DataModelProtoModule.SetStateResponse:
        return self.__stub.setState(request, metadata=self.__metadata)

    @catch_grpc_error
    def update_dict(
        self, request: DataModelProtoModule.UpdateDictRequest
    ) -> DataModelProtoModule.UpdateDictResponse:
        return self.__stub.updateDict(request, metadata=self.__metadata)

    @catch_grpc_error
    def delete_object(
        self, request: DataModelProtoModule.DeleteObjectRequest
    ) -> DataModelProtoModule.DeleteObjectResponse:
        return self.__stub.deleteObject(request, metadata=self.__metadata)

    @catch_grpc_error
    def execute_command(
        self, request: DataModelProtoModule.ExecuteCommandRequest
    ) -> DataModelProtoModule.ExecuteCommandResponse:
        return self.__stub.executeCommand(request, metadata=self.__metadata)

    @catch_grpc_error
    def create_command_arguments(
        self, request: DataModelProtoModule.CreateCommandArgumentsRequest
    ) -> DataModelProtoModule.CreateCommandArgumentsResponse:
        return self.__stub.createCommandArguments(request, metadata=self.__metadata)

    @catch_grpc_error
    def delete_command_arguments(
        self, request: DataModelProtoModule.DeleteCommandArgumentsRequest
    ) -> DataModelProtoModule.DeleteCommandArgumentsResponse:
        return self.__stub.deleteCommandArguments(request, metadata=self.__metadata)

    @catch_grpc_error
    def get_specs(
        self, request: DataModelProtoModule.GetSpecsRequest
    ) -> DataModelProtoModule.GetSpecsResponse:
        return self.__stub.getSpecs(request, metadata=self.__metadata)

    @catch_grpc_error
    def get_static_info(
        self, request: DataModelProtoModule.GetStaticInfoRequest
    ) -> DataModelProtoModule.GetStaticInfoResponse:
        return self.__stub.getStaticInfo(request, metadata=self.__metadata)


def _convert_value_to_variant(val: Any, var: Variant):
    """Convert a Python data type to Fluent's variant type."""

    if isinstance(val, bool):
        var.bool_state = val
    elif isinstance(val, int):
        var.int64_state = val
    elif isinstance(val, float):
        var.double_state = val
    elif isinstance(val, str):
        var.string_state = val
    elif isinstance(val, (list, tuple)):
        # set the one_of to variant_vector_state
        var.variant_vector_state.item.add()
        var.variant_vector_state.item.pop()
        for item in val:
            item_var = var.variant_vector_state.item.add()
            _convert_value_to_variant(item, item_var)
    elif isinstance(val, dict):
        for k, v in val.items():
            _convert_value_to_variant(v, var.variant_map_state.item[k])


def _convert_variant_to_value(var: Variant):
    """Convert Fluent's variant type to a Python data type."""

    if var.HasField("bool_state"):
        return var.bool_state
    elif var.HasField("int64_state"):
        return var.int64_state
    elif var.HasField("double_state"):
        return var.double_state
    elif var.HasField("string_state"):
        return var.string_state
    elif var.HasField("bool_vector_state"):
        return var.bool_vector_state
    elif var.HasField("int64_vector_state"):
        return var.int64_vector_state
    elif var.HasField("double_vector_state"):
        return var.double_vector_state
    elif var.HasField("string_vector_state"):
        return var.string_vector_state
    elif var.HasField("variant_vector_state"):
        val = []
        for item in var.variant_vector_state.item:
            val.append(_convert_variant_to_value(item))
        return val
    elif var.HasField("variant_map_state"):
        val = {}
        for k, v in var.variant_map_state.item.items():
            val[k] = _convert_variant_to_value(v)
        return val


def _convert_path_to_se_path(path: Path) -> str:
    """Convert a path structure to a StateEngine path.

    Parameters
    ----------
    path : Path
        Path structure.

    Returns
    -------
    str
        stateengine path
    """
    se_path = ""
    for comp in path:
        se_path += "/" + comp[0]
        if comp[1]:
            se_path += ":" + comp[1]
    return se_path


class PyCallableStateObject:
    """Any object which can be called to get its state.

    Methods
    -------
    __call__()
        Get the state of the current object.
    """

    def __call__(self, *args, **kwds) -> Any:
        return self.get_state()


class PyBasicStateContainer(PyCallableStateObject):
    """Object class using StateEngine based DatamodelService as backend. Use
    this class instead of directly calling DatamodelService's method.

    Methods
    -------
    get_attrib_value(attrib)
        Get the attribute value of the current object.
    getAttribValue(attrib)
        Get the attribute value of the current object.
        (This method is the same as the get_attrib_value(attrib)
        method.)
    get_state()
        Get the state of the current object. (This method is the
        same as the __call__() method.)
    getState()
        Get the state of the current object. (This method is the
        same as the __call__() method.)
    set_state(state)
        Set the state of the current object.
    setState(state)
        Set state of the current object (same as set_state(state))
    """

    def __init__(self, service: DatamodelService, rules: str, path: Path = None):
        super().__init__()
        self.service = service
        self.rules = rules
        if path is None:
            self.path = []
        else:
            self.path = path

    docstring = None

    def get_state(self) -> Any:
        request = DataModelProtoModule.GetStateRequest()
        request.rules = self.rules
        request.path = _convert_path_to_se_path(self.path)
        response = self.service.get_state(request)
        return _convert_variant_to_value(response.state)

    getState = get_state

    def set_state(self, state: Any) -> None:
        request = DataModelProtoModule.SetStateRequest()
        request.rules = self.rules
        request.path = _convert_path_to_se_path(self.path)
        _convert_value_to_variant(state, request.state)
        self.service.set_state(request)

    setState = set_state

    def get_attrib_value(self, attrib: str) -> Any:
        """Get attribute value of the current object.

        Parameters
        ----------
        attrib : str
            Name of the attribute.

        Returns
        -------
        Any
            Value of the attribute.
        """
        request = DataModelProtoModule.GetAttributeValueRequest()
        request.rules = self.rules
        request.path = _convert_path_to_se_path(self.path)
        request.attribute = attrib
        response = self.service.get_attribute_value(request)
        return _convert_variant_to_value(response.result)

    getAttribValue = get_attrib_value

    def is_active(self):
        """Returns true if the parameter is active."""
        return true_if_none(self.get_attrib_value(Attribute.IS_ACTIVE.value))

    def help(self) -> None:
        """Print help string."""
        request = DataModelProtoModule.GetSpecsRequest()
        request.rules = self.rules
        request.path = _convert_path_to_se_path(self.path)
        response = self.service.get_specs(request)
        help_string = getattr(
            response.member, response.member.WhichOneof("as")
        ).common.helpstring
        print(help_string)


class PyMenu(PyBasicStateContainer):
    """Object class using StateEngine based DatamodelService as backend. Use
    this class instead of directly calling DatamodelService's method.

    Methods
    -------
    __setattr__(name, value)
        Set state of the child object
    create_command_arguments(command)
    """

    def __init__(self, service: DatamodelService, rules: str, path: Path = None):
        super().__init__(service, rules, path)

    def __setattr__(self, name: str, value: Any):
        """Set state of the child object.

        Parameters
        ----------
        name : str
            child object name
        value : Any
            state
        """
        if hasattr(self, name) and isinstance(
            getattr(self, name), PyBasicStateContainer
        ):
            getattr(self, name).set_state(value)
        else:
            super().__setattr__(name, value)

    def rename(self, new_name: str) -> None:
        """Rename the named object.

        Parameters
        ----------
        new_name : str
            New name for the object.
        """
        try:
            self._name_.set_state(new_name)
        except AttributeError:
            raise RuntimeError(
                f"{self.__class__.__name__} is not a named object class."
            )

    def create_command_arguments(self, command):
        request = DataModelProtoModule.CreateCommandArgumentsRequest()
        request.rules = self.rules
        request.path = _convert_path_to_se_path(self.path)
        request.command = command
        response = self.service.create_command_arguments(request)
        return response.commandid


class PyParameter(PyBasicStateContainer):
    """Object class using StateEngine based DatamodelService as backend.

    Use this class instead of directly calling DatamodelService's
    method.
    """

    def default_value(self):
        """Get default value of the parameter."""
        return self.get_attrib_value(Attribute.DEFAULT.value)

    def is_read_only(self):
        return true_if_none(self.get_attrib_value(Attribute.IS_READ_ONLY.value))


def true_if_none(val):
    """Returns true if 'val' is true or None, else returns false."""
    if val in [True, False, None]:
        return True if val is None else val
    else:
        raise RuntimeError(f"In-correct value passed")


class PyTextual(PyParameter):
    """Provides interface for textual parameters."""

    def allowed_values(self):
        return self.get_attrib_value(Attribute.ALLOWED_VALUES.value)


class PyNumerical(PyParameter):
    """Provides interface for numerical parameters."""

    def min(self):
        return self.get_attrib_value(Attribute.MIN.value)

    def max(self):
        return self.get_attrib_value(Attribute.MAX.value)


class PyDictionary(PyParameter):
    """Provides interface for dictionaries.
    Methods
        -------
        update_dict(dict_state)
            Update the state of the current object if the current object
            is a Dict in the data model, else throws RuntimeError
            (currently not showing up in Python). Update is executed according
            to dict.update semantics
        updateDict(dict_state)
            Update the state of the current object if the current object
            is a Dict in the data model, else throws RuntimeError
            (currently not showing up in Python). Update is executed according
            to dict.update semantics (same as update_dict(dict_state))
    """

    def update_dict(self, dict_state: Dict[str, Any]) -> None:
        request = DataModelProtoModule.UpdateDictRequest()
        request.rules = self.rules
        request.path = _convert_path_to_se_path(self.path)
        _convert_value_to_variant(dict_state, request.dicttomerge)
        self.service.update_dict(request)

    updateDict = update_dict


class PyNamedObjectContainer:
    """Container class using the StateEngine-based DatamodelService as the
    backend. Use this class instead of directly calling the DatamodelService's
    method.

    Methods
    -------
    __len__()
        Return a count of the child objects.
    __iter__()
        Return the next child object.
    __getitem__(key)
        Return the child object by key.
    __setitem__(key, value)
        Set the state of the child object by name.
    __delitem__(key)
        Delete the child object by name.
    """

    def __init__(self, service: DatamodelService, rules: str, path: Path = None):
        self.service = service
        self.rules = rules
        if path is None:
            self.path = []
        else:
            self.path = path

    def _get_child_object_names(self):
        request = DataModelProtoModule.GetSpecsRequest()
        request.rules = self.rules
        parent_path = self.path[0:-1]
        child_type_suffix = self.path[-1][0] + ":"
        request.path = _convert_path_to_se_path(parent_path)
        response = self.service.get_specs(request)
        child_object_names = []
        for struct_type in ("singleton", "namedobject"):
            if response.member.HasField(struct_type):
                struct_field = getattr(response.member, struct_type)
                for member in struct_field.members:
                    if member.startswith(child_type_suffix):
                        child_object_names.append(member[len(child_type_suffix) :])
        return child_object_names

    def _get_child_object_display_names(self):
        child_object_display_names = []
        for name in self._get_child_object_names():
            name_path = self.path[0:-1]
            name_path.append((self.path[-1][0], name))
            name_path.append(("_name_", ""))
            child_object_display_names.append(
                PyMenu(self.service, self.rules, name_path).get_state()
            )
        return child_object_display_names

    def __len__(self) -> int:
        """Return a count of child objects.

        Returns
        -------
        int
            Count of child objects.
        """
        return len(self._get_child_object_display_names())

    def __iter__(self) -> Iterator[PyMenu]:
        """Return the next child object.

        Yields
        -------
        Iterator[PyMenu]
            Iterator of child objects.
        """
        for name in self._get_child_object_display_names():
            child_path = self.path[:-1]
            child_path.append((self.path[-1][0], name))
            yield getattr(self.__class__, f"_{self.__class__.__name__}")(
                self.service, self.rules, child_path
            )

    def _get_item(self, key: str):
        if key in self._get_child_object_display_names():
            child_path = self.path[:-1]
            child_path.append((self.path[-1][0], key))
            return getattr(self.__class__, f"_{self.__class__.__name__}")(
                self.service, self.rules, child_path
            )
        else:
            raise LookupError(
                f"{key} is not found at path " f"{_convert_path_to_se_path(self.path)}"
            )

    def _del_item(self, key: str):
        if key in self._get_child_object_display_names():
            child_path = self.path[:-1]
            child_path.append((self.path[-1][0], key))
            request = DataModelProtoModule.DeleteObjectRequest()
            request.rules = self.rules
            request.path = _convert_path_to_se_path(child_path)
            self.service.delete_object(request)
        else:
            raise LookupError(
                f"{key} is not found at path " f"{_convert_path_to_se_path(self.path)}"
            )

    def __getitem__(self, key: str) -> PyMenu:
        """Return the child object by key.

        Parameters
        ----------
        key : str
            Name of the child object.

        Returns
        -------
        PyMenu
            Child object.
        """
        return self._get_item(key)

    def __setitem__(self, key: str, value: Any):
        """Set state of the child object by name.

        Parameters
        ----------
        key : str
            Name of the child object.
        value : Any
            State of the child object.
        """
        if isinstance(value, dict) and not value:
            value["_name_"] = key
        parent_state = {f"{self.__class__.__name__}:{key}": value}
        PyMenu(self.service, self.rules, self.path[:-1]).set_state(parent_state)

    def __delitem__(self, key: str):
        """Delete the child object by name.

        Parameters
        ----------
        key : str
            Name of the child object.
        """
        self._del_item(key)


class PyCommand:
    """Command class using the StateEngine-based DatamodelService as the
    backend. Use this class instead of directly calling the DatamodelService's
    method.

    Methods
    -------
    __call__()
        Execute the command.
    help()
        Print the command help string.
    """

    docstring = None

    def __init__(
        self, service: DatamodelService, rules: str, command: str, path: Path = None
    ):
        self.service = service
        self.rules = rules
        self.command = command
        if path is None:
            self.path = []
        else:
            self.path = path

    def __call__(self, *args, **kwds) -> Any:
        """Execute the command.

        Returns
        -------
        Any
            Return value.
        """
        request = DataModelProtoModule.ExecuteCommandRequest()
        request.rules = self.rules
        request.path = _convert_path_to_se_path(self.path)
        request.command = self.command
        request.wait = True
        _convert_value_to_variant(kwds, request.args)
        response = self.service.execute_command(request)
        return _convert_variant_to_value(response.result)

    def help(self) -> None:
        """Prints help string."""
        request = DataModelProtoModule.GetSpecsRequest()
        request.rules = self.rules
        request.path = _convert_path_to_se_path(self.path)
        response = self.service.get_specs(request)
        help_string = getattr(
            response.member, response.member.WhichOneof("as")
        ).common.helpstring
        print(help_string)

    def _create_command_arguments(self):
        request = DataModelProtoModule.CreateCommandArgumentsRequest()
        request.rules = self.rules
        request.path = _convert_path_to_se_path(self.path)
        request.command = self.command
        response = self.service.create_command_arguments(request)
        return response.commandid

    def new(self):
<<<<<<< HEAD
        id = self._create_command_arguments()
        return PyCommandArguments(
            self.service, self.rules, self.command, self.path.copy(), id
        )
=======
        try:
            id = self._create_command_arguments()
            return PyCommandArguments(
                self.service, self.rules, self.command, self.path.copy(), id
            )
        except RuntimeError:
            warnings.warn(
                "Create command arguments object is available from 23.1 onwards"
            )
            pass
>>>>>>> b19fe2e1


class PyCommandArgumentsSubItem(PyCallableStateObject):
    def __init__(self, parent, name: str):
        self.parent = parent
        self.name = name

    def __getattr__(self, attr):
        return PyCommandArgumentsSubItem(self, attr)

    def get_state(self) -> Any:
        parent_state = self.parent.get_state()
        try:
            return parent_state[self.name]
        except KeyError:
            pass

    getState = get_state

    def set_state(self, state: Any) -> None:
        self.parent.set_state({self.name: state})

    setState = set_state

    def get_attrib_value(self, attrib: str) -> Any:
        attrib_path = f"{self.name}/{attrib}"
        return self.parent.get_attrib_value(attrib_path)

    getAttribValue = get_attrib_value

    def help(self) -> None:
        pass


class PyCommandArguments(PyBasicStateContainer):
    def __init__(
        self, service: DatamodelService, rules: str, command: str, path: Path, id: str
    ):
        super().__init__(service, rules, path)
        self.path.append((command, id))

    def __del__(self):
        request = DataModelProtoModule.DeleteCommandArgumentsRequest()
        request.rules = self.rules
        request.path = _convert_path_to_se_path(self.path[:-1])
        request.command = self.path[-1][0]
        request.commandid = self.path[-1][1]
        try:
            self.service.delete_command_arguments(request)
        except ValueError:
            # "Cannot invoke RPC on closed channel!"
            pass

    def __getattr__(self, attr):
        return PyCommandArgumentsSubItem(self, attr)


class PyMenuGeneric(PyMenu):
    attrs = ("service", "rules", "path")

    def _get_child_names(self):
        request = DataModelProtoModule.GetSpecsRequest()
        request.rules = self.rules
        request.path = _convert_path_to_se_path(self.path)
        response = self.service.get_specs(request)
        singleton_names = []
        creatable_type_names = []
        command_names = []
        for struct_type in ("singleton", "namedobject"):
            if response.member.HasField(struct_type):
                struct_field = getattr(response.member, struct_type)
                for member in struct_field.members:
                    if ":" not in member:
                        singleton_names.append(member)
                creatable_type_names = struct_field.creatabletypes
                command_names = [x.name for x in struct_field.commands]
        return singleton_names, creatable_type_names, command_names

    def _get_child(self, name: str):
        singletons, creatable_types, commands = self._get_child_names()
        if name in singletons:
            child_path = self.path + [(name, "")]
            return PyMenuGeneric(self.service, self.rules, child_path)
        elif name in creatable_types:
            child_path = self.path + [(name, "")]
            return PyNamedObjectContainerGeneric(self.service, self.rules, child_path)
        elif name in commands:
            return PyCommand(self.service, self.rules, name, self.path)
        else:
            raise LookupError(
                f"{name} is not found at path " f"{_convert_path_to_se_path(self.path)}"
            )

    def __dir__(self):
        return list(itertools.chain(*self._get_child_names()))

    def __getattr__(self, name: str):
        if name in PyMenuGeneric.attrs:
            return super().__getattr__(name)
        else:
            return self._get_child(name)


class PyNamedObjectContainerGeneric(PyNamedObjectContainer):
    def __iter__(self):
        for name in self._get_child_object_display_names():
            child_path = self.path[:-1]
            child_path.append((self.path[-1][0], name))
            yield PyMenuGeneric(self.service, self.rules, child_path)

    def _get_item(self, key: str):
        if key in self._get_child_object_display_names():
            child_path = self.path[:-1]
            child_path.append((self.path[-1][0], key))
            return PyMenuGeneric(self.service, self.rules, child_path)
        else:
            raise LookupError(
                f"{key} is not found at path " f"{_convert_path_to_se_path(self.path)}"
            )<|MERGE_RESOLUTION|>--- conflicted
+++ resolved
@@ -641,12 +641,6 @@
         return response.commandid
 
     def new(self):
-<<<<<<< HEAD
-        id = self._create_command_arguments()
-        return PyCommandArguments(
-            self.service, self.rules, self.command, self.path.copy(), id
-        )
-=======
         try:
             id = self._create_command_arguments()
             return PyCommandArguments(
@@ -657,7 +651,6 @@
                 "Create command arguments object is available from 23.1 onwards"
             )
             pass
->>>>>>> b19fe2e1
 
 
 class PyCommandArgumentsSubItem(PyCallableStateObject):
