"""Batch rpc service."""

import inspect
import logging
from typing import List, Tuple
import weakref

import grpc

import ansys.api.fluent.v0 as api
from ansys.api.fluent.v0 import batch_ops_pb2, batch_ops_pb2_grpc
from ansys.fluent.core.services.error_handler import catch_grpc_error

network_logger = logging.getLogger("ansys.fluent.networking")


class BatchOpsService:
    """Class wrapping methods in batch rpc service."""

    def __init__(self, channel: grpc.Channel, metadata: List[Tuple[str, str]]):
        """__init__ method of BatchOpsService class."""
        self._stub = batch_ops_pb2_grpc.BatchOpsStub(channel)
        self._metadata = metadata

    @catch_grpc_error
    def execute(self, request):
        """Execute rpc of BatchOps service."""
        return self._stub.Execute(request, metadata=self._metadata)


class BatchOps:
    """Class to execute operations in batch in Fluent.

    Examples
    --------
    >>> with pyfluent.BatchOps(solver):
    >>>     solver.tui.file.read_case("mixing_elbow.cas.h5")
    >>>     solver.results.graphics.mesh["mesh-1"] = {}
<<<<<<< HEAD

    Above code will execute both operations through a single gRPC call upon exiting the
    ``with`` block.

    Operations that perform queries in Fluent are executed immediately, while others are
    queued for batch execution. Some queries are executed behind the scenes while
    queueing an operation for batch execution, and we must ensure that they do not
    depend on previously queued operations.


=======

    Above code will execute both operations through a single gRPC call upon exiting the
    ``with`` block.

    Operations that perform queries in Fluent are executed immediately, while others are
    queued for batch execution. Some queries are executed behind the scenes while
    queueing an operation for batch execution, and we must ensure that they do not
    depend on previously queued operations.


>>>>>>> 3c26a4aa
    For example,

    >>> with pyfluent.BatchOps(solver):
    >>>     solver.tui.file.read_case("mixing_elbow.cas.h5")
    >>>     solver.results.graphics.mesh["mesh-1"] = {}
    >>>     solver.results.graphics.mesh["mesh-1"].surfaces_list = ["wall-elbow"]

    will throw a ``KeyError`` as ``solver.results.graphics.mesh["mesh-1"]`` attempts to
    access the ``mesh-1`` mesh object which has not been created yet.
    """

    _proto_files = None
    _instance = lambda: None

    @classmethod
    def instance(cls) -> "BatchOps":
        """Get the BatchOps instance.

        Returns
        -------
        BatchOps
            BatchOps instance
        """
        return cls._instance()

    class Op:
        """Class to create a single batch operation."""

        def __init__(
            self, package: str, service: str, method: str, request_body: bytes
        ):
            """__init__ method of Op class."""
            self._request = batch_ops_pb2.ExecuteRequest(
                package=package,
                service=service,
                method=method,
                request_body=request_body,
            )
            if not BatchOps._proto_files:
                BatchOps._proto_files = [
                    x[1]
                    for x in inspect.getmembers(api, inspect.ismodule)
                    if hasattr(x[1], "DESCRIPTOR")
                ]
            self._supported = False
            self.response_cls = None
            for file in BatchOps._proto_files:
                file_desc = file.DESCRIPTOR
                if file_desc.package == package:
                    service_desc = file_desc.services_by_name.get(service)
                    if service_desc:
                        # TODO Add custom option in .proto files to identify getters
                        if not method.startswith("Get") and not method.startswith(
                            "get"
                        ):
                            method_desc = service_desc.methods_by_name.get(method)
                            if (
                                method_desc
                                and not method_desc.client_streaming
                                and not method_desc.server_streaming
                            ):
                                self._supported = True
                                response_cls_name = method_desc.output_type.name
                                # TODO Get the respnse_cls from message_factory
                                self.response_cls = getattr(file, response_cls_name)
                                break
            if self._supported:
                self._request = batch_ops_pb2.ExecuteRequest(
                    package=package,
                    service=service,
                    method=method,
                    request_body=request_body,
                )
                self._status = None
                self._result = None
            self.queued = False

        def update_result(self, status, data):
            """Update results after the batch operation is executed."""
            obj = self.response_cls()
            try:
                obj.ParseFromString(data)
            except Exception:
                pass
            self._status = status
            self._result = obj

    def __new__(cls, session):
        if cls.instance() is None:
            instance = super(BatchOps, cls).__new__(cls)
            instance._service = session._batch_ops_service
            instance._ops: List[BatchOps.Op] = []
            instance.batching = False
            cls._instance = weakref.ref(instance)
        return cls.instance()

    def __enter__(self):
        """Entering the with block."""
        self.clear_ops()
        self.batching = True
        return self

    def __exit__(self, exc_type, exc_value, exc_tb):
        """Exiting from the with block."""
        network_logger.debug("Executing batch operations")
        self.batching = False
        if not exc_type:
            requests = (x._request for x in self._ops)
            responses = self._service.execute(requests)
            for i, response in enumerate(responses):
                self._ops[i].update_result(response.status, response.response_body)

    def add_op(self, package: str, service: str, method: str, request):
        """Queue a single batch operation. Only the non-getter operations will
        be queued.

        Parameters
        ----------
        package : str
            gRPC package name
        service : str
            gRPC service name
        method : str
            gRPC method name
        request : Any
            gRPC request message

        Returns
        -------
        BatchOps.Op
            BatchOps.Op object with a queued attribute which is true if the operation
            has been queued.
        """
        op = BatchOps.Op(package, service, method, request.SerializeToString())
        if op._supported:
            network_logger.debug(
                f"Adding batch operation with package {package}, service {service} and method {method}"
            )
            self._ops.append(op)
            op.queued = True
        return op

    def clear_ops(self):
        """Clear all queued batch operations."""
        self._ops.clear()<|MERGE_RESOLUTION|>--- conflicted
+++ resolved
@@ -36,7 +36,6 @@
     >>> with pyfluent.BatchOps(solver):
     >>>     solver.tui.file.read_case("mixing_elbow.cas.h5")
     >>>     solver.results.graphics.mesh["mesh-1"] = {}
-<<<<<<< HEAD
 
     Above code will execute both operations through a single gRPC call upon exiting the
     ``with`` block.
@@ -47,18 +46,6 @@
     depend on previously queued operations.
 
 
-=======
-
-    Above code will execute both operations through a single gRPC call upon exiting the
-    ``with`` block.
-
-    Operations that perform queries in Fluent are executed immediately, while others are
-    queued for batch execution. Some queries are executed behind the scenes while
-    queueing an operation for batch execution, and we must ensure that they do not
-    depend on previously queued operations.
-
-
->>>>>>> 3c26a4aa
     For example,
 
     >>> with pyfluent.BatchOps(solver):
