#from inspect import Arguments
from typing import Any, Tuple

from ansys.fluent.core.services.datamodel_se import PyCallableStateObject


def _new_command_for_task(task, session):
    class NewCommandError(Exception):
        def __init__(self, task_name):
            super().__init__(f"Could not create command for meshing task {task_name}")

    task_cmd_name = task.CommandName()
    cmd_creator = getattr(session, task_cmd_name)
    if cmd_creator:
        new_cmd = cmd_creator.create_instance()
        if new_cmd:
            return new_cmd
    raise NewCommandError(task._name_())


class TaskContainer(PyCallableStateObject):
    """Wrap a workflow TaskObject container.

    Methods
    -------
    __getitem__(attr)
    __getattr__(attr)
    __dir__()
    """

    def __init__(self, command_source):
        self._container = command_source
        self._task_container = command_source._workflow.TaskObject

    def __getitem__(self, name):
        return makeTask(self._container, name)

    def __getattr__(self, attr):
        return getattr(self._task_container, attr)

    def __dir__(self):
        return sorted(
            set(
                list(self.__dict__.keys()) + dir(type(self)) + dir(self._task_container)
            )
        )


class ArgumentsWrapper(PyCallableStateObject):
    def __init__(self, task):
        self._task = task

    def set_state(self, args):
        self._task.Arguments.set_state(args)

    def get_state(self, explicit_only=False):
        return (
            self._task.Arguments()
            if explicit_only else self._task.CommandArguments()
        )

    def __getattr__(self, attr):
        return getattr(self._task.CommandArguments, attr)

    def __setitem__(self, key, value):
        self._task.CommandArguments.__setitem__(key, value)


class ArgumentWrapper(PyCallableStateObject):
    def __init__(self, task, arg):
        print(1)
        self._task = task
        print(2)
        self._arg_name = arg
        print(3)
        self._arg = getattr(task.CommandArguments, arg)
        print(4)

    def set_state(self, value):
        self._task.Arguments.update_dict({self._arg_name : value})

    def get_state(self, explicit_only=False):
        return (
            self._task.Arguments()[self._arg_name]
            if explicit_only else self._arg()
        )

    def __getattr__(self, attr):
        return getattr(self._arg, attr)


class Task:
    """ Wrap a Workflow TaskObject instance, adding methods to discover
        more about the relationships between TaskObjects.

        Methods
        -------
        get_direct_upstream_tasks()
        get_direct_downstream_tasks()
        ordered_children()
        inactive_ordered_children()
        get_id()
        get_idx()
        __getattr__(attr)
        __setattr__(attr, value)
        __dir__()
        __call__()
    """
<<<<<<< HEAD
    def __init__(self, command_source, task) -> None:
=======

    def __init__(self, command_source, name: str) -> None:
>>>>>>> 481fb67a
        self.__dict__.update(
            dict(
                _command_source=command_source,
                _workflow=command_source._workflow,
                _source=command_source._command_source,
                _task=task,
                _cmd=None,
            )
        )

    def get_direct_upstream_tasks(self) -> list:
        """Get the list of tasks upstream of this one and directly connected by
        a data dependency.

        Returns
        -------
        upstreams : list
            Upstream task list.
        """
        return self._tasks_with_matching_attributes(
<<<<<<< HEAD
            attr="requiredInputs",
            other_attr="outputs"
        )

    def get_direct_upstream_tasks(self) -> list:
        """ Get the list of tasks upstream of this one and directly connected by a data dependency.

        Returns
        -------
        upstreams : list
            Upstream task list.
        """
        return self._tasks_with_matching_attributes(
            attr="requiredInputs",
            other_attr="outputs"
            )
=======
            attr="requiredInputs", other_attr="outputs"
        )
>>>>>>> 481fb67a

    def get_direct_downstream_tasks(self) -> list:
        """Get the list of tasks downstream of this one and directly connected
        by a data dependency.

        Returns
        -------
        downstreams : list
            Downstream task list.
        """
        return self._tasks_with_matching_attributes(
            attr="outputs", other_attr="requiredInputs"
        )

    def ordered_children(self) -> list:
        """Get the ordered task list held by this task. Sorting is in terms
        of the workflow order and only includes this task's top-level tasks, while other tasks
        can be obtained by calling ordered_children() on a parent task. Given the
        workflow:

        o Workflow
        |
        |--o A
        |
        |--o B
        |  |
        |  |--o C
        |  |
        |  |--o D
        |
        |--o E

        C and D are the ordered children of task B.

        Returns
        -------
        children : list
            Ordered children.
        """
        return [
            self._command_source._task_by_id(task_id)
            for task_id in self._task.TaskList()
        ]

    def inactive_ordered_children(self) -> list:
        """Get the inactive ordered task list held by this task.

        Returns
        -------
        children : list
            Inactive ordered children.
        """
        return [
            self._command_source._task_by_id(task_id)
            for task_id in self._task.InactiveTaskList()
        ]

    def get_id(self) -> str:
        """Get the unique string identifier of this task, as it is in the
        meshing application.

        Returns
        -------
        identifier : str
            The string identifier.
        """
        workflow_state = self._command_source._workflow_state()
        for k, v in workflow_state.items():
            if isinstance(v, dict) and "_name_" in v:
                if v["_name_"] == self.name():
                    type_, id_ = k.split(":")
                    if type_ == "TaskObject":
                        return id_

    def get_idx(self) -> int:
        """Get the unique integer index of this task, as it is in the meshing
        application.

        Returns
        -------
        index : int
            The integer index.
        """
        return int(self.get_id()[len("TaskObject") :])

    @property
    def CommandArguments(self):
        return self._refreshed_command()

    @property
    def arguments(self):
        return ArgumentsWrapper(self)

    def __getattr__(self, attr):
        try:
            result = getattr(self._task, attr)
            if result:
                return result
        except AttributeError:
            pass
        try:
            return ArgumentWrapper(self, attr)
        except BaseException as ex:
            print(str(ex))
            #pass

    def __setattr__(self, attr, value):
        if attr in self.__dict__:
            self.__dict__[attr] = value
        else:
            setattr(self._task, attr, value)

    def __dir__(self):
        return sorted(
            set(list(self.__dict__.keys()) + dir(type(self)) + dir(self._task))
        )

<<<<<<< HEAD
    def __call__(self, **kwds) -> Any:
        if (kwds):
            self._task.Arguments.set_state(**kwds)
        return self._task.Execute()

    def _tasks_with_matching_attributes(
        self,
        attr: str,
        other_attr: str
    ) -> list:
=======
    def _tasks_with_matching_attributes(self, attr: str, other_attr: str) -> list:
>>>>>>> 481fb67a
        this_command = self._command()
        attrs = this_command.get_attr(attr)
        if not attrs:
            return []
        attrs = set(attrs)
        tasks = [
            task
            for task in self._command_source.ordered_children()
            if task.name() != self.name()
        ]
        matches = []
        for task in tasks:
            command = task._command()
            other_attrs = command.get_attr(other_attr)
            if other_attrs and (attrs & set(other_attrs)):
                matches.append(task)
        return matches

    def _refreshed_command(self):
        task_arg_state = self._task.Arguments.get_state()
        cmd = self._command()
        if task_arg_state:
            cmd.set_state(task_arg_state)
        return _MakeReadOnly(self._cmd_sub_items_read_only(cmd))

    def _cmd_sub_items_read_only(self, cmd):
        for item in cmd():
            if type(getattr(cmd, item).get_state()) == dict:
                setattr(cmd, item, self._cmd_sub_items_read_only(getattr(cmd, item)))
            setattr(cmd, item, _MakeReadOnly(getattr(cmd, item)))
        return cmd

    def _command(self):
        if not self._cmd:
            self._cmd = _new_command_for_task(self._task, self._source)
        return self._cmd


class CompoundTask(Task):

    def __init__(self, command_source, task) -> None:
        super().__init__(command_source, task)

    def add_child(self, state=None):
        state = state or {}
        state.update({"AddChild": "yes"})
        self._task.Arguments.set_state(state)

    def add_child_and_update(self, state=None):
        self.add_child(state)
        self._task.AddChildAndUpdate()
        return self.last_child()

    def last_child(self):
        children = self.ordered_children()
        if children:
            return children[-1]


def makeTask(command_source, name: str) -> Task:
    task = command_source._workflow.TaskObject[name]
    task_type = task.TaskType()
    if task_type == "Simple":
        return Task(command_source, task)
    elif task_type == "Compound":
        return CompoundTask(command_source, task)
    # temp
    return Task(command_source, task)


class WorkflowWrapper:
    """Wrap a Workflow object, adding methods to discover more about the
    relationships between TaskObjects.

    Methods
    -------
    task(name)
    ordered_children()
    __getattr__(attr)
    __dir__()
    __call__()
    """

    def __init__(self, workflow, command_source):
        self._workflow = workflow
        self._command_source = command_source

    def task(self, name: str) -> Task:
        """Get a TaskObject by name, in a Task wrapper. The wrapper adds extra
        functionality.

        Parameters
        ----------
        name : str
            Task name - the display name, not the internal ID.

        Returns
        -------
        task : Task
            wrapped task object.
        """
        return makeTask(self, name)

    @property
    def TaskObject(self) -> TaskContainer:
        # missing from dir
        """Get a TaskObject container wrapper that 'holds' the underlying
        TaskObjects.

        The wrapper adds extra functionality.
        """
        return TaskContainer(self)

    def ordered_children(self) -> list:
        """Get the ordered task list held by the workflow. Sorting is in terms
        of the workflow order and only includes the top-level tasks, while other tasks
        can be obtained by calling ordered_children() on a parent task. Given the
        workflow:

        o Workflow
        |
        |--o A
        |
        |--o B
        |  |
        |  |--o C
        |  |
        |  |--o D
        |
        |--o E

        the ordered children of the workflow are A, B, E, while B has ordered children
        C and D.
        """
        workflow_state, task_list_state = self._workflow_and_task_list_state()
        tasks = []
        for task_id in task_list_state:
            tasks.append(self._task_by_id_impl(task_id, workflow_state))
        return tasks

    def __getattr__(self, attr):
        """Delegate attribute lookup to the wrapped workflow object
        Parameters
        ----------
        attr : str
            An attribute not defined in WorkflowWrapper
        """
        return self._attr_from_wrapped_workflow(
            attr) or self._task_with_cmd_matching_help_string(
            attr
        )

    def __dir__(self):
        """Override the behaviour of dir to include attributes in
        WorkflowWrapper and the underlying workflow."""
        return sorted(
            set(list(self.__dict__.keys()) + dir(type(self)) + dir(self._workflow))
        )

    def __call__(self):
        """Delegate calls to the underlying workflow."""
        return self._workflow()

    def _workflow_state(self):
        return self._workflow()

    def _workflow_and_task_list_state(self) -> Tuple[dict, dict]:
        workflow_state = self._workflow_state()
        workflow_state_workflow = workflow_state["Workflow"]
        return (workflow_state, workflow_state_workflow["TaskList"])

    def _task_by_id_impl(self, task_id, workflow_state):
        task_key = "TaskObject:" + task_id
        task_state = workflow_state[task_key]
        return self.task(task_state["_name_"])

    def _task_by_id(self, task_id):
        workflow_state = self._workflow_state()
        return self._task_by_id_impl(task_id, workflow_state)

    def _attr_from_wrapped_workflow(self, attr):
        try:
            result = getattr(self._workflow, attr)
            if result:
                return result
        except AttributeError:
            pass

    def _task_with_cmd_matching_help_string(self, help_string):
        child_tasks = self.ordered_children()
        for task in child_tasks:
            cmd = task._command()
            # temp reuse helpString
            py_name = cmd.get_attr("helpString")
            if py_name == help_string:
                return task

    def _new_workflow(self, name):
        self._workflow.InitializeWorkflow(WorkflowType=name)


class _MakeReadOnly:
    """Removes 'set_state()' attribute to implement read-only behaviour."""

    _unwanted_attr = ["set_state", "setState"]

    def __init__(self, cmd):
        self._cmd = cmd

    def __getattr__(self, attr):
        if attr in _MakeReadOnly._unwanted_attr:
            raise AttributeError("Command Arguments are read-only.")
        return getattr(self._cmd, attr)

    def __dir__(self):
        returned_list = sorted(
            set(list(self.__dict__.keys()) + dir(type(self)) + dir(self._cmd))
        )
        for attr in _MakeReadOnly._unwanted_attr:
            if attr in returned_list:
                returned_list.remove(attr)
        return returned_list

    def __call__(self):
        return self._cmd()<|MERGE_RESOLUTION|>--- conflicted
+++ resolved
@@ -106,12 +106,8 @@
         __dir__()
         __call__()
     """
-<<<<<<< HEAD
+
     def __init__(self, command_source, task) -> None:
-=======
-
-    def __init__(self, command_source, name: str) -> None:
->>>>>>> 481fb67a
         self.__dict__.update(
             dict(
                 _command_source=command_source,
@@ -132,7 +128,6 @@
             Upstream task list.
         """
         return self._tasks_with_matching_attributes(
-<<<<<<< HEAD
             attr="requiredInputs",
             other_attr="outputs"
         )
@@ -149,10 +144,6 @@
             attr="requiredInputs",
             other_attr="outputs"
             )
-=======
-            attr="requiredInputs", other_attr="outputs"
-        )
->>>>>>> 481fb67a
 
     def get_direct_downstream_tasks(self) -> list:
         """Get the list of tasks downstream of this one and directly connected
@@ -270,7 +261,6 @@
             set(list(self.__dict__.keys()) + dir(type(self)) + dir(self._task))
         )
 
-<<<<<<< HEAD
     def __call__(self, **kwds) -> Any:
         if (kwds):
             self._task.Arguments.set_state(**kwds)
@@ -281,9 +271,6 @@
         attr: str,
         other_attr: str
     ) -> list:
-=======
-    def _tasks_with_matching_attributes(self, attr: str, other_attr: str) -> list:
->>>>>>> 481fb67a
         this_command = self._command()
         attrs = this_command.get_attr(attr)
         if not attrs:
