#from inspect import Arguments
from typing import Any, Tuple

from ansys.fluent.core.services.datamodel_se import PyCallableStateObject


def _new_command_for_task(task, session):
    class NewCommandError(Exception):
        def __init__(self, task_name):
            super().__init__(f"Could not create command for meshing task {task_name}")

    task_cmd_name = task.CommandName()
    cmd_creator = getattr(session, task_cmd_name)
    if cmd_creator:
        new_cmd = cmd_creator.create_instance()
        if new_cmd:
            return new_cmd
    raise NewCommandError(task._name_())


class TaskContainer(PyCallableStateObject):
    """Wrap a workflow TaskObject container.

    Methods
    -------
    __getitem__(attr)
    __getattr__(attr)
    __dir__()
    """
    def __init__(self, command_source):
        self._container = command_source
        self._task_container = command_source._workflow.TaskObject

    def __getitem__(self, name):
        return makeTask(self._container, name)

    def __getattr__(self, attr):
        return getattr(self._task_container, attr)

    def __dir__(self):
        return sorted(
            set(
                list(self.__dict__.keys())
                + dir(type(self))
                + dir(self._task_container)
            )
        )


<<<<<<< HEAD
class ArgumentsWrapper(PyCallableStateObject):
    def __init__(self, task):
        self._task = task

    def set_state(self, args):
        self._task.Arguments.set_state(args)

    def get_state(self, explicit_only=False):
        return (
            self._task.Arguments()
            if explicit_only else self._task.CommandArguments()
        )

    def __getattr__(self, attr):
        return getattr(self._task.CommandArguments, attr)

    def __setitem__(self, key, value):
        self._task.CommandArguments.__setitem__(key, value)


class Task:
    """ Wrap a Workflow TaskObject instance, adding methods to discover
        more about the relationships between TaskObjects.

        Methods
        -------
        get_direct_upstream_tasks()
        get_direct_downstream_tasks()
        ordered_children()
        inactive_ordered_children()
        get_id()
        get_idx()
        __getattr__(attr)
        __setattr__(attr, value)
        __dir__()
        __call__()
     """
    def __init__(self, command_source, task) -> None:
=======
class Task(PyCallableStateObject):
    """Wrap a Workflow TaskObject instance, adding methods to discover more
    about the relationships between TaskObjects.

    Methods
    -------
    get_direct_upstream_tasks()
    get_direct_downstream_tasks()
    ordered_children()
    inactive_ordered_children()
    get_id()
    get_idx()
    __getattr__(attr)
    __setattr__(attr, value)
    __dir__()
    """
    def __init__(self, command_source, name: str) -> None:
>>>>>>> e7f87503
        self.__dict__.update(
            dict(
                _command_source=command_source,
                _workflow=command_source._workflow,
                _source=command_source._command_source,
                _task=task,
                _cmd=None,
            )
        )

    def get_direct_upstream_tasks(self) -> list:
        """Get the list of tasks upstream of this one and directly connected by
        a data dependency.

        Returns
        -------
        upstreams : list
            Upstream task list.
        """
        return self._tasks_with_matching_attributes(
            attr="requiredInputs",
            other_attr="outputs"
        )

    def get_direct_upstream_tasks(self) -> list:
        """ Get the list of tasks upstream of this one and directly connected by a data dependency.

        Returns
        -------
        upstreams : list
            Upstream task list.
        """
        return self._tasks_with_matching_attributes(
            attr="requiredInputs",
            other_attr="outputs"
            )

    def get_direct_downstream_tasks(self) -> list:
        """Get the list of tasks downstream of this one and directly connected
        by a data dependency.

        Returns
        -------
        downstreams : list
            Downstream task list.
        """
        return self._tasks_with_matching_attributes(
            attr="outputs",
            other_attr="requiredInputs"
            )

    def ordered_children(self) -> list:
        """ Get the ordered task list held by this task. Sorting is in terms
        of the workflow order and only includes this task's top-level tasks, while other tasks
        can be obtained by calling ordered_children() on a parent task. Given the
        workflow:

        o Workflow
        |
        |--o A
        |
        |--o B
        |  |
        |  |--o C
        |  |
        |  |--o D
        |
        |--o E

        C and D are the ordered children of task B.

        Returns
        -------
        children : list
            Ordered children.
        """
        return [self._command_source._task_by_id(task_id) for task_id in self._task.TaskList()]

    def inactive_ordered_children(self) -> list:
        """Get the inactive ordered task list held by this task.

        Returns
        -------
        children : list
            Inactive ordered children.
        """
        return [self._command_source._task_by_id(task_id) for task_id in self._task.InactiveTaskList()]

    def get_id(self) -> str:
        """Get the unique string identifier of this task, as it is in the
        meshing application.

        Returns
        -------
        identifier : str
            The string identifier.
        """
        workflow_state = self._command_source._workflow_state()
        for k, v in workflow_state.items():
            if isinstance(v, dict) and '_name_' in v:
                if v['_name_'] == self.name():
                    type_ , id_ = k.split(':')
                    if type_ == "TaskObject":
                        return id_

    def get_idx(self) -> int:
        """Get the unique integer index of this task, as it is in the meshing
        application.

        Returns
        -------
        index : int
            The integer index.
        """
        return int(self.get_id()[len("TaskObject"):])

    @property
    def CommandArguments(self):
        return self._refreshed_command()

    @property
    def arguments(self):
        return ArgumentsWrapper(self)

    def __getattr__(self, attr):
        return getattr(self._task, attr)

    def __setattr__(self, attr, value):
        if attr in self.__dict__:
            self.__dict__[attr] = value
        else:
            setattr(self._task, attr, value)

    def __dir__(self):
        return sorted(
            set(list(self.__dict__.keys()) + dir(type(self)) + dir(self._task))
        )

    def __call__(self, **kwds) -> Any:
        if (kwds):
            self._task.Arguments.set_state(**kwds)
        return self._task.Execute()

    def _tasks_with_matching_attributes(
        self,
        attr: str,
        other_attr: str
    ) -> list:
        this_command = self._command()
        attrs = this_command.get_attr(attr)
        if not attrs:
            return []
        attrs = set(attrs)
        tasks = [
            task for task in self._command_source.ordered_children() if
            task.name() != self.name()
        ]
        matches = []
        for task in tasks:
            command = task._command()
            other_attrs = command.get_attr(other_attr)
            if other_attrs and (attrs & set(other_attrs)):
                matches.append(task)
        return matches

    def _refreshed_command(self):
        task_arg_state = self._task.Arguments.get_state()
        cmd = self._command()
        if task_arg_state:
            cmd.set_state(task_arg_state)
        return _MakeReadOnly(self._cmd_sub_items_read_only(cmd))

    def _cmd_sub_items_read_only(self, cmd):
        for item in cmd():
            if type(getattr(cmd, item).get_state()) == dict:
                setattr(
                    cmd, item, self._cmd_sub_items_read_only(getattr(cmd, item))
                )
            setattr(cmd, item, _MakeReadOnly(getattr(cmd, item)))
        return cmd

    def _command(self):
        if not self._cmd:
            self._cmd = _new_command_for_task(self._task, self._source)
        return self._cmd


class CompoundTask(Task):

    def __init__(self, command_source, task) -> None:
        super().__init__(command_source, task)

    def add_child(self, state=None):
        state = state or {}
        state.update({"AddChild": "yes"})
        self._task.Arguments.set_state(state)

    def add_child_and_update(self, state=None):
        self.add_child(state)
        self._task.AddChildAndUpdate()
        return self.last_child()

    def last_child(self):
        children = self.ordered_children()
        if children:
            return children[-1]


def makeTask(command_source, name: str) -> Task:
    task = command_source._workflow.TaskObject[name]
    task_type = task.TaskType()
    if task_type == "Simple":
        return Task(command_source, task)
    elif task_type == "Compound":
        return CompoundTask(command_source, task)
    # temp
    return Task(command_source, task)


class WorkflowWrapper:
    """Wrap a Workflow object, adding methods to discover more about the
    relationships between TaskObjects.

    Methods
    -------
    task(name)
    ordered_children()
    __getattr__(attr)
    __dir__()
    __call__()
    """

    def __init__(self, workflow, command_source):
        self._workflow = workflow
        self._command_source = command_source

    def task(self, name: str) -> Task:
        """Get a TaskObject by name, in a Task wrapper. The wrapper adds extra
        functionality.

        Parameters
        ----------
        name : str
            Task name - the display name, not the internal ID.

        Returns
        -------
        task : Task
            wrapped task object.
        """
        return makeTask(self, name)

    @property
    def TaskObject(self) -> TaskContainer:
        # missing from dir
        """Get a TaskObject container wrapper that 'holds' the underlying
        TaskObjects.

        The wrapper adds extra functionality.
        """
        return TaskContainer(self)

    def ordered_children(self) -> list:
        """ Get the ordered task list held by the workflow. Sorting is in terms
        of the workflow order and only includes the top-level tasks, while other tasks
        can be obtained by calling ordered_children() on a parent task. Given the
        workflow:

        o Workflow
        |
        |--o A
        |
        |--o B
        |  |
        |  |--o C
        |  |
        |  |--o D
        |
        |--o E

        the ordered children of the workflow are A, B, E, while B has ordered children
        C and D.
        """
        workflow_state, task_list_state = self._workflow_and_task_list_state()
        tasks = []
        for task_id in task_list_state:
            tasks.append(self._task_by_id_impl(task_id, workflow_state))
        return tasks

    def __getattr__(self, attr):
        """ Delegate attribute lookup to the wrapped workflow object
        Parameters
        ----------
        attr : str
            An attribute not defined in WorkflowWrapper
        """
        return getattr(self._workflow, attr)

    def __dir__(self):
        """Override the behaviour of dir to include attributes in
        WorkflowWrapper and the underlying workflow."""
        return sorted(
            set(list(self.__dict__.keys()) + dir(type(self)) + dir(self._workflow))
        )

    def __call__(self):
        """Delegate calls to the underlying workflow."""
        return self._workflow()

    def _workflow_state(self):
        return self._workflow()

    def _workflow_and_task_list_state(self) -> Tuple[dict, dict]:
        workflow_state = self._workflow_state()
        workflow_state_workflow = workflow_state["Workflow"]
        return (workflow_state, workflow_state_workflow["TaskList"])

    def _task_by_id_impl(self, task_id, workflow_state):
        task_key = "TaskObject:" + task_id
        task_state = workflow_state[task_key]
        return self.task(task_state["_name_"])

    def _task_by_id(self, task_id):
        workflow_state = self._workflow_state()
        return self._task_by_id_impl(task_id, workflow_state)


class ExtendedWorkflow(WorkflowWrapper):

    def __init__(self, workflow, command_source):
        super().__init__(workflow, command_source)

    def __getattr__(self, attr):
        try:
            result = super().__getattr__(attr)
            if result:
                return result
        except AttributeError:
            pass
        child_tasks = self.ordered_children()
        for task in child_tasks:
            cmd = task._command()
            # temp reuse helpString
            py_name = cmd.get_attr("helpString")
            if py_name == attr:
                return task


class _MakeReadOnly:
    """Removes 'set_state()' attribute to implement read-only behaviour."""

    _unwanted_attr = ["set_state", "setState"]

    def __init__(self, cmd):
        self._cmd = cmd

    def __getattr__(self, attr):
        if attr in _MakeReadOnly._unwanted_attr:
            raise AttributeError("Command Arguments are read-only.")
        return getattr(self._cmd, attr)

    def __dir__(self):
        returned_list = sorted(
            set(list(self.__dict__.keys()) + dir(type(self)) + dir(self._cmd))
        )
        for attr in _MakeReadOnly._unwanted_attr:
            if attr in returned_list:
                returned_list.remove(attr)
        return returned_list

    def __call__(self):
        return self._cmd()<|MERGE_RESOLUTION|>--- conflicted
+++ resolved
@@ -47,7 +47,6 @@
         )
 
 
-<<<<<<< HEAD
 class ArgumentsWrapper(PyCallableStateObject):
     def __init__(self, task):
         self._task = task
@@ -84,27 +83,8 @@
         __setattr__(attr, value)
         __dir__()
         __call__()
-     """
+    """
     def __init__(self, command_source, task) -> None:
-=======
-class Task(PyCallableStateObject):
-    """Wrap a Workflow TaskObject instance, adding methods to discover more
-    about the relationships between TaskObjects.
-
-    Methods
-    -------
-    get_direct_upstream_tasks()
-    get_direct_downstream_tasks()
-    ordered_children()
-    inactive_ordered_children()
-    get_id()
-    get_idx()
-    __getattr__(attr)
-    __setattr__(attr, value)
-    __dir__()
-    """
-    def __init__(self, command_source, name: str) -> None:
->>>>>>> e7f87503
         self.__dict__.update(
             dict(
                 _command_source=command_source,
