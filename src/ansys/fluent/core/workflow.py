--- conflicted
+++ resolved
@@ -566,13 +566,8 @@
                 self._name = name
 
             def insert(self):
-<<<<<<< HEAD
-                """Inserts a task in the workflow."""
+                """Insert a task in the workflow."""
                 return self._base_task.insert_next_task(task_name=self._name)
-=======
-                """Insert a task in the workflow."""
-                self._base_task.insert_next_task(task_name=self._name)
->>>>>>> 937cbb08
 
             def __repr__(self):
                 return f"<Insertable '{self._name}' task>"
