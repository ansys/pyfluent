--- conflicted
+++ resolved
@@ -87,36 +87,22 @@
 # Whether to use remote gRPC file transfer service
 USE_FILE_TRANSFER_SERVICE = False
 
-<<<<<<< HEAD
+
 # Directory where API files are writes out during codegen
 CODEGEN_OUTDIR = (Path(__file__) / ".." / "generated").resolve()
-
-# Whether to zip settings API files during codegen
-CODEGEN_ZIP_SETTINGS = False
-=======
-
-# Whether to write API objects to a text file
-WRITE_API_SEARCH_OBJECTS_FILE = False
-
-
-# Parent directory where codegen writes out API files
-GENERATED_API_DIR = (Path(__file__) / ".." / "generated").resolve()
->>>>>>> 50d830b8
-
-# Whether to show mesh after case read
-SHOW_MESH_AFTER_CASE_READ = False
-
-<<<<<<< HEAD
-# Whether to write API objects to a text file
-WRITE_API_SEARCH_OBJECTS_FILE = False
-=======
-# Directory where API files are writes out during codegen
-CODEGEN_OUTDIR = (Path(__file__) / ".." / "generated").resolve()
-
 
 # Whether to zip settings API files during codegen
 CODEGEN_ZIP_SETTINGS = False
 
 # Whether to show mesh after case read
 SHOW_MESH_AFTER_CASE_READ = False
->>>>>>> 50d830b8
+
+# Whether to write API objects to a text file
+WRITE_API_SEARCH_OBJECTS_FILE = False
+
+
+# TODO: clean up the following and related code
+def wrap_api_call(f, *args, **kwargs):
+    """Wrap API call."""
+    # overwritten in PyConsole
+    return f(*args, **kwargs)