"""A package providing Fluent's Solver and Meshing capabilities in Python."""

import os
from pathlib import Path
import pydoc

import platformdirs

# Logging has to be set up before importing other PyFluent modules
import ansys.fluent.core.logging as logging

logging.root_config()
logging.configure_env_var()

from ansys.fluent.core._version import __version__  # noqa: F401
from ansys.fluent.core.get_build_details import (  # noqa: F401
    get_build_version,
    get_build_version_string,
)
from ansys.fluent.core.launcher.launcher import (  # noqa: F401
    connect_to_fluent,
    launch_fluent,
)
from ansys.fluent.core.launcher.pyfluent_enums import (  # noqa: F401
    FluentLinuxGraphicsDriver,
    FluentMode,
    FluentWindowsGraphicsDriver,
    UIMode,
)
from ansys.fluent.core.services.batch_ops import BatchOps  # noqa: F401
from ansys.fluent.core.session import BaseSession as Fluent  # noqa: F401
from ansys.fluent.core.utils import fldoc
from ansys.fluent.core.utils.fluent_version import FluentVersion  # noqa: F401
from ansys.fluent.core.utils.search import _search, search  # noqa: F401
from ansys.fluent.core.utils.setup_for_fluent import setup_for_fluent  # noqa: F401
from ansys.fluent.core.warnings import PyFluentDeprecationWarning  # noqa: F401

_VERSION_INFO = None
"""Global variable indicating the version of the PyFluent package - Empty by default"""

_THIS_DIRNAME = os.path.dirname(__file__)
_README_FILE = os.path.normpath(os.path.join(_THIS_DIRNAME, "docs", "README.rst"))

if os.path.exists(_README_FILE):
    with open(_README_FILE, encoding="utf8") as f:
        __doc__ = f.read()


def version_info() -> str:
    """Method returning the version of PyFluent being used.

    Returns
    -------
    str
        The PyFluent version being used.

    Notes
    -------
    Only available in packaged versions. Otherwise it will return __version__.
    """
    return _VERSION_INFO if _VERSION_INFO is not None else __version__


# Setup data directory
USER_DATA_PATH = platformdirs.user_data_dir(
    appname="ansys_fluent_core", appauthor="Ansys"
)
EXAMPLES_PATH = os.path.join(USER_DATA_PATH, "examples")

# Set this to False to stop automatically inferring and setting REMOTING_SERVER_ADDRESS
INFER_REMOTING_IP = True

# Time in second to wait for response for each ip while inferring remoting ip
INFER_REMOTING_IP_TIMEOUT_PER_IP = 2

pydoc.text.docother = fldoc.docother.__get__(pydoc.text, pydoc.TextDoc)

# Whether to use datamodel state caching
DATAMODEL_USE_STATE_CACHE = True

# Whether to use datamodel attribute caching
DATAMODEL_USE_ATTR_CACHE = True

# Whether stream and cache commands state
DATAMODEL_USE_NOCOMMANDS_DIFF_STATE = True

# Whether to use remote gRPC file transfer service
USE_FILE_TRANSFER_SERVICE = False

<<<<<<< HEAD
# Whether to write API objects to a text file
WRITE_API_SEARCH_OBJECTS_FILE = False

# Parent directory where codegen writes out API files
GENERATED_API_DIR = (Path(__file__) / ".." / "generated").resolve()
=======
# Directory where API files are writes out during codegen
CODEGEN_OUTDIR = (Path(__file__) / ".." / "generated").resolve()
>>>>>>> 9916a8f6

# Whether to zip settings API files during codegen
CODEGEN_ZIP_SETTINGS = False

# Whether to show mesh after case read
SHOW_MESH_AFTER_CASE_READ = False<|MERGE_RESOLUTION|>--- conflicted
+++ resolved
@@ -87,16 +87,18 @@
 # Whether to use remote gRPC file transfer service
 USE_FILE_TRANSFER_SERVICE = False
 
-<<<<<<< HEAD
+
 # Whether to write API objects to a text file
 WRITE_API_SEARCH_OBJECTS_FILE = False
 
+
 # Parent directory where codegen writes out API files
 GENERATED_API_DIR = (Path(__file__) / ".." / "generated").resolve()
-=======
+
+
 # Directory where API files are writes out during codegen
 CODEGEN_OUTDIR = (Path(__file__) / ".." / "generated").resolve()
->>>>>>> 9916a8f6
+
 
 # Whether to zip settings API files during codegen
 CODEGEN_ZIP_SETTINGS = False
