--- conflicted
+++ resolved
@@ -1098,12 +1098,7 @@
             [
                 child
                 for child in self.child_names + self.command_names + self.query_names
-<<<<<<< HEAD
                 if _is_deprecated(getattr(self, child))
-=======
-                if getattr(self, child).is_active()
-                and _is_deprecated(getattr(self, child))
->>>>>>> 115e6cd6
             ]
         )
 
@@ -1663,12 +1658,7 @@
             [
                 child
                 for child in self.argument_names
-<<<<<<< HEAD
                 if _is_deprecated(getattr(self, child))
-=======
-                if getattr(self, child).is_active()
-                and _is_deprecated(getattr(self, child))
->>>>>>> 115e6cd6
             ]
         )
 
