--- conflicted
+++ resolved
@@ -48,6 +48,7 @@
     max = "max"
     user_creatable = "user-creatable?"
     allowed_values = "allowed-values"
+    file_purpose = "file-purpose"
     file_purpose = "file-purpose"
 
 
@@ -413,7 +414,6 @@
     _state_type = StringListType
 
     def file_purpose(self):
-<<<<<<< HEAD
         """Specifies whether this file is used as input or output by Fluent."""
         return self.get_attr(_InlineConstants.file_purpose)
 
@@ -441,11 +441,6 @@
 class _InOutputFile(_InputFile, _OutputFile):
     pass
 
-=======
-        """Specifies whether these files are used as input or output by Fluent."""
-        return self.get_attr(_InlineConstants.file_purpose)
-
->>>>>>> b58f2d13
 
 class Boolean(SettingsBase[bool], Property):
     """A ``Boolean`` object representing a Boolean value setting."""
@@ -1079,16 +1074,11 @@
 class Command(Action):
     """Command object."""
 
-<<<<<<< HEAD
     def __call__(self, purpose: Optional[str] = None, **kwds):
         """Call a command with the specified keyword arguments."""
         for arg, value in kwds.items():
             argument = getattr(self, arg)
             argument.before_execute(value)
-        newkwds = _get_new_keywords(self, kwds)
-=======
-    def __call__(self, **kwds):
-        """Call a query with the specified keyword arguments."""
         newkwds = _get_new_keywords(self, [], kwds)
         if self.flproxy.is_interactive_mode():
             prompt = self.flproxy.get_command_confirmation_prompt(
@@ -1112,7 +1102,6 @@
     def __call__(self, *args, **kwds):
         """Call a query with the specified keyword arguments."""
         newkwds = _get_new_keywords(self, args, kwds)
->>>>>>> b58f2d13
         if self.flproxy.is_interactive_mode():
             prompt = self.flproxy.get_command_confirmation_prompt(
                 self._parent.path, self.obj_name, **newkwds
@@ -1342,12 +1331,6 @@
             bases = bases + (_NonCreatableNamedObjectMixin,)
         elif info.get("has-allowed-values"):
             bases += (_HasAllowedValuesMixin,)
-        elif info.get("file_purpose") == "input":
-            bases += (_InputFile,)
-            pname = "input" + f"_{pname}"
-        elif info.get("file_purpose") == "output":
-            bases += (_OutputFile,)
-            pname = "output" + f"_{pname}"
 
         if parent and parent.__name__ == "read_case" and pname == "file_name":
             bases += (InputFile,)
