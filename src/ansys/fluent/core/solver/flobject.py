"""Module for accessing and modifying hierarchy of Fluent settings.

The only useful method is '`get_root``, which returns the root object for
accessing Fluent settings.

Child objects can be generally accessed or modified using attribute access.
Named child objects can be accessed or modified using index operators.

Calling an object will return its current value.

Example
-------
r = flobject.get_root(proxy)
is_energy_on = r.setup.models.energy.enabled()
r.setup.models.energy.enabled = True
r.boundary_conditions.velocity_inlet['inlet'].vmag.constant = 20
"""
import collections
import hashlib
import importlib
import keyword
import pickle
import string
import sys
from typing import Any, Dict, Generic, List, NewType, Tuple, TypeVar, Union
import weakref

from .logging import LOG

# Type hints
RealType = NewType("real", Union[float, str])  # constant or expression
RealListType = List[RealType]
RealVectorType = Tuple[RealType, RealType, RealType]
IntListType = List[int]
StringListType = List[str]
BoolListType = List[bool]
PrimitiveStateType = Union[
    str,
    RealType,
    int,
    bool,
    RealListType,
    IntListType,
    StringListType,
    BoolListType,
]
DictStateType = Dict[str, "StateType"]
ListStateType = List["StateType"]
StateType = Union[PrimitiveStateType, DictStateType, ListStateType]

_ttable = str.maketrans(string.punctuation, "_" * len(string.punctuation), "?'")


def to_python_name(fluent_name: str) -> str:
    """Convert a scheme string to a Python variable name.

    This function replaces symbols with _. Any ``?`` symbols are
    ignored.
    """
    if not fluent_name:
        return fluent_name
    name = fluent_name.translate(_ttable)
    while name in keyword.kwlist:
        name = name + "_"
    return name


class Base:
    """Base class for settings and command objects.

    Parameters
    ----------
    name : str
        Name of the object if a child of a named object.
    parent: Base
           Parent of the object.

    Attributes
    ----------
    flproxy
    obj_name
    fluent_name
    """

    def __init__(self, name: str = None, parent=None):
        """__init__ of Base class."""
        self._setattr("_parent", weakref.proxy(parent) if parent is not None else None)
        self._setattr("_flproxy", None)
        if name is not None:
            self._setattr("_name", name)

    def set_flproxy(self, flproxy):
        """Set flproxy object."""
        self._setattr("_flproxy", flproxy)

    @property
    def flproxy(self):
        """Proxy object.

        The proxy object is set at the root level and accessed via the
        parent for the child classes.
        """
        if self._flproxy is None:
            return self._parent.flproxy
        return self._flproxy

    _name = None
    fluent_name = None

    @property
    def parent(self):
        """Parent (container) object."""
        return self._parent

    @property
    def obj_name(self) -> str:
        """Name of the scheme of this object.

        By default, this returns the object's static name. If the object
        is a child of a named object, the object's name is returned.
        """
        if self._name is None:
            return self.fluent_name
        return self._name

    @property
    def path(self) -> str:
        """Path of the object.

        Constructed from the ``obj_name`` of self and the path of
        parent.
        """
        if self._parent is None:
            return self.obj_name
        ppath = self._parent.path
        if not ppath:
            return self.obj_name
        return ppath + "/" + self.obj_name

    def get_attrs(self, attrs) -> Any:
        """Get the requested attributes for the object."""
        return self.flproxy.get_attrs(self.path, attrs)

    def get_attr(self, attr) -> Any:
        """Get the requested attribute for the object."""
        attrs = self.get_attrs([attr])
        if attrs:
            attrs = attrs.get("attrs", attrs)
        if attr != "active?" and attrs and attrs.get("active?", True) is False:
            raise RuntimeError("Object is not active")
        return attrs[attr] if attrs else None

    def is_active(self) -> bool:
        """Whether the object is active."""
        return self.get_attr("active?")

    def is_read_only(self) -> bool:
        """Whether the object is read-only."""
        return self.get_attr("read-only?")

    def __setattr__(self, name, value):
        raise AttributeError(name)

    # __setattr__ is overridden to prevent creation of new attributes or
    # overriding existing ones. _setattr is the backdoor to set attributes
    def _setattr(self, name, value):
        super().__setattr__(name, value)


StateT = TypeVar("StateT")


class Property(Base):
    """Exposes attribute accessor on settings object."""

    def default_value(self):
        """Gets the default value of the object."""
        return self.get_attr("default")


class Numerical(Property):
    """Exposes attribute accessor on settings object - specific to numerical objects."""

    def min(self):
        """Get the minimum value of the object."""
        return self.get_attr("min")

    def max(self):
        """Get the maximum value of the object."""
        return self.get_attr("max")


class Textual(Property):
    """Exposes attribute accessor on settings object - specific to string objects."""

    def allowed_values(self):
        """Get the allowed values of the object."""
        return self.get_attr("allowed-values")


class SettingsBase(Base, Generic[StateT]):
    """Base class for settings objects.

    Methods
    -------
    get_state()
        Get the current state of the object.

    set_state(state)
        Set the state of the object.
    """

    @classmethod
    def to_scheme_keys(cls, value: StateT) -> StateT:
        """Convert value to have keys with scheme names.

        This is overridden in the ``Group``, ``NamedObject``, and
        ``ListObject`` classes.
        """
        return value

    @classmethod
    def to_python_keys(cls, value: StateT) -> StateT:
        """Convert value to have keys with Python names.

        This is overridden in the ``Group``, ``NamedObject``, and
        ``ListObject`` classes.
        """
        return value

    def __call__(self) -> StateT:
        """Alias for self.get_state."""
        return self.get_state()

    def get_state(self) -> StateT:
        """Get the state of the object."""
        return self.to_python_keys(self.flproxy.get_var(self.path))

    def set_state(self, state: StateT = None, **kwargs):
        """Set the state of the object."""
        if kwargs:
            return self.flproxy.set_var(self.path, self.to_scheme_keys(kwargs))
        else:
            return self.flproxy.set_var(self.path, self.to_scheme_keys(state))

    @staticmethod
    def _print_state_helper(state, out=sys.stdout, indent=0, indent_factor=2):
        if isinstance(state, dict):
            out.write("\n")
            for key, value in state.items():
                if value is not None:
                    out.write(f'{indent*indent_factor*" "}{key} : ')
                    SettingsBase._print_state_helper(
                        value, out, indent + 1, indent_factor
                    )
        elif isinstance(state, list):
            out.write("\n")
            for index, value in enumerate(state):
                out.write(f'{indent*indent_factor*" "}{index} : ')
                SettingsBase._print_state_helper(value, out, indent + 1, indent_factor)
        else:
            out.write(f"{state}\n")

    def print_state(self, out=sys.stdout, indent_factor=2):
        """Print the state of the object."""
        self._print_state_helper(self.get_state(), out, indent_factor=indent_factor)


class Integer(SettingsBase[int], Numerical):
    """An ``Integer`` object representing an integer value setting."""

    _state_type = int


class Real(SettingsBase[RealType], Numerical):
    """A ``Real`` object representing a real value setting.

    Some ``Real`` objects also accept string arguments representing
    expression values.
    """

    _state_type = RealType


class String(SettingsBase[str], Textual):
    """A ``String`` object representing a string value setting."""

    _state_type = str


class Filename(SettingsBase[str], Textual):
    """A ``Filename`` object representing a file name."""

    _state_type = str


class FilenameList(SettingsBase[StringListType], Textual):
    """A FilenameList object represents a list of file names."""

    _state_type = StringListType


class Boolean(SettingsBase[bool], Property):
    """A ``Boolean`` object representing a Boolean value setting."""

    _state_type = bool


class RealList(SettingsBase[RealListType], Numerical):
    """A ``RealList`` object representing a real list setting."""

    _state_type = RealListType


class IntegerList(SettingsBase[IntListType], Numerical):
    """An ``Integer`` object representing an integer list setting."""

    _state_type = IntListType


class RealVector(SettingsBase[RealVectorType], Numerical):
    """An object representing a 3D vector.

    A ``RealVector`` object representing a real vector setting
    consisting of three real values.
    """

    _state_type = RealVectorType


class StringList(SettingsBase[StringListType], Textual):
    """A ``StringList`` object representing a string list setting."""

    _state_type = StringListType


class BooleanList(SettingsBase[BoolListType], Property):
    """A ``BooleanList`` object representing a Boolean list setting."""

    _state_type = BoolListType


class Group(SettingsBase[DictStateType]):
    """A ``Group`` container object.

    A ``Group`` object is a container similar to a C++ structure object.
    Child objects can be accessed via attribute access.

    Attributes
    ----------
    child_names: list[str]
        Names of the child objects
    command_names: list[str]
        Names of the commands
    """

    _state_type = DictStateType

    def __init__(self, name: str = None, parent=None):
        """__init__ of Group class."""
        super().__init__(name, parent)
        for child in self.child_names:
            cls = getattr(self.__class__, child)
            self._setattr(child, cls(None, self))
        for cmd in self.command_names:
            cls = getattr(self.__class__, cmd)
            self._setattr(cmd, cls(None, self))
        for query in self.query_names:
            cls = getattr(self.__class__, query)
            self._setattr(query, cls(None, self))

    def __call__(self, *args, **kwargs):
        if kwargs:
            self.set_state(kwargs)
        elif args:
            self.set_state(args)
        else:
            return self.get_state()

    @classmethod
    def to_scheme_keys(cls, value):
        """Convert value to have keys with scheme names."""
        if isinstance(value, collections.abc.Mapping):
            ret = {}
            for k, v in value.items():
                if k in cls.child_names:
                    ccls = getattr(cls, k)
                    ret[ccls.fluent_name] = ccls.to_scheme_keys(v)
                else:
                    raise RuntimeError("Key '" + str(k) + "' is invalid")
            return ret
        else:
            return value

    @classmethod
    def to_python_keys(cls, value):
        """Convert value to have keys with Python names."""
        if isinstance(value, collections.abc.Mapping):
            ret = {}
            undef = object()
            for mname in cls.child_names:
                ccls = getattr(cls, mname)
                mvalue = value.get(ccls.fluent_name, undef)
                if mvalue is not undef:
                    ret[mname] = ccls.to_python_keys(mvalue)
            return ret
        else:
            return value

    child_names = []
    command_names = []
    query_names = []

    def get_active_child_names(self):
        """Names of children that are currently active."""
        ret = []
        for child in self.child_names:
            if getattr(self, child).is_active():
                ret.append(child)
        return ret

    def get_active_command_names(self):
        """Names of commands that are currently active."""
        ret = []
        for command in self.command_names:
            if getattr(self, command).is_active():
                ret.append(command)
        return ret

    def get_active_query_names(self):
        """Names of queries that are currently active."""
        ret = []
        for query in self.query_names:
            if getattr(self, query).is_active():
                ret.append(query)
        return ret

    def __getattribute__(self, name):
        if name in super().__getattribute__("child_names"):
            if not self.is_active():
                raise RuntimeError(f"'{self.path}' is currently not active")
        return super().__getattribute__(name)

    def __setattr__(self, name: str, value):
        return getattr(self, name).set_state(value)


ChildTypeT = TypeVar("ChildTypeT")


class NamedObject(SettingsBase[DictStateType], Generic[ChildTypeT]):
    """A ``NamedObject`` container is a container object similar to a Python
    dictionary object. Generally, many such objects can be created with
    different names.

    Attributes
    ----------
    command_names: list[str]
        Names of the commands
    """

    # New objects could get inserted by other operations, so we cannot assume
    # that the local cache in self._objects is always up-to-date
    def __init__(self, name: str = None, parent=None):
        """__init__ of NamedObject class."""
        super().__init__(name, parent)
        self._setattr("_objects", {})
        for cmd in self.command_names:
            cls = getattr(self.__class__, cmd)
            self._setattr(cmd, cls(None, self))
        for query in self.query_names:
            cls = getattr(self.__class__, query)
            self._setattr(query, cls(None, self))

    @classmethod
    def to_scheme_keys(cls, value):
        """Convert value to have keys with scheme names."""
        if isinstance(value, collections.abc.Mapping):
            ret = {}
            for k, v in value.items():
                ret[k] = cls.child_object_type.to_scheme_keys(v)
            return ret
        else:
            return value

    @classmethod
    def to_python_keys(cls, value):
        """Convert value to have keys with Python names."""
        if isinstance(value, collections.abc.Mapping):
            ret = {}
            for k, v in value.items():
                ret[k] = cls.child_object_type.to_python_keys(v)
            return ret
        else:
            return value

    command_names = []
    query_names = []

    def _create_child_object(self, cname: str):
        ret = self._objects.get(cname)
        if not ret:
            cls = self.__class__.child_object_type
            ret = self._objects[cname] = cls(cname, self)
        return ret

    def _update_objects(self):
        names = self.get_object_names()
        for name in list(self._objects.keys()):
            if name not in names:
                del self._objects[name]
        for name in names:
            if name not in self._objects:
                self._create_child_object(name)

    def rename(self, new: str, old: str):
        """Rename a named object.

        Parameters
        ----------
        new: str
            New name.
        old : str
            Current name.
        """
        self.flproxy.rename(self.path, new, old)
        if old in self._objects:
            del self._objects[old]
        self._create_child_object(new)

    def __delitem__(self, name: str):
        self.flproxy.delete(self.path, name)
        if name in self._objects:
            del self._objects[name]

    def __contains__(self, name: str):
        return name in self.get_object_names()

    def __len__(self):
        return len(self.keys())

    def __iter__(self):
        self._update_objects()
        return iter(self._objects)

    def keys(self):
        """Object names."""
        self._update_objects()
        return self._objects.keys()

    def values(self):
        """Object values."""
        self._update_objects()
        return self._objects.values()

    def items(self):
        """Items."""
        self._update_objects()
        return self._objects.items()

    def get_object_names(self):
        """Object names."""
        return self.flproxy.get_object_names(self.path)

    def __getitem__(self, name: str) -> ChildTypeT:
        if name not in self.get_object_names():
            raise KeyError(name)
        obj = self._objects.get(name)
        if not obj:
            obj = self._create_child_object(name)
        return obj


class ListObject(SettingsBase[ListStateType], Generic[ChildTypeT]):
    """A ``ListObject`` container is a container object, similar to a Python
    list object. Generally, many such objects can be created.

    Attributes
    ----------
    command_names: list[str]
        Names of the commands.

    Methods
    -------
    get_size()
       Get the size of the list.

    resize(size)
        Resize the list.
    """

    # New objects could get inserted by other operations, so we cannot assume
    # that the local cache in self._objects is always up-to-date
    def __init__(self, name=None, parent=None):
        """__init__ of ListObject class."""
        super().__init__(name, parent)
        self._setattr("_objects", [])
        for cmd in self.command_names:
            cls = getattr(self.__class__, cmd)
            self._setattr(cmd, cls(None, self))
        for query in self.query_names:
            cls = getattr(self.__class__, query)
            self._setattr(query, cls(None, self))

    @classmethod
    def to_scheme_keys(cls, value):
        """Convert value to have keys with scheme names."""
        if isinstance(value, collections.abc.Sequence):
            return [cls.child_object_type.to_scheme_keys(v) for v in value]
        else:
            return value

    @classmethod
    def to_python_keys(cls, value):
        """Convert value to have keys with scheme names."""
        if isinstance(value, collections.abc.Sequence):
            return [cls.child_object_type.to_python_keys(v) for v in value]
        else:
            return value

    command_names = []
    query_names = []

    def _update_objects(self):
        cls = self.__class__.child_object_type
        self._setattr("_objects", [cls(str(x), self) for x in range(self.get_size())])

    def __len__(self):
        return self.get_size()

    def __iter__(self):
        self._update_objects()
        return iter(self._objects)

    def get_size(self) -> int:
        """Return the number of elements in a list object.

        Returns
        -------
        int
        """
        return self.flproxy.get_list_size(self.path)

    def resize(self, size: int):
        """Resize the list object.

        Parameters
        ----------
        size: int
            New size
        """
        self.flproxy.resize_list_object(self.path, size)

    def __getitem__(self, index: int) -> ChildTypeT:
        size = self.get_size()
        if index >= size:
            raise IndexError(index)
        if len(self._objects) != size:
            self._update_objects()
        return self._objects[index]

    def __setitem__(self, index: int, value):
        child = self[index]
        child.set_state(value)


class Map(SettingsBase[DictStateType]):
    """A ``Map`` object representing key-value settings."""


def _get_new_keywords(obj, kwds):
    newkwds = {}
    for k, v in kwds.items():
        if k in obj.argument_names:
            ccls = getattr(obj, k)
            newkwds[ccls.fluent_name] = ccls.to_scheme_keys(v)
        else:
            raise RuntimeError("Argument '" + str(k) + "' is invalid")
    return newkwds


class Command(Base):
    """Command object."""

    def __init__(self, name: str = None, parent=None):
        """__init__ of Command class."""
        super().__init__(name, parent)
        if hasattr(self, "argument_names"):
            for argument in self.argument_names:
                cls = getattr(self.__class__, argument)
                self._setattr(argument, cls(None, self))

    def arguments(self) -> Any:
        """Get the arguments for the command."""
        attrs = self.get_attrs(["arguments"])
        if attrs:
            attrs = attrs.get("attrs", attrs)
        if attrs and attrs.get("active?", True) is False:
            raise RuntimeError("Command is not active")
        return attrs["arguments"] if attrs else None

    def __call__(self, **kwds):
        """Call a command with the specified keyword arguments."""
        newkwds = _get_new_keywords(self, kwds)
        return self.flproxy.execute_cmd(self._parent.path, self.obj_name, **newkwds)


class Query(Base):
    """Query object."""

<<<<<<< HEAD
    def arguments(self) -> Any:
        """Get the arguments for the query."""
        attrs = self.get_attrs(["arguments"])
        if attrs:
            attrs = attrs.get("attrs", attrs)
        if attrs and attrs.get("active?", True) is False:
            raise RuntimeError("Query is not active")
        return attrs["arguments"] if attrs else None
=======
    def __init__(self, name: str = None, parent=None):
        """__init__ of Query class."""
        super().__init__(name, parent)
        if hasattr(self, "argument_names"):
            for argument in self.argument_names:
                cls = getattr(self.__class__, argument)
                self._setattr(argument, cls(None, self))
>>>>>>> 82fa560b

    def __call__(self, **kwds):
        """Call a query with the specified keyword arguments."""
        newkwds = _get_new_keywords(self, kwds)
        return self.flproxy.execute_query(self._parent.path, self.obj_name, **newkwds)


_baseTypes = {
    "group": Group,
    "integer": Integer,
    "real": Real,
    "string/symbol": String,
    "string": String,
    "boolean": Boolean,
    "real-list": RealList,
    "integer-list": IntegerList,
    "string-list": StringList,
    "boolean-list": BooleanList,
    "named-object": NamedObject,
    "vector": RealVector,
    "command": Command,
    "query": Query,
    "material-property": String,
    "thread-var": String,
    "list-object": ListObject,
    "file": Filename,
    "file-list": FilenameList,
    "map": Map,
}


def _clean_helpinfo(helpinfo):
    helpinfo = helpinfo.strip("\n")
    if not helpinfo.endswith("."):
        helpinfo += "."
    helpinfo = helpinfo[0].upper() + helpinfo[1:]
    return helpinfo


class _ChildNamedObjectAccessorMixin(collections.abc.MutableMapping):
    """A mixin class to provide a dictionary interface at a Group class level
    if the Group has multiple named objects of a similar type. For example,
    boundary conditions are grouped by type but quite often we want to access
    them without the type context.

    The following can be used:
    for name, boundary in setup.boundary_conditions.items():
        print (name, boundary())

    even though actual boundary conditions are stored one level lower to
    boundary_conditions.
    """

    def __getitem__(self, name):
        """Get a child object."""
        for cname in self.child_names:
            cobj = getattr(self, cname)
            try:
                return cobj[name]
            except Exception:
                pass
        raise KeyError(name)

    def __setitem__(self, name, value):
        """Set the state of a child object."""
        self[name].set_state(value)

    def __delitem__(self, name):
        """Delete a child object."""
        for cname in self.child_names:
            cobj = getattr(self, cname)
            try:
                del cobj[name]
                return
            except Exception:
                pass
        raise KeyError(name)

    def __iter__(self):
        """Iterator for child named objects."""
        for cname in self.child_names:
            try:
                for item in getattr(self, cname):
                    yield item
            except Exception:
                continue

    def __len__(self):
        """Number of child named objects."""
        l = 0
        for cname in self.child_names:
            cobj = getattr(self, cname)
            if isinstance(cobj, NamedObject):
                l += len(cobj)
        return l


class _CreatableNamedObjectMixin(collections.abc.MutableMapping, Generic[ChildTypeT]):
    def create(self, name: str) -> ChildTypeT:
        """Create a named object.

        Parameters
        ----------
        name: str
            Name of the new object.

        Returns
        -------
        Object
            Object that has been created.
        """
        self.flproxy.create(self.path, name)
        return self._create_child_object(name)

    def __setitem__(self, name: str, value):
        if name not in self.get_object_names():
            self.flproxy.create(self.path, name)
        child = self._objects.get(name)
        if not child:
            child = self._create_child_object(name)
        child.set_state(value)


class _NonCreatableNamedObjectMixin(
    collections.abc.MutableMapping, Generic[ChildTypeT]
):
    def __setitem__(self, name: str, value):
        if name not in self.get_object_names():
            raise KeyError(name)
        child = self._objects.get(name)
        if not child:
            child = self._create_child_object(name)
        child.set_state(value)


def get_cls(name, info, parent=None, version=None):
    """Create a class for the object identified by "path"."""
    try:
        if name == "":
            pname = "root"
        else:
            pname = to_python_name(name)
        obj_type = info["type"]
        base = _baseTypes.get(obj_type)
        if base is None:
            LOG.error(
                f"Unable to find base class for '{name}' "
                f"(type = '{obj_type}'). "
                f"Falling back to String."
            )
            base = String
        dct = {"fluent_name": name}
        helpinfo = info.get("help")
        if helpinfo:
            dct["__doc__"] = _clean_helpinfo(helpinfo)
        else:
            if parent is None:
                dct["__doc__"] = "'root' object."
            else:
                if obj_type == "command":
                    dct["__doc__"] = f"'{pname.strip('_')}' command."
                elif obj_type == "query":
                    dct["__doc__"] = f"'{pname.strip('_')}' query."
                else:
                    dct["__doc__"] = f"'{pname.strip('_')}' child."

        include_child_named_objects = info.get(
            "include-child-named-objects?", False
        ) or info.get("include_child_named_objects", False)
        user_creatable = info.get("user-creatable?", False) or info.get(
            "user_creatable", False
        )
        if version == "222":
            user_creatable = True

        bases = (base,)
        if include_child_named_objects:
            bases = bases + (_ChildNamedObjectAccessorMixin,)
        if obj_type == "named-object" and user_creatable:
            bases = bases + (_CreatableNamedObjectMixin,)
        elif obj_type == "named-object":
            bases = bases + (_NonCreatableNamedObjectMixin,)

        cls = type(pname, bases, dct)

        taboo = set(dir(cls))
        taboo |= set(
            ["child_names", "command_names", "argument_names", "child_object_type"]
        )

        doc = ""

        def _process_cls_names(info_dict, names, write_doc=False):
            nonlocal taboo
            nonlocal cls

            for cname, cinfo in info_dict.items():
                ccls = get_cls(cname, cinfo, cls, version=version)
                ccls_name = ccls.__name__

                i = 0
                if write_doc:
                    nonlocal doc
                    th = ccls._state_type
                    th = th.__name__ if hasattr(th, "__name__") else str(th)
                    doc += f"    {ccls.__name__} : {th}\n"
                    doc += f"        {ccls.__doc__}\n"

                while ccls_name in taboo:
                    if i > 0:
                        ccls_name = ccls_name[: ccls_name.rfind("_")]
                    i += 1
                    ccls_name += f"_{str(i)}"
                ccls.__name__ = ccls_name
                names.append(ccls.__name__)
                taboo.add(ccls_name)
                setattr(cls, ccls.__name__, ccls)

        children = info.get("children")
        if children:
            taboo.add("child_names")
            cls.child_names = []
            _process_cls_names(children, cls.child_names)

        commands = info.get("commands")
        if commands:
            cls.command_names = []
            _process_cls_names(commands, cls.command_names)

        queries = info.get("queries")
        if queries:
            cls.query_names = []
            _process_cls_names(queries, cls.query_names)

        arguments = info.get("arguments")
        if arguments:
            doc = cls.__doc__
            doc += "\n\n"
            doc += "Parameters\n"
            doc += "----------\n"
            cls.argument_names = []
            _process_cls_names(arguments, cls.argument_names, write_doc=True)
            cls.__doc__ = doc

        object_type = info.get("object-type", False) or info.get("object_type", False)
        if object_type:
            cls.child_object_type = get_cls(
                "child-object-type", object_type, cls, version=version
            )
            cls.child_object_type.rename = lambda self, name: self._parent.rename(
                name, self._name
            )
            cls.child_object_type.get_name = lambda self: self._name
    except Exception:
        print(
            f"Unable to construct class for '{name}' of "
            f"'{parent.fluent_name if parent else None}'"
        )
        raise
    return cls


def _gethash(obj_info):
    dhash = hashlib.sha256()
    dhash.update(pickle.dumps(obj_info))
    return dhash.hexdigest()


def get_root(flproxy, version: str = "") -> Group:
    """Get the root settings object.

    Parameters
    ----------
    flproxy: Proxy
        Object that interfaces with the Fluent backend.

    Returns
    -------
    root object
    """
    obj_info = flproxy.get_static_info()
    try:
        settings = importlib.import_module(
            f"ansys.fluent.core.solver.settings_{version}"
        )

        if settings.SHASH != _gethash(obj_info):
            LOG.warning(
                "Mismatch between generated file and server object "
                "info. Dynamically created settings classes will "
                "be used."
            )
            raise RuntimeError("Mismatch in hash values")
        cls = settings.root
    except Exception:
        cls = get_cls("", obj_info, version=version)
    root = cls()
    root.set_flproxy(flproxy)
    root._setattr("_static_info", obj_info)
    return root<|MERGE_RESOLUTION|>--- conflicted
+++ resolved
@@ -708,7 +708,14 @@
 class Query(Base):
     """Query object."""
 
-<<<<<<< HEAD
+    def __init__(self, name: str = None, parent=None):
+        """__init__ of Query class."""
+        super().__init__(name, parent)
+        if hasattr(self, "argument_names"):
+            for argument in self.argument_names:
+                cls = getattr(self.__class__, argument)
+                self._setattr(argument, cls(None, self))
+
     def arguments(self) -> Any:
         """Get the arguments for the query."""
         attrs = self.get_attrs(["arguments"])
@@ -717,15 +724,6 @@
         if attrs and attrs.get("active?", True) is False:
             raise RuntimeError("Query is not active")
         return attrs["arguments"] if attrs else None
-=======
-    def __init__(self, name: str = None, parent=None):
-        """__init__ of Query class."""
-        super().__init__(name, parent)
-        if hasattr(self, "argument_names"):
-            for argument in self.argument_names:
-                cls = getattr(self.__class__, argument)
-                self._setattr(argument, cls(None, self))
->>>>>>> 82fa560b
 
     def __call__(self, **kwds):
         """Call a query with the specified keyword arguments."""
