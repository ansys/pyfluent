"""Module for accessing and modifying hierarchy of Fluent settings.

The only useful method is '`get_root``, which returns the root object for
accessing Fluent settings.

Child objects can be generally accessed or modified using attribute access.
Named child objects can be accessed or modified using index operators.

Calling an object will return its current value.

Example
-------
r = flobject.get_root(proxy)
is_energy_on = r.setup.models.energy.enabled()
r.setup.models.energy.enabled = True
r.boundary_conditions.velocity_inlet['inlet'].vmag.constant = 20
"""
import collections
import hashlib
import importlib
import keyword
import pickle
import string
import sys
from typing import Any, Dict, Generic, List, NewType, Tuple, TypeVar, Union
import weakref

from .logging import LOG

# Type hints
RealType = NewType("real", Union[float, str])  # constant or expression
RealListType = List[RealType]
RealVectorType = Tuple[RealType, RealType, RealType]
IntListType = List[int]
StringListType = List[str]
BoolListType = List[bool]
PrimitiveStateType = Union[
    str,
    RealType,
    int,
    bool,
    RealListType,
    IntListType,
    StringListType,
    BoolListType,
]
DictStateType = Dict[str, "StateType"]
ListStateType = List["StateType"]
StateType = Union[PrimitiveStateType, DictStateType, ListStateType]

_ttable = str.maketrans(string.punctuation, "_" * len(string.punctuation), "?'")


def to_python_name(fluent_name: str) -> str:
    """Convert a scheme string to a Python variable name.

    This function replaces symbols with _. Any ``?`` symbols are
    ignored.
    """
    if not fluent_name:
        return fluent_name
    name = fluent_name.translate(_ttable)
    while name in keyword.kwlist:
        name = name + "_"
    return name


class Base:
    """Base class for settings and command objects.

    Parameters
    ----------
    name : str
        Name of the object if a child of a named object.
    parent: Base
           Parent of the object.

    Attributes
    ----------
    flproxy
    obj_name
    fluent_name
    """

    def __init__(self, name: str = None, parent=None):
        """__init__ of Base class."""
        self._setattr("_parent", weakref.proxy(parent) if parent is not None else None)
        self._setattr("_flproxy", None)
        if name is not None:
            self._setattr("_name", name)

    def set_flproxy(self, flproxy):
        """Set flproxy object."""
        self._setattr("_flproxy", flproxy)

    @property
    def flproxy(self):
        """Proxy object.

        The proxy object is set at the root level and accessed via the
        parent for the child classes.
        """
        if self._flproxy is None:
            return self._parent.flproxy
        return self._flproxy

    _name = None
    fluent_name = None

    @property
    def parent(self):
        """Parent (container) object."""
        return self._parent

    @property
    def obj_name(self) -> str:
        """Name of the scheme of this object.

        By default, this returns the object's static name. If the object
        is a child of a named object, the object's name is returned.
        """
        if self._name is None:
            return self.fluent_name
        return self._name

    @property
    def path(self) -> str:
        """Path of the object.

        Constructed from the ``obj_name`` of self and the path of
        parent.
        """
        if self._parent is None:
            return self.obj_name
        ppath = self._parent.path
        if not ppath:
            return self.obj_name
        return ppath + "/" + self.obj_name

    def get_attrs(self, attrs, recursive=False) -> Any:
        """Get the requested attributes for the object."""
        return self.flproxy.get_attrs(self.path, attrs, recursive)

    def get_attr(self, attr, attr_type_or_types=None) -> Any:
        """Get the requested attribute for the object."""
        attrs = self.get_attrs([attr])
        if attrs:
            attrs = attrs.get("attrs", attrs)
        if attr != "active?" and attrs and attrs.get("active?", True) is False:
            raise RuntimeError("Object is not active")
        val = None
        if attrs:
            val = attrs[attr]

        if attr_type_or_types:
            if not isinstance(attr_type_or_types, tuple):
                attr_type_or_types = (attr_type_or_types,)
            if isinstance(val, attr_type_or_types):
                return val
            if val is not None and any(
                issubclass(x, bool) for x in attr_type_or_types
            ):  # cast to bool for boolean attributes
                return bool(val)
            return None
        return val

    def is_active(self) -> bool:
        """Whether the object is active."""
        return self.get_attr("active?", bool)

    def is_read_only(self) -> bool:
        """Whether the object is read-only."""
        return self.get_attr("read-only?", bool)

    def __setattr__(self, name, value):
        raise AttributeError(name)

    # __setattr__ is overridden to prevent creation of new attributes or
    # overriding existing ones. _setattr is the backdoor to set attributes
    def _setattr(self, name, value):
        super().__setattr__(name, value)


StateT = TypeVar("StateT")


class Property(Base):
    """Exposes attribute accessor on settings object."""

    def default_value(self):
        """Gets the default value of the object."""
        return self.get_attr("default")


class Numerical(Property):
    """Exposes attribute accessor on settings object - specific to numerical objects."""

    def min(self):
        """Get the minimum value of the object."""
        val = self.get_attr("min", (float, int))
        return None if isinstance(val, bool) else val

    def max(self):
        """Get the maximum value of the object."""
        val = self.get_attr("max", (float, int))
        return None if isinstance(val, bool) else val


class Textual(Property):
    """Exposes attribute accessor on settings object - specific to string objects."""

    def allowed_values(self):
        """Get the allowed values of the object."""
        return self.get_attr("allowed-values", (list, str))


class SettingsBase(Base, Generic[StateT]):
    """Base class for settings objects.

    Methods
    -------
    get_state()
        Get the current state of the object.

    set_state(state)
        Set the state of the object.
    """

    @classmethod
    def to_scheme_keys(cls, value: StateT) -> StateT:
        """Convert value to have keys with scheme names.

        This is overridden in the ``Group``, ``NamedObject``, and
        ``ListObject`` classes.
        """
        return value

    @classmethod
    def to_python_keys(cls, value: StateT) -> StateT:
        """Convert value to have keys with Python names.

        This is overridden in the ``Group``, ``NamedObject``, and
        ``ListObject`` classes.
        """
        return value

    def __call__(self) -> StateT:
        """Alias for self.get_state."""
        return self.get_state()

    def get_state(self) -> StateT:
        """Get the state of the object."""
        return self.to_python_keys(self.flproxy.get_var(self.path))

    def set_state(self, state: StateT = None, **kwargs):
        """Set the state of the object."""
        if kwargs:
            return self.flproxy.set_var(self.path, self.to_scheme_keys(kwargs))
        else:
            return self.flproxy.set_var(self.path, self.to_scheme_keys(state))

    @staticmethod
    def _print_state_helper(state, out, indent=0, indent_factor=2):
        if isinstance(state, dict):
            out.write("\n")
            for key, value in state.items():
                if value is not None:
                    out.write(f'{indent*indent_factor*" "}{key} : ')
                    SettingsBase._print_state_helper(
                        value, out, indent + 1, indent_factor
                    )
        elif isinstance(state, list):
            out.write("\n")
            for index, value in enumerate(state):
                out.write(f'{indent*indent_factor*" "}{index} : ')
                SettingsBase._print_state_helper(value, out, indent + 1, indent_factor)
        else:
            out.write(f"{state}\n")

    def print_state(self, out=None, indent_factor=2):
        """Print the state of the object."""
        out = sys.stdout if out is None else out
        self._print_state_helper(self.get_state(), out, indent_factor=indent_factor)


class Integer(SettingsBase[int], Numerical):
    """An ``Integer`` object representing an integer value setting."""

    _state_type = int


class Real(SettingsBase[RealType], Numerical):
    """A ``Real`` object representing a real value setting.

    Some ``Real`` objects also accept string arguments representing
    expression values.
    """

    _state_type = RealType


class String(SettingsBase[str], Textual):
    """A ``String`` object representing a string value setting."""

    _state_type = str


class Filename(SettingsBase[str], Textual):
    """A ``Filename`` object representing a file name."""

    _state_type = str


class FilenameList(SettingsBase[StringListType], Textual):
    """A FilenameList object represents a list of file names."""

    _state_type = StringListType


class Boolean(SettingsBase[bool], Property):
    """A ``Boolean`` object representing a Boolean value setting."""

    _state_type = bool


class RealList(SettingsBase[RealListType], Numerical):
    """A ``RealList`` object representing a real list setting."""

    _state_type = RealListType


class IntegerList(SettingsBase[IntListType], Numerical):
    """An ``Integer`` object representing an integer list setting."""

    _state_type = IntListType


class RealVector(SettingsBase[RealVectorType], Numerical):
    """An object representing a 3D vector.

    A ``RealVector`` object representing a real vector setting
    consisting of three real values.
    """

    _state_type = RealVectorType


class StringList(SettingsBase[StringListType], Textual):
    """A ``StringList`` object representing a string list setting."""

    _state_type = StringListType


class BooleanList(SettingsBase[BoolListType], Property):
    """A ``BooleanList`` object representing a Boolean list setting."""

    _state_type = BoolListType


class Group(SettingsBase[DictStateType]):
    """A ``Group`` container object.

    A ``Group`` object is a container similar to a C++ structure object.
    Child objects can be accessed via attribute access.

    Attributes
    ----------
    child_names: list[str]
        Names of the child objects
    command_names: list[str]
        Names of the commands
    """

    _state_type = DictStateType

    def __init__(self, name: str = None, parent=None):
        """__init__ of Group class."""
        super().__init__(name, parent)
        for child in self.child_names:
            cls = getattr(self.__class__, child)
            self._setattr(child, cls(None, self))
        for cmd in self.command_names:
            cls = getattr(self.__class__, cmd)
            self._setattr(cmd, cls(None, self))
        for query in self.query_names:
            cls = getattr(self.__class__, query)
            self._setattr(query, cls(None, self))

    def __call__(self, *args, **kwargs):
        if kwargs:
            self.set_state(kwargs)
        elif args:
            self.set_state(args)
        else:
            return self.get_state()

    @classmethod
    def to_scheme_keys(cls, value):
        """Convert value to have keys with scheme names."""
        if isinstance(value, collections.abc.Mapping):
            ret = {}
            for k, v in value.items():
                if k in cls.child_names:
                    ccls = getattr(cls, k)
                    ret[ccls.fluent_name] = ccls.to_scheme_keys(v)
                else:
                    raise RuntimeError("Key '" + str(k) + "' is invalid")
            return ret
        else:
            return value

    @classmethod
    def to_python_keys(cls, value):
        """Convert value to have keys with Python names."""
        if isinstance(value, collections.abc.Mapping):
            ret = {}
            undef = object()
            for mname in cls.child_names:
                ccls = getattr(cls, mname)
                mvalue = value.get(ccls.fluent_name, undef)
                if mvalue is not undef:
                    ret[mname] = ccls.to_python_keys(mvalue)
            return ret
        else:
            return value

    child_names = []
    command_names = []
    query_names = []

    def get_active_child_names(self):
        """Names of children that are currently active."""
        ret = []
        for child in self.child_names:
            if getattr(self, child).is_active():
                ret.append(child)
        return ret

    def get_active_command_names(self):
        """Names of commands that are currently active."""
        ret = []
        for command in self.command_names:
            if getattr(self, command).is_active():
                ret.append(command)
        return ret

    def get_active_query_names(self):
        """Names of queries that are currently active."""
        ret = []
        for query in self.query_names:
            if getattr(self, query).is_active():
                ret.append(query)
        return ret

    def __getattribute__(self, name):
        if name in super().__getattribute__("child_names"):
            if not self.is_active():
                raise RuntimeError(f"'{self.path}' is currently not active")
        try:
            return super().__getattribute__(name)
        except AttributeError:
            attributes = [attribute for attribute in self.__dict__.keys() if not attribute.startswith("_")]
            print(f"AttributeError: '{self.__class__.__name__}' object has no attribute '{name}'")
            print(f"Available attributes are - {attributes}")

    def __setattr__(self, name: str, value):
        return getattr(self, name).set_state(value)


class WildcardPath(Group):
    """Class wrapping a wildcard path to perform get_var and set_var on
    flproxy."""

    def __init__(self, flproxy, path: str, state_cls, settings_cls):
        """__init__ of WildcardPath class."""
        self._setattr("_flproxy", flproxy)
        self._setattr("_path", path)
        # _state_cls is the settings class at which the state is constructed.
        # _state_cls isn't changed after the first wildcard, i.e.
        # a.b["*"], a.b["*"].c, a.b["*"].c.d["*"] have the same _state_cls.
        # It is used to convert between python and scheme keys within the state.
        self._setattr("_state_cls", state_cls)
        # _settings_cls is the settings cls at the wildcard path level. It is used to
        # construct the scheme path for children.
        self._setattr("_settings_cls", settings_cls)

    @property
    def flproxy(self):
        """Proxy object."""
        return self._flproxy

    @property
    def path(self):
        """Path with wildcards."""
        return self._path

    def __getattr__(self, name: str):
        if hasattr(self._settings_cls, name):
            child_settings_cls = getattr(self._settings_cls, name)
            scheme_name = child_settings_cls.fluent_name
            wildcard_cls = (
                NamedObjectWildcardPath
                if issubclass(child_settings_cls, NamedObject)
                else WildcardPath
            )
            return wildcard_cls(
                self.flproxy,
                self.path + "/" + scheme_name,
                self._state_cls,
                child_settings_cls,
            )
        raise AttributeError(name)

    def to_scheme_keys(self, value):
        """Convert value to have keys with scheme names."""
        return self._state_cls.to_scheme_keys(value)

    def to_python_keys(self, value):
        """Convert value to have keys with Python names."""
        return self._state_cls.to_python_keys(value)


class NamedObjectWildcardPath(WildcardPath):
    """WildcardPath at a NamedObject path, so it can be looked up by wildcard
    again."""

    def __getitem__(self, name: str):
        return WildcardPath(
            self.flproxy,
            self.path + "/" + name,
            self._state_cls,
            self._settings_cls.child_object_type,
        )

    def __setitem__(self, name, value):
        self[name].set_state(value)


ChildTypeT = TypeVar("ChildTypeT")


class NamedObject(SettingsBase[DictStateType], Generic[ChildTypeT]):
    """A ``NamedObject`` container is a container object similar to a Python
    dictionary object. Generally, many such objects can be created with
    different names.

    Attributes
    ----------
    command_names: list[str]
        Names of the commands
    """

    # New objects could get inserted by other operations, so we cannot assume
    # that the local cache in self._objects is always up-to-date
    def __init__(self, name: str = None, parent=None):
        """__init__ of NamedObject class."""
        super().__init__(name, parent)
        self._setattr("_objects", {})
        for cmd in self.command_names:
            cls = getattr(self.__class__, cmd)
            self._setattr(cmd, cls(None, self))
        for query in self.query_names:
            cls = getattr(self.__class__, query)
            self._setattr(query, cls(None, self))

    @classmethod
    def to_scheme_keys(cls, value):
        """Convert value to have keys with scheme names."""
        if isinstance(value, collections.abc.Mapping):
            ret = {}
            for k, v in value.items():
                ret[k] = cls.child_object_type.to_scheme_keys(v)
            return ret
        else:
            return value

    @classmethod
    def to_python_keys(cls, value):
        """Convert value to have keys with Python names."""
        if isinstance(value, collections.abc.Mapping):
            ret = {}
            for k, v in value.items():
                ret[k] = cls.child_object_type.to_python_keys(v)
            return ret
        else:
            return value

    command_names = []
    query_names = []

    def _create_child_object(self, cname: str):
        ret = self._objects.get(cname)
        if not ret:
            cls = self.__class__.child_object_type
            ret = self._objects[cname] = cls(cname, self)
        return ret

    def _update_objects(self):
        names = self.get_object_names()
        for name in list(self._objects.keys()):
            if name not in names:
                del self._objects[name]
        for name in names:
            if name not in self._objects:
                self._create_child_object(name)

    def rename(self, new: str, old: str):
        """Rename a named object.

        Parameters
        ----------
        new: str
            New name.
        old : str
            Current name.
        """
        self.flproxy.rename(self.path, new, old)
        if old in self._objects:
            del self._objects[old]
        self._create_child_object(new)

    def __delitem__(self, name: str):
        self.flproxy.delete(self.path, name)
        if name in self._objects:
            del self._objects[name]

    def __contains__(self, name: str):
        return name in self.get_object_names()

    def __len__(self):
        return len(self.keys())

    def __iter__(self):
        self._update_objects()
        return iter(self._objects)

    def keys(self):
        """Object names."""
        self._update_objects()
        return self._objects.keys()

    def values(self):
        """Object values."""
        self._update_objects()
        return self._objects.values()

    def items(self):
        """Items."""
        self._update_objects()
        return self._objects.items()

    def user_creatable(self) -> bool:
        """Whether the object is user-creatable."""
        return self.get_attr("user-creatable?", bool)

    def get_object_names(self):
        """Object names."""
        obj_names = self.flproxy.get_object_names(self.path)
        obj_names_list = obj_names if isinstance(obj_names, list) else list(obj_names)
        return obj_names_list

    def __getitem__(self, name: str) -> ChildTypeT:
<<<<<<< HEAD
        try:
            if name not in self.get_object_names():
                raise KeyError(name)
        except KeyError:
            keys = self.get_object_names()
            print(f"KeyError: '{name}'")
            print(f"Available keys are - {keys}")
=======
        if name not in self.get_object_names():
            if self.flproxy.has_wildcard(name):
                child_cls = self.__class__.child_object_type
                return WildcardPath(
                    self.flproxy, self.path + "/" + name, self.__class__, child_cls
                )
            raise KeyError(name)
>>>>>>> 481fb67a
        obj = self._objects.get(name)
        if not obj:
            obj = self._create_child_object(name)
        return obj


class ListObject(SettingsBase[ListStateType], Generic[ChildTypeT]):
    """A ``ListObject`` container is a container object, similar to a Python
    list object. Generally, many such objects can be created.

    Attributes
    ----------
    command_names: list[str]
        Names of the commands.

    Methods
    -------
    get_size()
       Get the size of the list.

    resize(size)
        Resize the list.
    """

    # New objects could get inserted by other operations, so we cannot assume
    # that the local cache in self._objects is always up-to-date
    def __init__(self, name=None, parent=None):
        """__init__ of ListObject class."""
        super().__init__(name, parent)
        self._setattr("_objects", [])
        for cmd in self.command_names:
            cls = getattr(self.__class__, cmd)
            self._setattr(cmd, cls(None, self))
        for query in self.query_names:
            cls = getattr(self.__class__, query)
            self._setattr(query, cls(None, self))

    @classmethod
    def to_scheme_keys(cls, value):
        """Convert value to have keys with scheme names."""
        if isinstance(value, collections.abc.Sequence):
            return [cls.child_object_type.to_scheme_keys(v) for v in value]
        else:
            return value

    @classmethod
    def to_python_keys(cls, value):
        """Convert value to have keys with scheme names."""
        if isinstance(value, collections.abc.Sequence):
            return [cls.child_object_type.to_python_keys(v) for v in value]
        else:
            return value

    command_names = []
    query_names = []

    def _update_objects(self):
        cls = self.__class__.child_object_type
        self._setattr("_objects", [cls(str(x), self) for x in range(self.get_size())])

    def __len__(self):
        return self.get_size()

    def __iter__(self):
        self._update_objects()
        return iter(self._objects)

    def get_size(self) -> int:
        """Return the number of elements in a list object.

        Returns
        -------
        int
        """
        return self.flproxy.get_list_size(self.path)

    def resize(self, size: int):
        """Resize the list object.

        Parameters
        ----------
        size: int
            New size
        """
        self.flproxy.resize_list_object(self.path, size)

    def __getitem__(self, index: int) -> ChildTypeT:
        size = self.get_size()
        if index >= size:
            raise IndexError(index)
        if len(self._objects) != size:
            self._update_objects()
        return self._objects[index]

    def __setitem__(self, index: int, value):
        child = self[index]
        child.set_state(value)


class Map(SettingsBase[DictStateType]):
    """A ``Map`` object representing key-value settings."""


def _get_new_keywords(obj, kwds):
    newkwds = {}
    for k, v in kwds.items():
        if k in obj.argument_names:
            ccls = getattr(obj, k)
            newkwds[ccls.fluent_name] = ccls.to_scheme_keys(v)
        else:
            raise RuntimeError("Argument '" + str(k) + "' is invalid")
    return newkwds


class Action(Base):
    """Intermediate Base class for Command and Query class."""

    def __init__(self, name: str = None, parent=None):
        """__init__ of Action class."""
        super().__init__(name, parent)
        if hasattr(self, "argument_names"):
            for argument in self.argument_names:
                cls = getattr(self.__class__, argument)
                self._setattr(argument, cls(None, self))

    def arguments(self) -> Any:
        """Get the arguments for the Action."""
        attrs = self.get_attrs(["arguments"])
        if attrs:
            attrs = attrs.get("attrs", attrs)
        if attrs and attrs.get("active?", True) is False:
            raise RuntimeError(f"{self.__class__.__name__} is not active")
        return attrs["arguments"] if attrs else None


class Command(Action):
    """Command object."""

    def __call__(self, **kwds):
        """Call a query with the specified keyword arguments."""
        newkwds = _get_new_keywords(self, kwds)
        return self.flproxy.execute_cmd(self._parent.path, self.obj_name, **newkwds)


class Query(Action):
    """Query object."""

    def __call__(self, **kwds):
        """Call a query with the specified keyword arguments."""
        newkwds = _get_new_keywords(self, kwds)
        return self.flproxy.execute_query(self._parent.path, self.obj_name, **newkwds)


_baseTypes = {
    "group": Group,
    "integer": Integer,
    "real": Real,
    "string/symbol": String,
    "string": String,
    "boolean": Boolean,
    "real-list": RealList,
    "integer-list": IntegerList,
    "string-list": StringList,
    "boolean-list": BooleanList,
    "named-object": NamedObject,
    "vector": RealVector,
    "command": Command,
    "query": Query,
    "material-property": String,
    "thread-var": String,
    "list-object": ListObject,
    "file": Filename,
    "file-list": FilenameList,
    "map": Map,
}


def _clean_helpinfo(helpinfo):
    helpinfo = helpinfo.strip("\n")
    if not helpinfo.endswith("."):
        helpinfo += "."
    helpinfo = helpinfo[0].upper() + helpinfo[1:]
    return helpinfo


class _ChildNamedObjectAccessorMixin(collections.abc.MutableMapping):
    """A mixin class to provide a dictionary interface at a Group class level
    if the Group has multiple named objects of a similar type. For example,
    boundary conditions are grouped by type but quite often we want to access
    them without the type context.

    The following can be used:
    for name, boundary in setup.boundary_conditions.items():
    print (name, boundary())

    even though actual boundary conditions are stored one level lower to
    boundary_conditions.
    """

    def __getitem__(self, name):
        """Get a child object."""
        for cname in self.child_names:
            cobj = getattr(self, cname)
            try:
                return cobj[name]
            except Exception:
                pass
        raise KeyError(name)

    def __setitem__(self, name, value):
        """Set the state of a child object."""
        self[name].set_state(value)

    def __delitem__(self, name):
        """Delete a child object."""
        for cname in self.child_names:
            cobj = getattr(self, cname)
            try:
                del cobj[name]
                return
            except Exception:
                pass
        raise KeyError(name)

    def __iter__(self):
        """Iterator for child named objects."""
        for cname in self.child_names:
            try:
                for item in getattr(self, cname):
                    yield item
            except Exception:
                continue

    def __len__(self):
        """Number of child named objects."""
        l = 0
        for cname in self.child_names:
            cobj = getattr(self, cname)
            if isinstance(cobj, NamedObject):
                l += len(cobj)
        return l


class _CreatableNamedObjectMixin(collections.abc.MutableMapping, Generic[ChildTypeT]):
    def create(self, name: str) -> ChildTypeT:
        """Create a named object.

        Parameters
        ----------
        name: str
            Name of the new object.

        Returns
        -------
        Object
            Object that has been created.
        """
        self.flproxy.create(self.path, name)
        return self._create_child_object(name)

    def __setitem__(self, name: str, value):
        if name not in self.get_object_names():
            self.flproxy.create(self.path, name)
        child = self._objects.get(name)
        if not child:
            child = self._create_child_object(name)
        child.set_state(value)


class _NonCreatableNamedObjectMixin(
    collections.abc.MutableMapping, Generic[ChildTypeT]
):
    def __setitem__(self, name: str, value):
        if name not in self.get_object_names():
            raise KeyError(name)
        child = self._objects.get(name)
        if not child:
            child = self._create_child_object(name)
        child.set_state(value)


def get_cls(name, info, parent=None, version=None):
    """Create a class for the object identified by "path"."""
    try:
        if name == "":
            pname = "root"
        else:
            pname = to_python_name(name)
        obj_type = info["type"]
        base = _baseTypes.get(obj_type)
        if base is None:
            LOG.error(
                f"Unable to find base class for '{name}' "
                f"(type = '{obj_type}'). "
                f"Falling back to String."
            )
            base = String
        dct = {"fluent_name": name}
        helpinfo = info.get("help")
        if helpinfo:
            dct["__doc__"] = _clean_helpinfo(helpinfo)
        else:
            if parent is None:
                dct["__doc__"] = "'root' object."
            else:
                if obj_type == "command":
                    dct["__doc__"] = f"'{pname.strip('_')}' command."
                elif obj_type == "query":
                    dct["__doc__"] = f"'{pname.strip('_')}' query."
                else:
                    dct["__doc__"] = f"'{pname.strip('_')}' child."

        include_child_named_objects = info.get(
            "include-child-named-objects?", False
        ) or info.get("include_child_named_objects", False)
        user_creatable = info.get("user-creatable?", False) or info.get(
            "user_creatable", False
        )
        if version == "222":
            user_creatable = True

        bases = (base,)
        if include_child_named_objects:
            bases = bases + (_ChildNamedObjectAccessorMixin,)
        if obj_type == "named-object" and user_creatable:
            bases = bases + (_CreatableNamedObjectMixin,)
        elif obj_type == "named-object":
            bases = bases + (_NonCreatableNamedObjectMixin,)

        cls = type(pname, bases, dct)

        taboo = set(dir(cls))
        taboo |= set(
            ["child_names", "command_names", "argument_names", "child_object_type"]
        )

        doc = ""

        def _process_cls_names(info_dict, names, write_doc=False):
            nonlocal taboo
            nonlocal cls

            for cname, cinfo in info_dict.items():
                ccls = get_cls(cname, cinfo, cls, version=version)
                ccls_name = ccls.__name__

                i = 0
                if write_doc:
                    nonlocal doc
                    th = ccls._state_type
                    th = th.__name__ if hasattr(th, "__name__") else str(th)
                    doc += f"    {ccls.__name__} : {th}\n"
                    doc += f"        {ccls.__doc__}\n"

                while ccls_name in taboo:
                    if i > 0:
                        ccls_name = ccls_name[: ccls_name.rfind("_")]
                    i += 1
                    ccls_name += f"_{str(i)}"
                ccls.__name__ = ccls_name
                names.append(ccls.__name__)
                taboo.add(ccls_name)
                setattr(cls, ccls.__name__, ccls)

        children = info.get("children")
        if children:
            taboo.add("child_names")
            cls.child_names = []
            _process_cls_names(children, cls.child_names)

        commands = info.get("commands")
        if commands:
            cls.command_names = []
            _process_cls_names(commands, cls.command_names)

        queries = info.get("queries")
        if queries:
            cls.query_names = []
            _process_cls_names(queries, cls.query_names)

        arguments = info.get("arguments")
        if arguments:
            doc = cls.__doc__
            doc += "\n\n"
            doc += "Parameters\n"
            doc += "----------\n"
            cls.argument_names = []
            _process_cls_names(arguments, cls.argument_names, write_doc=True)
            cls.__doc__ = doc

        object_type = info.get("object-type", False) or info.get("object_type", False)
        if object_type:
            cls.child_object_type = get_cls(
                "child-object-type", object_type, cls, version=version
            )
            cls.child_object_type.rename = lambda self, name: self._parent.rename(
                name, self._name
            )
            cls.child_object_type.get_name = lambda self: self._name
    except Exception:
        print(
            f"Unable to construct class for '{name}' of "
            f"'{parent.fluent_name if parent else None}'"
        )
        raise
    return cls


def _gethash(obj_info):
    dhash = hashlib.sha256()
    dhash.update(pickle.dumps(obj_info))
    return dhash.hexdigest()


def get_root(flproxy, version: str = "") -> Group:
    """Get the root settings object.

    Parameters
    ----------
    flproxy: Proxy
        Object that interfaces with the Fluent backend.

    Returns
    -------
    root object
    """
    obj_info = flproxy.get_static_info()
    try:
        settings = importlib.import_module(
            f"ansys.fluent.core.solver.settings_{version}"
        )

        if settings.SHASH != _gethash(obj_info):
            LOG.warning(
                "Mismatch between generated file and server object "
                "info. Dynamically created settings classes will "
                "be used."
            )
            raise RuntimeError("Mismatch in hash values")
        cls = settings.root
    except Exception:
        cls = get_cls("", obj_info, version=version)
    root = cls()
    root.set_flproxy(flproxy)
    root._setattr("_static_info", obj_info)
    return root<|MERGE_RESOLUTION|>--- conflicted
+++ resolved
@@ -660,15 +660,6 @@
         return obj_names_list
 
     def __getitem__(self, name: str) -> ChildTypeT:
-<<<<<<< HEAD
-        try:
-            if name not in self.get_object_names():
-                raise KeyError(name)
-        except KeyError:
-            keys = self.get_object_names()
-            print(f"KeyError: '{name}'")
-            print(f"Available keys are - {keys}")
-=======
         if name not in self.get_object_names():
             if self.flproxy.has_wildcard(name):
                 child_cls = self.__class__.child_object_type
@@ -676,7 +667,6 @@
                     self.flproxy, self.path + "/" + name, self.__class__, child_cls
                 )
             raise KeyError(name)
->>>>>>> 481fb67a
         obj = self._objects.get(name)
         if not obj:
             obj = self._create_child_object(name)
