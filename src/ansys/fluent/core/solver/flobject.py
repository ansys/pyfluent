"""Module for accessing and modifying hierarchy of Fluent settings.

The only useful method is '`get_root``, which returns the root object for
accessing Fluent settings.

Child objects can be generally accessed or modified using attribute access.
Named child objects can be accessed or modified using index operators.

Calling an object will return its current value.

Example
-------
>>> r = flobject.get_root(proxy)
>>> is_energy_on = r.setup.models.energy.enabled()
>>> r.setup.models.energy.enabled = True
>>> r.boundary_conditions.velocity_inlet['inlet'].vmag.constant = 20
"""
import collections
import fnmatch
import hashlib
import importlib
import keyword
import logging
import pickle
import string
import sys
from typing import Any, Dict, Generic, List, NewType, Tuple, TypeVar, Union
import weakref

from .error_message import allowed_name_error_message, allowed_values_error

settings_logger = logging.getLogger("pyfluent.settings_api")


class _InlineConstants:
    is_active = "active?"
    is_read_only = "read-only"
    default_value = "default"
    min = "min"
    max = "max"
    user_creatable = "user-creatable?"
    allowed_values = "allowed-values"


# Type hints
RealType = NewType("real", Union[float, str])  # constant or expression
RealListType = List[RealType]
RealVectorType = Tuple[RealType, RealType, RealType]
IntListType = List[int]
StringListType = List[str]
BoolListType = List[bool]
PrimitiveStateType = Union[
    str,
    RealType,
    int,
    bool,
    RealListType,
    IntListType,
    StringListType,
    BoolListType,
]
DictStateType = Dict[str, "StateType"]
ListStateType = List["StateType"]
StateType = Union[PrimitiveStateType, DictStateType, ListStateType]

_ttable = str.maketrans(string.punctuation, "_" * len(string.punctuation), "?'")


def to_python_name(fluent_name: str) -> str:
    """Convert a scheme string to a Python variable name.

    This function replaces symbols with _. Any ``?`` symbols are
    ignored.
    """
    if not fluent_name:
        return fluent_name
    name = fluent_name.translate(_ttable)
    while name in keyword.kwlist:
        name = name + "_"
    return name


class Base:
    """Base class for settings and command objects.

    Parameters
    ----------
    name : str
        Name of the object if a child of a named object.
    parent: Base
           Parent of the object.

    Attributes
    ----------
    flproxy
    obj_name
    fluent_name
    """

    def __init__(self, name: str = None, parent=None):
        """__init__ of Base class."""
        self._setattr("_parent", weakref.proxy(parent) if parent is not None else None)
        self._setattr("_flproxy", None)
        if name is not None:
            self._setattr("_name", name)

    def set_flproxy(self, flproxy):
        """Set flproxy object."""
        self._setattr("_flproxy", flproxy)

    @property
    def flproxy(self):
        """Proxy object.

        The proxy object is set at the root level and accessed via the
        parent for the child classes.
        """
        if self._flproxy is None:
            return self._parent.flproxy
        return self._flproxy

    _name = None
    fluent_name = None

    @property
    def parent(self):
        """Parent (container) object."""
        return self._parent

    @property
    def obj_name(self) -> str:
        """Name of the scheme of this object.

        By default, this returns the object's static name. If the object
        is a child of a named object, the object's name is returned.
        """
        if self._name is None:
            return self.fluent_name
        return self._name

    @property
    def path(self) -> str:
        """Path of the object.

        Constructed from the ``obj_name`` of self and the path of
        parent.
        """
        if self._parent is None:
            return self.obj_name
        ppath = self._parent.path
        if not ppath:
            return self.obj_name
        return ppath + "/" + self.obj_name

    def get_attrs(self, attrs, recursive=False) -> Any:
        """Get the requested attributes for the object."""
        return self.flproxy.get_attrs(self.path, attrs, recursive)

    def get_attr(self, attr, attr_type_or_types=None) -> Any:
        """Get the requested attribute for the object."""
        attrs = self.get_attrs([attr])
        if attrs:
            attrs = attrs.get("attrs", attrs)
        if attr != "active?" and attrs and attrs.get("active?", True) is False:
            raise RuntimeError("Object is not active")
        val = None
        if attrs:
            val = attrs[attr]

        if attr_type_or_types:
            if not isinstance(attr_type_or_types, tuple):
                attr_type_or_types = (attr_type_or_types,)
            if isinstance(val, attr_type_or_types):
                return val
            if val is not None and any(
                issubclass(x, bool) for x in attr_type_or_types
            ):  # cast to bool for boolean attributes
                return bool(val)
            return None
        return val

    def is_active(self) -> bool:
        """Whether the object is active."""
        attr = self.get_attr(_InlineConstants.is_active)
        return False if attr is False else True

    def is_read_only(self) -> bool:
        """Whether the object is read-only."""
        attr = self.get_attr(_InlineConstants.is_read_only)
        return False if attr is None else attr

    def __setattr__(self, name, value):
        raise AttributeError(name)

    # __setattr__ is overridden to prevent creation of new attributes or
    # overriding existing ones. _setattr is the backdoor to set attributes
    def _setattr(self, name, value):
        super().__setattr__(name, value)


StateT = TypeVar("StateT")


class Property(Base):
    """Exposes attribute accessor on settings object."""

    def default_value(self):
        """Gets the default value of the object."""
        return self.get_attr(_InlineConstants.default_value)


class Numerical(Property):
    """Exposes attribute accessor on settings object - specific to numerical objects."""

    def min(self):
        """Get the minimum value of the object."""
        val = self.get_attr(_InlineConstants.min, (float, int))
        return None if isinstance(val, bool) else val

    def max(self):
        """Get the maximum value of the object."""
        val = self.get_attr(_InlineConstants.max, (float, int))
        return None if isinstance(val, bool) else val


class Textual(Property):
    """Exposes attribute accessor on settings object - specific to string objects."""


class SettingsBase(Base, Generic[StateT]):
    """Base class for settings objects.

    Methods
    -------
    get_state()
        Get the current state of the object.

    set_state(state)
        Set the state of the object.
    """

    @classmethod
    def to_scheme_keys(cls, value: StateT) -> StateT:
        """Convert value to have keys with scheme names.

        This is overridden in the ``Group``, ``NamedObject``, and
        ``ListObject`` classes.
        """
        return value

    @classmethod
    def to_python_keys(cls, value: StateT) -> StateT:
        """Convert value to have keys with Python names.

        This is overridden in the ``Group``, ``NamedObject``, and
        ``ListObject`` classes.
        """
        return value

    def __call__(self) -> StateT:
        """Alias for self.get_state."""
        return self.get_state()

    def get_state(self) -> StateT:
        """Get the state of the object."""
        return self.to_python_keys(self.flproxy.get_var(self.path))

    def set_state(self, state: StateT = None, **kwargs):
        """Set the state of the object."""
        if kwargs:
            return self.flproxy.set_var(self.path, self.to_scheme_keys(kwargs))
        else:
            return self.flproxy.set_var(self.path, self.to_scheme_keys(state))

    @staticmethod
    def _print_state_helper(state, out, indent=0, indent_factor=2):
        if isinstance(state, dict):
            out.write("\n")
            for key, value in state.items():
                if value is not None:
                    out.write(f'{indent*indent_factor*" "}{key} : ')
                    SettingsBase._print_state_helper(
                        value, out, indent + 1, indent_factor
                    )
        elif isinstance(state, list):
            out.write("\n")
            for index, value in enumerate(state):
                out.write(f'{indent*indent_factor*" "}{index} : ')
                SettingsBase._print_state_helper(value, out, indent + 1, indent_factor)
        else:
            out.write(f"{state}\n")

    def print_state(self, out=None, indent_factor=2):
        """Print the state of the object."""
        out = sys.stdout if out is None else out
        self._print_state_helper(self.get_state(), out, indent_factor=indent_factor)


class Integer(SettingsBase[int], Numerical):
    """An ``Integer`` object representing an integer value setting."""

    _state_type = int


class Real(SettingsBase[RealType], Numerical):
    """A ``Real`` object representing a real value setting.

    Some ``Real`` objects also accept string arguments representing
    expression values.
    """

    _state_type = RealType


class String(SettingsBase[str], Textual):
    """A ``String`` object representing a string value setting."""

    _state_type = str


class Filename(SettingsBase[str], Textual):
    """A ``Filename`` object representing a file name."""

    _state_type = str


class FilenameList(SettingsBase[StringListType], Textual):
    """A FilenameList object represents a list of file names."""

    _state_type = StringListType


class Boolean(SettingsBase[bool], Property):
    """A ``Boolean`` object representing a Boolean value setting."""

    _state_type = bool


class RealList(SettingsBase[RealListType], Numerical):
    """A ``RealList`` object representing a real list setting."""

    _state_type = RealListType


class IntegerList(SettingsBase[IntListType], Numerical):
    """An ``Integer`` object representing an integer list setting."""

    _state_type = IntListType


class RealVector(SettingsBase[RealVectorType], Numerical):
    """An object representing a 3D vector.

    A ``RealVector`` object representing a real vector setting
    consisting of three real values.
    """

    _state_type = RealVectorType


class StringList(SettingsBase[StringListType], Textual):
    """A ``StringList`` object representing a string list setting."""

    _state_type = StringListType


class BooleanList(SettingsBase[BoolListType], Property):
    """A ``BooleanList`` object representing a Boolean list setting."""

    _state_type = BoolListType


def _command_query_name_filter(parent, list_attr: str, prefix: str) -> list:
    """Auto completer info of commands and queries."""
    ret = []
    names = getattr(parent, list_attr)
    for name in names:
        if name.startswith(prefix):
            child = getattr(parent, name)
            if child.is_active():
                ret.append([name, child.__class__.__bases__[0].__name__, child.__doc__])
    return ret


class Group(SettingsBase[DictStateType]):
    """A ``Group`` container object.

    A ``Group`` object is a container similar to a C++ structure object.
    Child objects can be accessed via attribute access.

    Attributes
    ----------
    child_names: list[str]
        Names of the child objects
    command_names: list[str]
        Names of the commands
    """

    _state_type = DictStateType

    def __init__(self, name: str = None, parent=None):
        """__init__ of Group class."""
        super().__init__(name, parent)
        for child in self.child_names:
            cls = getattr(self.__class__, child)
            self._setattr(child, cls(None, self))
        for cmd in self.command_names:
            cls = getattr(self.__class__, cmd)
            self._setattr(cmd, cls(None, self))
        for query in self.query_names:
            cls = getattr(self.__class__, query)
            self._setattr(query, cls(None, self))

    def __call__(self, *args, **kwargs):
        if kwargs:
            self.set_state(kwargs)
        elif args:
            self.set_state(args)
        else:
            return self.get_state()

    @classmethod
    def to_scheme_keys(cls, value):
        """Convert value to have keys with scheme names."""
        if isinstance(value, collections.abc.Mapping):
            ret = {}
            for k, v in value.items():
                if k in cls.child_names:
                    ccls = getattr(cls, k)
                    ret[ccls.fluent_name] = ccls.to_scheme_keys(v)
                else:
                    raise RuntimeError("Key '" + str(k) + "' is invalid")
            return ret
        else:
            return value

    @classmethod
    def to_python_keys(cls, value):
        """Convert value to have keys with Python names."""
        if isinstance(value, collections.abc.Mapping):
            ret = {}
            undef = object()
            for mname in cls.child_names:
                ccls = getattr(cls, mname)
                mvalue = value.get(ccls.fluent_name, undef)
                if mvalue is not undef:
                    ret[mname] = ccls.to_python_keys(mvalue)
            return ret
        else:
            return value

    child_names = []
    command_names = []
    query_names = []

    def get_active_child_names(self):
        """Names of children that are currently active."""
        ret = []
        for child in self.child_names:
            if getattr(self, child).is_active():
                ret.append(child)
        return ret

    def get_active_command_names(self):
        """Names of commands that are currently active."""
        ret = []
        for command in self.command_names:
            if getattr(self, command).is_active():
                ret.append(command)
        return ret

    def get_active_query_names(self):
        """Names of queries that are currently active."""
        ret = []
        for query in self.query_names:
            if getattr(self, query).is_active():
                ret.append(query)
        return ret

    def get_completer_info(self, prefix="") -> List[List[str]]:
        """Get completer info of all children.

        Returns
        -------
        List[List[str]]
            Name, type and docstring of all children.
        """
        ret = []
        for child_name in self.child_names:
            if child_name.startswith(prefix):
                child = getattr(self, child_name)
                if child.is_active():
                    ret.append(
                        [
                            child_name,
                            child.__class__.__bases__[0].__name__,
                            child.__doc__,
                        ]
                    )
        command_info = _command_query_name_filter(self, "command_names", prefix)
        query_info = _command_query_name_filter(self, "query_names", prefix)
        for items in [command_info, query_info]:
            ret.extend(items)
        return ret

    def _get_parent_of_active_child_names(self, name):
        parents = ""
        for parent in self.get_active_child_names():
            try:
                if hasattr(getattr(self, parent), str(name)):
                    if len(parents) != 0:
                        parents += "." + parent
                    else:
                        parents += parent
            except AttributeError:
                pass
        if len(parents):
            print(f"\n {name} is a child of {parents} \n")
            return f"\n {name} is a child of {parents} \n"

    def __getattribute__(self, name):
        if name in super().__getattribute__("child_names"):
            if self.is_active() is False:
                raise RuntimeError(f"'{self.path}' is currently not active")
        try:
            return super().__getattribute__(name)
        except AttributeError as ex:
            self._get_parent_of_active_child_names(name)
            raise AttributeError(
                allowed_name_error_message(
                    "Settings objects", name, super().__getattribute__("child_names")
                )
            ) from ex

    def __setattr__(self, name: str, value):
        attr = None
        try:
            attr = getattr(self, name)
        except AttributeError as ex:
            raise AttributeError(
                allowed_name_error_message(
                    "Settings objects", name, super().__getattribute__("child_names")
                )
            ) from ex
        try:
            return attr.set_state(value)
        except Exception as ex:
            allowed = attr.allowed_values()
            if allowed and value not in allowed:
                raise allowed_values_error(name, value, allowed) from ex


class WildcardPath(Group):
    """Class wrapping a wildcard path to perform get_var and set_var on
    flproxy."""

    def __init__(self, flproxy, path: str, state_cls, settings_cls, parent):
        """__init__ of WildcardPath class."""
        self._setattr("_flproxy", flproxy)
        self._setattr("_path", path)
        # _state_cls is the settings class at which the state is constructed.
        # _state_cls isn't changed after the first wildcard, i.e.
        # a.b["*"], a.b["*"].c, a.b["*"].c.d["*"] have the same _state_cls.
        # It is used to convert between python and scheme keys within the state.
        self._setattr("_state_cls", state_cls)
        # _settings_cls is the settings cls at the wildcard path level. It is used to
        # construct the scheme path for children.
        self._setattr("_settings_cls", settings_cls)
        self._setattr("_parent", parent)

    @property
    def flproxy(self):
        """Proxy object."""
        return self._flproxy

    @property
    def path(self):
        """Path with wildcards."""
        return self._path

    def __getattr__(self, name: str):
        if hasattr(self._settings_cls, name):
            child_settings_cls = getattr(self._settings_cls, name)
            scheme_name = child_settings_cls.fluent_name
            wildcard_cls = (
                NamedObjectWildcardPath
                if issubclass(child_settings_cls, NamedObject)
                else WildcardPath
            )
            return wildcard_cls(
                self.flproxy,
                self.path + "/" + scheme_name,
                self._state_cls,
                child_settings_cls,
                self,
            )
        raise KeyError(
            allowed_name_error_message(
                "Settings objects", name, self.get_object_names()
            )
        )

    def items(self):
        """Items."""
        for key, value in self._parent.items():
            if fnmatch.fnmatch(key, self._path.rsplit(sep="/", maxsplit=1)[-1]):
                yield key, value

    def __iter__(self):
        for item in self._parent:
            if fnmatch.fnmatch(item, self._path.rsplit(sep="/", maxsplit=1)[-1]):
                yield item

    def to_scheme_keys(self, value):
        """Convert value to have keys with scheme names."""
        return self._state_cls.to_scheme_keys(value)

    def to_python_keys(self, value):
        """Convert value to have keys with Python names."""
        return self._state_cls.to_python_keys(value)


class NamedObjectWildcardPath(WildcardPath):
    """WildcardPath at a NamedObject path, so it can be looked up by wildcard
    again."""

    def __getitem__(self, name: str):
        return WildcardPath(
            self.flproxy,
            self.path + "/" + name,
            self._state_cls,
            self._settings_cls.child_object_type,
            self,
        )

    def __setitem__(self, name, value):
        self[name].set_state(value)


ChildTypeT = TypeVar("ChildTypeT")


class NamedObject(SettingsBase[DictStateType], Generic[ChildTypeT]):
    """A ``NamedObject`` container is a container object similar to a Python
    dictionary object. Generally, many such objects can be created with
    different names.

    Attributes
    ----------
    command_names: list[str]
        Names of the commands
    """

    # New objects could get inserted by other operations, so we cannot assume
    # that the local cache in self._objects is always up-to-date
    def __init__(self, name: str = None, parent=None):
        """__init__ of NamedObject class."""
        super().__init__(name, parent)
        self._setattr("_objects", {})
        for cmd in self.command_names:
            cls = getattr(self.__class__, cmd)
            self._setattr(cmd, cls(None, self))
        for query in self.query_names:
            cls = getattr(self.__class__, query)
            self._setattr(query, cls(None, self))

    @classmethod
    def to_scheme_keys(cls, value):
        """Convert value to have keys with scheme names."""
        if isinstance(value, collections.abc.Mapping):
            ret = {}
            for k, v in value.items():
                ret[k] = cls.child_object_type.to_scheme_keys(v)
            return ret
        else:
            return value

    @classmethod
    def to_python_keys(cls, value):
        """Convert value to have keys with Python names."""
        if isinstance(value, collections.abc.Mapping):
            ret = {}
            for k, v in value.items():
                ret[k] = cls.child_object_type.to_python_keys(v)
            return ret
        else:
            return value

    command_names = []
    query_names = []

    def _create_child_object(self, cname: str):
        ret = self._objects.get(cname)
        if not ret:
            cls = self.__class__.child_object_type
            ret = self._objects[cname] = cls(cname, self)
        return ret

    def _update_objects(self):
        names = self.get_object_names()
        for name in list(self._objects.keys()):
            if name not in names:
                del self._objects[name]
        for name in names:
            if name not in self._objects:
                self._create_child_object(name)

    def rename(self, new: str, old: str):
        """Rename a named object.

        Parameters
        ----------
        new: str
            New name.
        old : str
            Current name.
        """
        self.flproxy.rename(self.path, new, old)
        if old in self._objects:
            del self._objects[old]
        self._create_child_object(new)

    def __delitem__(self, name: str):
        self.flproxy.delete(self.path, name)
        if name in self._objects:
            del self._objects[name]

    def __contains__(self, name: str):
        return name in self.get_object_names()

    def __len__(self):
        return len(self.keys())

    def __iter__(self):
        self._update_objects()
        return iter(self._objects)

    def keys(self):
        """Object names."""
        self._update_objects()
        return self._objects.keys()

    def values(self):
        """Object values."""
        self._update_objects()
        return self._objects.values()

    def items(self):
        """Items."""
        self._update_objects()
        return self._objects.items()

    def user_creatable(self) -> bool:
        """Whether the object is user-creatable."""
        return self.get_attr(_InlineConstants.user_creatable, bool)

    def get_object_names(self):
        """Object names."""
        obj_names = self.flproxy.get_object_names(self.path)
        obj_names_list = obj_names if isinstance(obj_names, list) else list(obj_names)
        return obj_names_list

    def get_completer_info(self, prefix="") -> List[List[str]]:
        """Get completer info of all children.

        Returns
        -------
        List[List[str]]
            Name, type and docstring of all children.
        """
        ret = []
        command_info = _command_query_name_filter(self, "command_names", prefix)
        query_info = _command_query_name_filter(self, "query_names", prefix)
        for items in [command_info, query_info]:
            ret.extend(items)
        return ret

    def __getitem__(self, name: str) -> ChildTypeT:
        if name not in self.get_object_names():
            if self.flproxy.has_wildcard(name):
                child_cls = self.__class__.child_object_type
                return WildcardPath(
                    self.flproxy,
                    self.path + "/" + name,
                    self.__class__,
                    child_cls,
                    self,
                )
            raise KeyError(
                allowed_name_error_message(
                    "Settings objects", name, self.get_object_names()
                )
            )

        obj = self._objects.get(name)
        if not obj:
            obj = self._create_child_object(name)
        return obj


class ListObject(SettingsBase[ListStateType], Generic[ChildTypeT]):
    """A ``ListObject`` container is a container object, similar to a Python
    list object. Generally, many such objects can be created.

    Attributes
    ----------
    command_names: list[str]
        Names of the commands.

    Methods
    -------
    get_size()
       Get the size of the list.

    resize(size)
        Resize the list.
    """

    # New objects could get inserted by other operations, so we cannot assume
    # that the local cache in self._objects is always up-to-date
    def __init__(self, name=None, parent=None):
        """__init__ of ListObject class."""
        super().__init__(name, parent)
        self._setattr("_objects", [])
        for cmd in self.command_names:
            cls = getattr(self.__class__, cmd)
            self._setattr(cmd, cls(None, self))
        for query in self.query_names:
            cls = getattr(self.__class__, query)
            self._setattr(query, cls(None, self))

    @classmethod
    def to_scheme_keys(cls, value):
        """Convert value to have keys with scheme names."""
        if isinstance(value, collections.abc.Sequence):
            return [cls.child_object_type.to_scheme_keys(v) for v in value]
        else:
            return value

    @classmethod
    def to_python_keys(cls, value):
        """Convert value to have keys with scheme names."""
        if isinstance(value, collections.abc.Sequence):
            return [cls.child_object_type.to_python_keys(v) for v in value]
        else:
            return value

    command_names = []
    query_names = []

    def _update_objects(self):
        cls = self.__class__.child_object_type
        self._setattr("_objects", [cls(str(x), self) for x in range(self.get_size())])

    def __len__(self):
        return self.get_size()

    def __iter__(self):
        self._update_objects()
        return iter(self._objects)

    def get_size(self) -> int:
        """Return the number of elements in a list object.

        Returns
        -------
        int
        """
        return self.flproxy.get_list_size(self.path)

    def resize(self, size: int):
        """Resize the list object.

        Parameters
        ----------
        size: int
            New size
        """
        self.flproxy.resize_list_object(self.path, size)

    def __getitem__(self, index: int) -> ChildTypeT:
        size = self.get_size()
        if index >= size:
            raise IndexError(index)
        if len(self._objects) != size:
            self._update_objects()
        return self._objects[index]

    def __setitem__(self, index: int, value):
        child = self[index]
        child.set_state(value)


class Map(SettingsBase[DictStateType]):
    """A ``Map`` object representing key-value settings."""


def _get_new_keywords(obj, kwds):
    newkwds = {}
    for k, v in kwds.items():
        if k in obj.argument_names:
            ccls = getattr(obj, k)
            newkwds[ccls.fluent_name] = ccls.to_scheme_keys(v)
        else:
            raise RuntimeError("Argument '" + str(k) + "' is invalid")
    return newkwds


class Action(Base):
    """Intermediate Base class for Command and Query class."""

    def __init__(self, name: str = None, parent=None):
        """__init__ of Action class."""
        super().__init__(name, parent)
        if hasattr(self, "argument_names"):
            for argument in self.argument_names:
                cls = getattr(self.__class__, argument)
                self._setattr(argument, cls(None, self))

    def get_completer_info(self, prefix="", excluded=None) -> List[List[str]]:
        """Get completer info of all arguments.

        Returns
        -------
        List[List[str]]
            Name, type and docstring of all arguments.
        """
        excluded = excluded or []
        ret = []
        for argument_name in self.argument_names:
            if argument_name not in excluded and argument_name.startswith(prefix):
                argument = getattr(self, argument_name)
                ret.append(
                    [
                        argument_name,
                        argument.__class__.__bases__[0].__name__,
                        argument.__doc__,
                    ]
                )
        return ret


class Command(Action):
    """Command object."""

    def __call__(self, **kwds):
        """Call a query with the specified keyword arguments."""
        newkwds = _get_new_keywords(self, kwds)
        if self.flproxy.is_interactive_mode():
            prompt = self.flproxy.get_command_confirmation_prompt(
                self._parent.path, self.obj_name, **newkwds
            )
            if prompt:
                while True:
                    response = input(prompt + ": y[es]/n[o] ")
                    if response in ["y", "Y", "n", "N", "yes", "no"]:
                        break
                    else:
                        print("Enter y[es]/n[o]")
                if response in ["n", "N", "no"]:
                    return
        return self.flproxy.execute_cmd(self._parent.path, self.obj_name, **newkwds)


class Query(Action):
    """Query object."""

    def __call__(self, **kwds):
        """Call a query with the specified keyword arguments."""
        newkwds = _get_new_keywords(self, kwds)
        return self.flproxy.execute_query(self._parent.path, self.obj_name, **newkwds)


_baseTypes = {
    "group": Group,
    "integer": Integer,
    "real": Real,
    "string/symbol": String,
    "string": String,
    "boolean": Boolean,
    "real-list": RealList,
    "integer-list": IntegerList,
    "string-list": StringList,
    "boolean-list": BooleanList,
    "named-object": NamedObject,
    "vector": RealVector,
    "command": Command,
    "query": Query,
    "material-property": String,
    "thread-var": String,
    "list-object": ListObject,
    "file": Filename,
    "file-list": FilenameList,
    "map": Map,
}


def _clean_helpinfo(helpinfo):
    helpinfo = helpinfo.strip("\n")
    if not helpinfo.endswith("."):
        helpinfo += "."
    helpinfo = helpinfo[0].upper() + helpinfo[1:]
    return helpinfo


class _ChildNamedObjectAccessorMixin(collections.abc.MutableMapping):
    """A mixin class to provide a dictionary interface at a Group class level
    if the Group has multiple named objects of a similar type. For example,
    boundary conditions are grouped by type but quite often we want to access
    them without the type context.

    The following can be used:
    for name, boundary in setup.boundary_conditions.items():
        print (name, boundary())

    even though actual boundary conditions are stored one level lower to
    boundary_conditions.
    """

    def __getitem__(self, name):
        """Get a child object."""
        for cname in self.child_names:
            cobj = getattr(self, cname)
            try:
                return cobj[name]
            except Exception:
                pass
        raise KeyError(name)

    def __setitem__(self, name, value):
        """Set the state of a child object."""
        self[name].set_state(value)

    def __delitem__(self, name):
        """Delete a child object."""
        for cname in self.child_names:
            cobj = getattr(self, cname)
            try:
                del cobj[name]
                return
            except Exception:
                pass
        raise KeyError(name)

    def __iter__(self):
        """Iterator for child named objects."""
        for cname in self.child_names:
            try:
                for item in getattr(self, cname):
                    yield item
            except Exception:
                continue

    def __len__(self):
        """Number of child named objects."""
        l = 0
        for cname in self.child_names:
            cobj = getattr(self, cname)
            if isinstance(cobj, NamedObject):
                l += len(cobj)
        return l


class _CreatableNamedObjectMixin(collections.abc.MutableMapping, Generic[ChildTypeT]):
    def create(self, name: str = "") -> ChildTypeT:
        """Create a named object.

        Parameters
        ----------
        name: str
            Name of the new object.

        Returns
        -------
        Object
            Object that has been created.
        """
        self.flproxy.create(self.path, name)
        return self._create_child_object(name)

    def __setitem__(self, name: str, value):
        if name not in self.get_object_names():
            self.flproxy.create(self.path, name)
        child = self._objects.get(name)
        if not child:
            child = self._create_child_object(name)
        child.set_state(value)


class _NonCreatableNamedObjectMixin(
    collections.abc.MutableMapping, Generic[ChildTypeT]
):
    def __setitem__(self, name: str, value):
        if name not in self.get_object_names():
            raise KeyError(name)
        child = self._objects.get(name)
        if not child:
            child = self._create_child_object(name)
        child.set_state(value)


class _HasAllowedValuesMixin:
    def allowed_values(self):
        """Get the allowed values of the object."""
        try:
<<<<<<< HEAD
            return self.get_attr(_InlineConstants.allowed_values, (list, str))
        except BaseException as ex:
=======
            return self.get_attr("allowed-values", (list, str))
        except Exception:
>>>>>>> 98ed7097
            return []


def get_cls(name, info, parent=None, version=None):
    """Create a class for the object identified by "path"."""
    try:
        if name == "":
            pname = "root"
        else:
            pname = to_python_name(name)
        obj_type = info["type"]
        base = _baseTypes.get(obj_type)
        if base is None:
            settings_logger.warning(
                f"Unable to find base class for '{name}' "
                f"(type = '{obj_type}'). "
                f"Falling back to String."
            )
            base = String
        dct = {"fluent_name": name}
        helpinfo = info.get("help")
        if helpinfo:
            dct["__doc__"] = _clean_helpinfo(helpinfo)
        else:
            if parent is None:
                dct["__doc__"] = "'root' object."
            else:
                if obj_type == "command":
                    dct["__doc__"] = f"'{pname.strip('_')}' command."
                elif obj_type == "query":
                    dct["__doc__"] = f"'{pname.strip('_')}' query."
                else:
                    dct["__doc__"] = f"'{pname.strip('_')}' child."

        include_child_named_objects = info.get(
            "include-child-named-objects?", False
        ) or info.get("include_child_named_objects", False)
        user_creatable = info.get("user-creatable?", False) or info.get(
            "user_creatable", False
        )

        if version == "222":
            user_creatable = True

        bases = (base,)
        if include_child_named_objects:
            bases = bases + (_ChildNamedObjectAccessorMixin,)
        if obj_type == "named-object" and user_creatable:
            bases = bases + (_CreatableNamedObjectMixin,)
        elif obj_type == "named-object":
            bases = bases + (_NonCreatableNamedObjectMixin,)
        elif info.get("has-allowed-values"):
            bases += (_HasAllowedValuesMixin,)

        cls = type(pname, bases, dct)

        taboo = set(dir(cls))
        taboo |= set(
            ["child_names", "command_names", "argument_names", "child_object_type"]
        )

        doc = ""

        def _process_cls_names(info_dict, names, write_doc=False):
            nonlocal taboo
            nonlocal cls

            for cname, cinfo in info_dict.items():
                ccls = get_cls(cname, cinfo, cls, version=version)
                ccls_name = ccls.__name__

                i = 0
                if write_doc:
                    nonlocal doc
                    th = ccls._state_type
                    th = th.__name__ if hasattr(th, "__name__") else str(th)
                    doc += f"    {ccls.__name__} : {th}\n"
                    doc += f"        {ccls.__doc__}\n"

                while ccls_name in taboo:
                    if i > 0:
                        ccls_name = ccls_name[: ccls_name.rfind("_")]
                    i += 1
                    ccls_name += f"_{str(i)}"
                ccls.__name__ = ccls_name
                names.append(ccls.__name__)
                taboo.add(ccls_name)
                setattr(cls, ccls.__name__, ccls)

        children = info.get("children")
        if children:
            taboo.add("child_names")
            cls.child_names = []
            _process_cls_names(children, cls.child_names)

        commands = info.get("commands")
        if commands:
            cls.command_names = []
            _process_cls_names(commands, cls.command_names)

        queries = info.get("queries")
        if queries:
            cls.query_names = []
            _process_cls_names(queries, cls.query_names)

        arguments = info.get("arguments")
        if arguments:
            doc = cls.__doc__
            doc += "\n\n"
            doc += "Parameters\n"
            doc += "----------\n"
            cls.argument_names = []
            _process_cls_names(arguments, cls.argument_names, write_doc=True)
            cls.__doc__ = doc

        object_type = info.get("object-type", False) or info.get("object_type", False)
        if object_type:
            cls.child_object_type = get_cls(
                "child-object-type", object_type, cls, version=version
            )
            cls.child_object_type.rename = lambda self, name: self._parent.rename(
                name, self._name
            )
            cls.child_object_type.get_name = lambda self: self._name
    except Exception:
        print(
            f"Unable to construct class for '{name}' of "
            f"'{parent.fluent_name if parent else None}'"
        )
        raise
    return cls


def _gethash(obj_info):
    dhash = hashlib.sha256()
    dhash.update(pickle.dumps(obj_info))
    return dhash.hexdigest()


def get_root(flproxy, version: str = "") -> Group:
    """Get the root settings object.

    Parameters
    ----------
    flproxy: Proxy
        Object that interfaces with the Fluent backend.

    Returns
    -------
    root object
    """
    obj_info = flproxy.get_static_info()
    try:
        settings = importlib.import_module(
            f"ansys.fluent.core.solver.settings_{version}"
        )

        if settings.SHASH != _gethash(obj_info):
            settings_logger.warning(
                "Mismatch between generated file and server object "
                "info. Dynamically created settings classes will "
                "be used."
            )
            raise RuntimeError("Mismatch in hash values")
        cls = settings.root
    except Exception:
        cls = get_cls("", obj_info, version=version)
    root = cls()
    root.set_flproxy(flproxy)
    root._setattr("_static_info", obj_info)
    return root


def find_children(obj, identifier="*"):
    """Returns path of all the child objects matching an identifier.

    Parameters
    ----------
    obj: Object
        Object whose children need to be queried.
    identifier: str
        Identifier to find specific children.

    Returns
    -------
    List
    """
    list_of_children = []
    _list_children(obj.__class__, identifier, [], list_of_children)
    return list_of_children


def _list_children(cls, identifier, path, list_of_children):
    if issubclass(cls, (NamedObject, ListObject)):
        if hasattr(cls.child_object_type, "child_names"):
            _get_child_path(cls.child_object_type, path, identifier, list_of_children)
    if issubclass(cls, Group):
        _get_child_path(cls, path, identifier, list_of_children)


def _get_child_path(cls, path, identifier, list_of_children):
    for name in cls.child_names:
        path.append(name)
        if fnmatch.fnmatch(name, identifier):
            path_to_append = "/".join(path)
            if path_to_append not in list_of_children:
                list_of_children.append(path_to_append)
        _list_children(getattr(cls, name), identifier, path, list_of_children)
        path.pop()<|MERGE_RESOLUTION|>--- conflicted
+++ resolved
@@ -1103,13 +1103,8 @@
     def allowed_values(self):
         """Get the allowed values of the object."""
         try:
-<<<<<<< HEAD
             return self.get_attr(_InlineConstants.allowed_values, (list, str))
         except BaseException as ex:
-=======
-            return self.get_attr("allowed-values", (list, str))
-        except Exception:
->>>>>>> 98ed7097
             return []
 
 
