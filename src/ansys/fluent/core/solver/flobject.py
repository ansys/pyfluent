--- conflicted
+++ resolved
@@ -27,12 +27,8 @@
 import weakref
 
 from .error_message import allowed_name_error_message, allowed_values_error
-<<<<<<< HEAD
-from .logging import LOG
-=======
 
 settings_logger = logging.getLogger("ansys.fluent.services.settings_api")
->>>>>>> 3c26a4aa
 
 # Type hints
 RealType = NewType("real", Union[float, str])  # constant or expression
