import ansys.fluent.core.quantity as q


class Quantity(float):
    """Quantity instantiates physical quantities using their real values and
    units. All the instances of this class are converted to base SI units system to have
    consistency in arithmetic operations.

    Parameters
    ----------
    value : int | float
        Real value of quantity.
    units : str
        Unit string representation of quantity.
    quantity_map : dict
        Quantity map representation of quantity.
    dimensions : list
        Dimensions representation of quantity.

    Methods
    -------
    to()
        Converts to given unit string.

    Returns
    -------
    Quantity instance.
    """

    def __new__(cls, value, units=None, quantity_map=None, dimensions=None):
        if (
            (units and quantity_map)
            or (units and dimensions)
            or (quantity_map and dimensions)
        ):
            raise QuantityError.EXCESSIVE_PARAMETERS()

        _units_table = q.UnitsTable()
        _value = float(value)

        if units is not None:
            _unit = units

        if quantity_map:
            units = q.QuantityMap(quantity_map).units
            _unit = units

        if dimensions:
            _dimensions = q.Dimensions(dimensions=dimensions)
            _unit = _dimensions.units

        _, si_multiplier, si_offset = _units_table.si_data(units=_unit)
        _si_value = (_value + si_offset) * si_multiplier

        return float.__new__(cls, _si_value)

    def __init__(self, value, units=None, quantity_map=None, dimensions=None):
        if (
            (units and quantity_map)
            or (units and dimensions)
            or (quantity_map and dimensions)
        ):
            raise QuantityError.EXCESSIVE_PARAMETERS()

        self._units_table = q.UnitsTable()
        self._value = float(value)

        if units is not None:
            self._unit = units
            self._dimensions = q.Dimensions(units=units)

        if quantity_map:
            units = q.QuantityMap(quantity_map).units
            self._unit = units
            self._dimensions = q.Dimensions(units=units)

        if dimensions:
            self._dimensions = q.Dimensions(dimensions=dimensions)
            self._unit = self._dimensions.units

        self._type = self._units_table.get_type(self._unit)

        si_units, si_multiplier, si_offset = self._units_table.si_data(units=self._unit)

        self._si_units = si_units[:-1]
        self._si_value = (self.value + si_offset) * si_multiplier

    def _arithmetic_precheck(self, __value, caller=None) -> str:
        """Validate dimensions of quantities.

        Parameters
        ----------
        __value : Quantity | int | float
            Value modifying current quantity object.
        caller : str
            Name of caller function.
        Returns
        -------
        str
            SI unit string of new quantity.
        """
        # Cannot perform operations between quantities with incompatible dimensions
        if isinstance(__value, Quantity) and (self.dimensions != __value.dimensions):
            raise QuantityError.INCOMPATIBLE_DIMENSIONS(self.units, __value.units)
        # Cannot perform operations on a non-dimensionless quantity
        if (
            caller not in ["__mul__", "__truediv__"]
            and (not self.is_dimensionless)
            and (not isinstance(__value, Quantity))
            and isinstance(__value, (float, int))
        ):
            raise QuantityError.INCOMPATIBLE_VALUE(__value)

        return (
            "delta_K"
            if self.type in ["Temperature", "Temperature Difference"]
            else self.si_units
        )

    @property
    def value(self):
        """Real value."""
        return self._value

    @value.setter
    def value(self, new_value):
        self._value = new_value

    @property
    def units(self):
        """Unit string."""
        return self._unit

    @property
    def si_value(self):
        """SI conversion value."""
        return self._si_value

    @property
    def si_units(self):
        """SI conversion unit string."""
        return self._si_units

    @property
    def dimensions(self):
        """Dimensions."""
        return self._dimensions.dimensions

    @property
    def is_dimensionless(self) -> bool:
        """Check if quantity is dimensionless."""
        return all([dim == 0.0 for dim in self.dimensions])

    @property
    def type(self):
        """Type."""
        return self._type

    def to(self, to_units: str) -> "Quantity":
        """Perform quantity conversions.

        Parameters
        ----------
        to_units : str
            Desired unit to be converted to.

        Returns
        -------
        Quantity
            Quantity object containing desired quantity conversion.
        """

        if not isinstance(to_units, str):
            raise TypeError("`to_units` should be a `str` type.")

        # Retrieve all SI required SI data and perform conversion
        _, si_multiplier, si_offset = self._units_table.si_data(to_units)
        new_value = (self.si_value / si_multiplier) - si_offset

        new_obj = Quantity(value=new_value, units=to_units)

        # Confirm conversion compatibility
        self._arithmetic_precheck(new_obj)

        return new_obj

<<<<<<< HEAD
=======
    def convert(self, to_sys: str) -> "Quantity":
        """Perform unit system conversions.

        Parameters
        ----------
        to_sys : str
            Desired unit system to convert to.

        Returns
        -------
        Quantity
            Quantity object containing desired unit system conversion.
        """

        # Verify specified system is supported
        if to_sys not in self._units_table.unit_systems:
            raise ValueError(
                f"'{to_sys}' is not a supported unit system. Only {', '.join(self._units_table.unit_systems.keys())} are supported."
            )

        # Create new dimensions with desired unit system
        new_dim = q.Dimensions(dimensions=self.dimensions, unit_sys=to_sys)

        return Quantity(value=self.value, units=new_dim.units)

>>>>>>> d301db0c
    def __str__(self):
        return f'({self.value}, "{self.units}")'

    def __repr__(self):
        return f'Quantity ({self.value}, "{self.units}")'

    def __pow__(self, __value):
        temp_dimensions = [dim * __value for dim in self.dimensions]
        new_si_value = self.si_value**__value
        new_dimensions = q.Dimensions(dimensions=temp_dimensions)
        return Quantity(value=new_si_value, units=new_dimensions.units)

    def __mul__(self, __value):
        new_units = self._arithmetic_precheck(__value, caller="__mul__")
        if isinstance(__value, Quantity):
            temp_dimensions = [
                dim + __value.dimensions[idx] for idx, dim in enumerate(self.dimensions)
            ]
            new_si_value = self.si_value * __value.si_value
            new_dimensions = q.Dimensions(dimensions=temp_dimensions)
            new_units = new_units if new_units == "delta_K" else new_dimensions.units
            return Quantity(value=new_si_value, units=new_units)

        if isinstance(__value, (float, int)):
            return Quantity(value=self.si_value * __value, units=new_units)

    def __rmul__(self, __value):
        return self.__mul__(__value)

    def __truediv__(self, __value):
        new_units = self._arithmetic_precheck(__value, caller="__truediv__")
        if isinstance(__value, Quantity):
            temp_dimensions = [
                dim - __value.dimensions[idx] for idx, dim in enumerate(self.dimensions)
            ]
            new_si_value = self.si_value / __value.si_value
            new_dimensions = q.Dimensions(dimensions=temp_dimensions)
            new_units = new_units if new_units == "delta_K" else new_dimensions.units
            return Quantity(value=new_si_value, units=new_units)

        if isinstance(__value, (float, int)):
            return Quantity(value=self.si_value / __value, units=new_units)

    def __rtruediv__(self, __value):
        return self.__truediv__(__value)

    def __add__(self, __value):
        new_units = self._arithmetic_precheck(__value)
        new_value = float(self) + float(__value)
        return Quantity(value=new_value, units=new_units)

    def __radd__(self, __value):
        return self.__add__(__value)

    def __sub__(self, __value):
        new_units = self._arithmetic_precheck(__value)
        new_value = float(self) - float(__value)
        return Quantity(value=new_value, units=new_units)

    def __rsub__(self, __value):
        return self.__sub__(__value)

    def __neg__(self):
        return Quantity(-self.value, self.units)

    def __gt__(self, __value):
        self._arithmetic_precheck(__value)
        return float(self) > float(__value)

    def __ge__(self, __value):
        self._arithmetic_precheck(__value)
        return float(self) >= float(__value)

    def __lt__(self, __value):
        self._arithmetic_precheck(__value)
        return float(self) < float(__value)

    def __le__(self, __value):
        self._arithmetic_precheck(__value)
        return float(self) <= float(__value)

    def __eq__(self, __value):
        self._arithmetic_precheck(__value)
        return float(self) == float(__value)

    def __neq__(self, __value):
        self._arithmetic_precheck(__value)
        return float(self) != float(__value)


class QuantityError(ValueError):
    """Custom quantity errors."""

    def __init__(self, err):
        super().__init__(err)

    @classmethod
    def EXCESSIVE_PARAMETERS(cls):
        return cls(
            "Quantity only accepts 1 of the following: (units) or (quantity_map) or (dimensions)."
        )

    @classmethod
    def INCOMPATIBLE_DIMENSIONS(cls, from_unit, to_unit):
        return cls(f"`{from_unit}` and `{to_unit}` have incompatible dimensions.")

    @classmethod
    def INCOMPATIBLE_VALUE(cls, value):
        return cls(f"`{value}` is incompatible with the current quantity object.")<|MERGE_RESOLUTION|>--- conflicted
+++ resolved
@@ -184,34 +184,6 @@
 
         return new_obj
 
-<<<<<<< HEAD
-=======
-    def convert(self, to_sys: str) -> "Quantity":
-        """Perform unit system conversions.
-
-        Parameters
-        ----------
-        to_sys : str
-            Desired unit system to convert to.
-
-        Returns
-        -------
-        Quantity
-            Quantity object containing desired unit system conversion.
-        """
-
-        # Verify specified system is supported
-        if to_sys not in self._units_table.unit_systems:
-            raise ValueError(
-                f"'{to_sys}' is not a supported unit system. Only {', '.join(self._units_table.unit_systems.keys())} are supported."
-            )
-
-        # Create new dimensions with desired unit system
-        new_dim = q.Dimensions(dimensions=self.dimensions, unit_sys=to_sys)
-
-        return Quantity(value=self.value, units=new_dim.units)
-
->>>>>>> d301db0c
     def __str__(self):
         return f'({self.value}, "{self.units}")'
 
