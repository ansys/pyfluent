import ansys.fluent.core.quantity as q


class QuantityMap(object):
    """Creates a Quantity Map object based on a given quantity map.

    Parameters
    ----------
    quantity_map : dict
        Dictionary containing quantity map units and values.

    Returns
    -------
    QuantityMap instance.
    """

    def __init__(self, quantity_map):
        self._units_table = q.UnitsTable()

        for item in quantity_map:
            if item not in self._units_table.api_quantity_map:
                raise QuantityMapError.UNKNOWN_MAP_ITEM(item)

        self._units = self._map_to_units(quantity_map)

    def _map_to_units(self, quantity_map: dict) -> str:
        """Convert a quantity map into a unit string.

        Parameters
        ----------
        quantity_map : dict
            Quantity map to be converted to unit string.

        Returns
        -------
        str
            Unit string representation of quantity map.
        """
        unit_dict = {
            self._units_table.api_quantity_map[term]: power
            for term, power in quantity_map.items()
        }

        units = ""

        # Split unit string into terms and parse data associated with individual terms
        for terms in unit_dict:
            for term in terms.split(" "):
                _, unit_term, unit_term_power = self._units_table.filter_unit_term(term)

                unit_term_power *= unit_dict[terms]

                if unit_term_power == 1.0:
                    units += f"{unit_term} "
                elif unit_term_power != 0.0:
                    units += f"{unit_term}^{unit_term_power} "

        return self._units_table.condense(units=units)[:-1]

    @property
    def units(self):
<<<<<<< HEAD
        """Unit string representation of quantity map"""
        return self._units


class QuantityMapError(ValueError):
    """Custom quantity map errors."""

    def __init__(self, err):
        super().__init__(err)

    @classmethod
    def UNKNOWN_MAP_ITEM(cls, item):
        return cls(f"`{item}` is not a valid quantity map item.")
=======
        """Unit string representation of quantity map."""
        return self._unit
>>>>>>> d301db0c
<|MERGE_RESOLUTION|>--- conflicted
+++ resolved
@@ -59,12 +59,10 @@
 
     @property
     def units(self):
-<<<<<<< HEAD
-        """Unit string representation of quantity map"""
-        return self._units
-
-
-class QuantityMapError(ValueError):
+        """Unit string representation of quantity map."""
+        return self._unit
+      
+   class QuantityMapError(ValueError):
     """Custom quantity map errors."""
 
     def __init__(self, err):
@@ -72,8 +70,4 @@
 
     @classmethod
     def UNKNOWN_MAP_ITEM(cls, item):
-        return cls(f"`{item}` is not a valid quantity map item.")
-=======
-        """Unit string representation of quantity map."""
-        return self._unit
->>>>>>> d301db0c
+        return cls(f"`{item}` is not a valid quantity map item.")