--- conflicted
+++ resolved
@@ -4,12 +4,8 @@
 import json
 import logging
 import os
-<<<<<<< HEAD
 from typing import Any
-=======
-from typing import Any, Dict
 import warnings
->>>>>>> 54a15506
 
 from ansys.fluent.core.fluent_connection import FluentConnection
 from ansys.fluent.core.journaling import Journal
