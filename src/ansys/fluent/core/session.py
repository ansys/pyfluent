"""Module containing class encapsulating Fluent connection and the Base Session."""

import importlib
import json
import logging
from typing import Any, Dict, Optional, Union
import warnings

from ansys.fluent.core.fluent_connection import FluentConnection
from ansys.fluent.core.journaling import Journal
from ansys.fluent.core.services import service_creator
from ansys.fluent.core.services.field_data import FieldDataService
from ansys.fluent.core.session_shared import (  # noqa: F401
    _CODEGEN_MSG_DATAMODEL,
    _CODEGEN_MSG_TUI,
)
from ansys.fluent.core.streaming_services.datamodel_event_streaming import (
    DatamodelEvents,
)
from ansys.fluent.core.streaming_services.events_streaming import EventsManager
from ansys.fluent.core.streaming_services.field_data_streaming import FieldDataStreaming
from ansys.fluent.core.streaming_services.monitor_streaming import MonitorsManager
from ansys.fluent.core.streaming_services.transcript_streaming import Transcript
from ansys.fluent.core.utils.fluent_version import FluentVersion

from .rpvars import RPVars

try:
    from ansys.fluent.core.solver.settings import root
except Exception:
    root = Any

datamodel_logger = logging.getLogger("pyfluent.datamodel")
logger = logging.getLogger("pyfluent.general")


def _parse_server_info_file(file_name: str):
    with open(file_name, encoding="utf-8") as f:
        lines = f.readlines()
    ip_and_port = lines[0].strip().split(":")
    ip = ip_and_port[0]
    port = int(ip_and_port[1])
    password = lines[1].strip()
    return ip, port, password


def _get_datamodel_attributes(session, attribute: str):
    try:
        preferences_module = importlib.import_module(
            f"ansys.fluent.core.datamodel_{session._version}." + attribute
        )
        return preferences_module.Root(session._se_service, attribute, [])
    except ImportError:
        datamodel_logger.warning(_CODEGEN_MSG_DATAMODEL)


def _get_preferences(session):
    return _get_datamodel_attributes(session, "preferences")


class _IsDataValid:
    def __init__(self, scheme_eval):
        self._scheme_eval = scheme_eval

    def __bool__(self):
        return self()

    def __call__(self):
        return self._scheme_eval.scheme_eval("(data-valid?)")


class BaseSession:
    """Instantiates a Fluent connection.

    Attributes
    ----------
    scheme_eval: SchemeEval
        Instance of SchemeEval on which Fluent's scheme code can be
        executed.

    Methods
    -------
    create_from_server_info_file(
        server_info_file_name, cleanup_on_exit, start_transcript
        )
        Create a Session instance from server-info file

    exit()
        Close the Fluent connection and exit Fluent.
    """

    def __init__(
        self,
        fluent_connection: FluentConnection,
        file_transfer_service: Optional[Any] = None,
        start_transcript: bool = True,
        launcher_args: Optional[Dict[str, Any]] = None,
    ):
        """BaseSession.

        Parameters
        ----------
        fluent_connection (:ref:`ref_fluent_connection`):
            Encapsulates a Fluent connection.
        file_transfer_service:
            Supports file upload and download.
        start_transcript : bool, optional
            The Fluent transcript is started in the client only when
            start_transcript is True. It can be started and stopped
            subsequently via method calls on the Session object.
        """
<<<<<<< HEAD
        self._start_transcript = start_transcript
        self._launcher_args = launcher_args
        BaseSession.build_from_fluent_connection(
=======
        BaseSession._build_from_fluent_connection(
>>>>>>> 395405be
            self, fluent_connection, file_transfer_service
        )

    def _build_from_fluent_connection(
        self,
        fluent_connection: FluentConnection,
        file_transfer_service: Optional[Any] = None,
    ):
        """Build a BaseSession object from fluent_connection object."""
        self._fluent_connection = fluent_connection
        self._file_transfer_service = file_transfer_service
        self._error_state = fluent_connection._error_state
        self.scheme_eval = fluent_connection._connection_interface.scheme_eval
        self.rp_vars = RPVars(self.scheme_eval.string_eval)
        self._preferences = None
        self.journal = Journal(self.scheme_eval)

        self._transcript_service = service_creator("transcript").create(
            fluent_connection._channel, fluent_connection._metadata
        )
        self.transcript = Transcript(self._transcript_service)
        if self._start_transcript:
            self.transcript.start()

        self._datamodel_service_tui = service_creator("tui").create(
            fluent_connection._channel,
            fluent_connection._metadata,
            self._error_state,
            self.scheme_eval,
        )

        self._datamodel_service_se = service_creator("datamodel").create(
            fluent_connection._channel,
            fluent_connection._metadata,
            self._error_state,
            self._file_transfer_service,
        )

        self._datamodel_events = DatamodelEvents(self._datamodel_service_se)
        self._datamodel_events.start()

        self._batch_ops_service = service_creator("batch_ops").create(
            fluent_connection._channel, fluent_connection._metadata
        )
        self._events_service = service_creator("events").create(
            fluent_connection._channel, fluent_connection._metadata
        )
        self.events = EventsManager(
            self._events_service, self._error_state, fluent_connection._id
        )

        self._monitors_service = service_creator("monitors").create(
            fluent_connection._channel, fluent_connection._metadata, self._error_state
        )
        self.monitors = MonitorsManager(fluent_connection._id, self._monitors_service)

        self.events.register_callback("InitializedEvent", self.monitors.refresh)
        self.events.register_callback("DataReadEvent", self.monitors.refresh)

        self.events.start()

        self._field_data_service = self._fluent_connection.create_grpc_service(
            FieldDataService, self._error_state
        )

        class Fields:
            """Container for field and solution variables."""

            def __init__(self, _session):
                """Initialize Fields."""
                self.field_info = service_creator("field_info").create(
                    _session._field_data_service, _IsDataValid(_session.scheme_eval)
                )
                self.field_data = service_creator("field_data").create(
                    _session._field_data_service,
                    self.field_info,
                    _IsDataValid(_session.scheme_eval),
                    _session.scheme_eval,
                )
                self.field_data_streaming = FieldDataStreaming(
                    _session._fluent_connection._id, _session._field_data_service
                )

        self.fields = Fields(self)

        self._settings_service = service_creator("settings").create(
            fluent_connection._channel,
            fluent_connection._metadata,
            self.scheme_eval,
            self._error_state,
        )

        self.health_check = fluent_connection.health_check
        self.connection_properties = fluent_connection.connection_properties

        self._fluent_connection.register_finalizer_cb(
            self._datamodel_service_se.unsubscribe_all_events
        )
        for obj in (
            self._datamodel_events,
            self.transcript,
            self.events,
            self.monitors,
        ):
            self._fluent_connection.register_finalizer_cb(obj.stop)

    @property
    def field_info(self):
        """Provides access to Fluent field information."""
        warnings.warn(
            "field_info is deprecated. Use fields.field_info instead.",
            DeprecationWarning,
        )
        return self.fields.field_info

    @property
    def field_data(self):
        """Fluent field data on surfaces."""
        warnings.warn(
            "field_data is deprecated. Use fields.field_data instead.",
            DeprecationWarning,
        )
        return self.fields.field_data

    @property
    def field_data_streaming(self):
        """Field gRPC streaming service of Fluent."""
        warnings.warn(
            "field_data_streaming is deprecated. Use fields.field_data_streaming instead.",
            DeprecationWarning,
        )
        return self.fields.field_data_streaming

    @property
    def id(self) -> str:
        """Return the session ID."""
        return self._fluent_connection._id

    def start_journal(self, file_name: str):
        """Executes tui command to start journal."""
        warnings.warn("Use -> journal.start()", DeprecationWarning)
        self.journal.start(file_name)

    def stop_journal(self):
        """Executes tui command to stop journal."""
        warnings.warn("Use -> journal.stop()", DeprecationWarning)
        self.journal.stop()

    @classmethod
    def _create_from_server_info_file(
        cls,
        server_info_file_name: str,
        file_transfer_service: Optional[Any] = None,
        start_transcript: bool = True,
        launcher_args: Optional[Dict[str, Any]] = None,
        **connection_kwargs,
    ):
        """Create a Session instance from server-info file.

        Parameters
        ----------
        server_info_file_name : str
            Path to server-info file written out by Fluent server
        file_transfer_service : Optional
            Support file upload and download.
        start_transcript : bool, optional
            The Fluent transcript is started in the client only when
            start_transcript is True. It can be started and stopped
            subsequently via method calls on the Session object.
        **connection_kwargs : dict, optional
            Additional keyword arguments may be specified, and they will be passed to the `FluentConnection`
            being initialized. For example, ``cleanup_on_exit = True``.
            See :func:`FluentConnection initialization <ansys.fluent.core.fluent_connection.FluentConnection.__init__>`
            for more details and possible arguments.

        Returns
        -------
        Session
            Session instance
        """
        ip, port, password = _parse_server_info_file(server_info_file_name)
        session = cls(
            fluent_connection=FluentConnection(
                ip=ip, port=port, password=password, **connection_kwargs
            ),
            file_transfer_service=file_transfer_service,
            start_transcript=start_transcript,
            launcher_args=launcher_args,
        )
        return session

    def execute_tui(self, command: str) -> None:
        """Executes a tui command."""
        self.scheme_eval.scheme_eval(f"(ti-menu-load-string {json.dumps(command)})")

    def get_fluent_version(self) -> FluentVersion:
        """Gets and returns the fluent version."""
        return FluentVersion(self.scheme_eval.version)

    def exit(self, **kwargs) -> None:
        """Exit session."""
        logger.debug("session.exit() called")
        self._fluent_connection.exit(**kwargs)

    def force_exit(self) -> None:
        """Immediately terminates the Fluent session, losing unsaved progress and
        data."""
        self._fluent_connection.force_exit()

    def _file_transfer_api_warning(self, method_name: str) -> str:
        """User warning for upload/download methods."""
        return f"You have directly called the {method_name} method of the session. \
        Please be advised that for the current version of Fluent, many API methods \
        automatically handle file uploads and downloads internally. You may not \
        need to explicitly call {method_name} in most cases. \
        However, there are exceptions, particularly in PMFileManagement, where complex \
        file interactions require explicit use of {method_name}  method \
        for relevant files."

    def upload(
        self, file_name: Union[list[str], str], remote_file_name: Optional[str] = None
    ):
        """Upload a file to the server.

        Parameters
        ----------
        file_name : str
            Name of the local file to upload to the server.
        remote_file_name : str, optional
            remote file name, by default None
        """
        warnings.warn(self._file_transfer_api_warning("upload()"), UserWarning)
        if self._file_transfer_service:
            return self._file_transfer_service.upload(file_name, remote_file_name)

    def download(self, file_name: str, local_directory: Optional[str] = "."):
        """Download a file from the server.

        Parameters
        ----------
        file_name : str
            Name of the file to download from the server.
        local_directory : str, optional
            Local destination directory. The default is the current working directory.
        """
        warnings.warn(self._file_transfer_api_warning("download()"), UserWarning)
        if self._file_transfer_service:
            return self._file_transfer_service.download(file_name, local_directory)

    def __enter__(self):
        return self

    def __exit__(self, exc_type: Any, exc_val: Any, exc_tb: Any):
        """Close the Fluent connection and exit Fluent."""
        logger.debug("session.__exit__() called")
        self.exit()

    def __dir__(self):
        dir_list = set(list(self.__dict__.keys()) + dir(type(self))) - {
            "field_data",
            "field_info",
            "field_data_streaming",
            "start_journal",
            "stop_journal",
        }
        return sorted(dir_list)<|MERGE_RESOLUTION|>--- conflicted
+++ resolved
@@ -109,13 +109,9 @@
             start_transcript is True. It can be started and stopped
             subsequently via method calls on the Session object.
         """
-<<<<<<< HEAD
         self._start_transcript = start_transcript
         self._launcher_args = launcher_args
-        BaseSession.build_from_fluent_connection(
-=======
         BaseSession._build_from_fluent_connection(
->>>>>>> 395405be
             self, fluent_connection, file_transfer_service
         )
 
