"""Module containing class encapsulating Fluent connection and the Base
Session."""
import importlib
import json
import os
from typing import Any

from ansys.fluent.core.fluent_connection import _FluentConnection
<<<<<<< HEAD
from ansys.fluent.core.session_shared import _CODEGEN_MSG_DATAMODEL
=======
from ansys.fluent.core.services.datamodel_tui import TUIMenu
from ansys.fluent.core.session_base_meshing import _BaseMeshing
from ansys.fluent.core.session_shared import _CODEGEN_MSG_DATAMODEL, _CODEGEN_MSG_TUI
from ansys.fluent.core.solver.flobject import get_root as settings_get_root
from ansys.fluent.core.utils.fluent_version import get_version_for_filepath
>>>>>>> 6542d040
from ansys.fluent.core.utils.logging import LOG

try:
    from ansys.fluent.core.solver.settings import root
except Exception:
    root = Any


def parse_server_info_file(filename: str):
    with open(filename, encoding="utf-8") as f:
        lines = f.readlines()
    ip_and_port = lines[0].strip().split(":")
    ip = ip_and_port[0]
    port = int(ip_and_port[1])
    password = lines[1].strip()
    return ip, port, password


def _get_datamodel_attributes(session, attribute: str):
    try:
        preferences_module = importlib.import_module(
            f"ansys.fluent.core.datamodel_{session.version}." + attribute
        )
        return preferences_module.Root(session._se_service, attribute, [])
    except (ImportError, ModuleNotFoundError):
        LOG.warning(_CODEGEN_MSG_DATAMODEL)


def _get_preferences(session):
    return _get_datamodel_attributes(session, "preferences")


def _get_solverworkflow(session):
    return _get_datamodel_attributes(session, "solverworkflow")


class _BaseSession:
    """Instantiates a Fluent connection.

    Attributes
    ----------
    scheme_eval: SchemeEval
        Instance of SchemeEval on which Fluent's scheme code can be
        executed.

    Methods
    -------
    create_from_server_info_file(
        server_info_filepath, cleanup_on_exit, start_transcript
        )
        Create a Session instance from server-info file

    exit()
        Close the Fluent connection and exit Fluent.
    """

    def __init__(self, fluent_connection: _FluentConnection):
        self.fluent_connection = fluent_connection
        self.scheme_eval = self.fluent_connection.scheme_eval
        self._uploader = None
        self._preferences = None
        self._solverworkflow = None

    @classmethod
    def create_from_server_info_file(
        cls,
        server_info_filepath: str,
        cleanup_on_exit: bool = True,
        start_transcript: bool = True,
    ):
        """Create a Session instance from server-info file.

        Parameters
        ----------
        server_info_filepath : str
            Path to server-info file written out by Fluent server
        cleanup_on_exit : bool, optional
            When True, the connected Fluent session will be shut down
            when PyFluent is exited or exit() is called on the session
            instance, by default True.
        start_transcript : bool, optional
            The Fluent transcript is started in the client only when
            start_transcript is True. It can be started and stopped
            subsequently via method calls on the Session object.
            Defaults to true.

        Returns
        -------
        Session
            Session instance
        """
        ip, port, password = parse_server_info_file(server_info_filepath)
        session = cls(
            fluent_connection=_FluentConnection(
                ip=ip,
                port=port,
                password=password,
                cleanup_on_exit=cleanup_on_exit,
                start_transcript=start_transcript,
            )
        )
        return session

    def execute_tui(self, command: str) -> None:
        """Executes a tui command."""
        self.fluent_connection.scheme_eval.scheme_eval(
            f'(tui-menu-execute {json.dumps(command)} "")'
        )

    def __enter__(self):
        """Close the Fluent connection and exit Fluent."""
        return self

    def __exit__(self, exc_type: Any, exc_val: Any, exc_tb: Any):
        self.fluent_connection.exit()

    def __getattr__(self, attr):
        return getattr(self.fluent_connection, attr)

    def __dir__(self):
        return sorted(
            set(
                list(self.__dict__.keys())
                + dir(type(self))
                + dir(self.fluent_connection)
            )
        )

    def upload(self, file_path: str, remote_file_name: str = None):
        """Uploads a file on the server."""
        if not self._uploader:
            self._uploader = _Uploader(self.fluent_connection._remote_instance)
        return self._uploader.upload(file_path, remote_file_name)

    def download(self, file_name: str, local_file_path: str = None):
        """Downloads a file from the server."""
        if not self._uploader:
            self._uploader = _Uploader(self.fluent_connection._remote_instance)
        return self._uploader.download(file_name, local_file_path)


<<<<<<< HEAD
=======
class Session:
    """Instantiates a Fluent connection. This is a deprecated class. This has
    been replaced by the "_BaseSession" class to implement the new fluent
    launch modes.

    Attributes
    ----------
    scheme_eval: SchemeEval
        Instance of SchemeEval on which Fluent's scheme code can be
        executed.

    Methods
    -------
    create_from_server_info_file(
        server_info_filepath, cleanup_on_exit, start_transcript
        )
        Create a Session instance from server-info file
    """

    def __init__(
        self,
        ip: str = None,
        port: int = None,
        password: str = None,
        channel: grpc.Channel = None,
        cleanup_on_exit: bool = True,
        start_transcript: bool = True,
        remote_instance=None,
        fluent_connection=None,
    ):
        warnings.warn("Please use the new fluent launch modes", DeprecationWarning)
        if not fluent_connection:
            self.fluent_connection = _FluentConnection(
                ip=ip,
                port=port,
                password=password,
                channel=channel,
                cleanup_on_exit=cleanup_on_exit,
                start_transcript=start_transcript,
                remote_instance=remote_instance,
            )
        else:
            self.fluent_connection = fluent_connection

        self.scheme_eval = self.fluent_connection.scheme_eval

        self.meshing = _BaseMeshing(None, self.fluent_connection)

        self._datamodel_service_se = self.fluent_connection.datamodel_service_se
        self._datamodel_service_tui = self.fluent_connection.datamodel_service_tui
        self._settings_service = self.fluent_connection.settings_service

        self.solver = Session.Solver(self.fluent_connection)

        self._uploader = None
        self._preferences = None
        self._solverworkflow = None

    @classmethod
    def create_from_server_info_file(
        cls,
        server_info_filepath: str,
        cleanup_on_exit: bool = True,
        start_transcript: bool = True,
    ) -> "Session":
        """Create a Session instance from server-info file.

        Parameters
        ----------
        server_info_filepath : str
            Path to server-info file written out by Fluent server
        cleanup_on_exit : bool, optional
            When True, the connected Fluent session will be shut down
            when PyFluent is exited or exit() is called on the session
            instance, by default True.
        start_transcript : bool, optional
            The Fluent transcript is started in the client only when
            start_transcript is True. It can be started and stopped
            subsequently via method calls on the Session object.
            Defaults to true.

        Returns
        -------
        Session
            Session instance
        """
        ip, port, password = parse_server_info_file(server_info_filepath)
        session = Session(
            fluent_connection=_FluentConnection(
                ip=ip,
                port=port,
                password=password,
                cleanup_on_exit=cleanup_on_exit,
                start_transcript=start_transcript,
            )
        )
        return session

    def __enter__(self):
        """Close the Fluent connection and exit Fluent."""
        return self

    def __exit__(self, exc_type: Any, exc_val: Any, exc_tb: Any):
        self.fluent_connection.exit()

    def __getattr__(self, attr):
        return getattr(self.fluent_connection, attr)

    def __dir__(self):
        return sorted(
            set(
                list(self.__dict__.keys())
                + dir(type(self))
                + dir(self.fluent_connection)
            )
        )

    def upload(self, file_path: str, remote_file_name: str = None):
        """Uploads a file on the server."""
        if not self._uploader:
            self._uploader = _Uploader(self.fluent_connection._remote_instance)
        return self._uploader.upload(file_path, remote_file_name)

    def download(self, file_name: str, local_file_path: str = None):
        """Downloads a file from the server."""
        if not self._uploader:
            self._uploader = _Uploader(self.fluent_connection._remote_instance)
        return self._uploader.download(file_name, local_file_path)

    @property
    def preferences(self):
        """preferences datamodel root."""
        if self._preferences is None:
            self._preferences = _get_preferences(self)
        return self._preferences

    @property
    def solverworkflow(self):
        """solverworkflow datamodel root."""
        if self._solverworkflow is None:
            self._solverworkflow = _get_solverworkflow(self)
        return self._solverworkflow

    class Solver:
        def __init__(self, fluent_connection: _FluentConnection):
            self._fluent_connection = fluent_connection
            self._tui_service = fluent_connection.datamodel_service_tui
            self._settings_service = fluent_connection.settings_service
            self._tui = None
            self._settings_root = None
            self._version = None

        def get_fluent_version(self):
            """Gets and returns the fluent version."""
            return self._fluent_connection.get_fluent_version()

        @property
        def version(self):
            if self._version is None:
                self._version = get_version_for_filepath(session=self)
            return self._version

        @property
        def tui(self):
            """Instance of ``main_menu`` on which Fluent's SolverTUI methods
            can be executed."""
            if self._tui is None:
                try:
                    tui_module = importlib.import_module(
                        f"ansys.fluent.core.solver.tui_{self.version}"
                    )
                    self._tui = tui_module.main_menu([], self._tui_service)
                except (ImportError, ModuleNotFoundError):
                    LOG.warning(_CODEGEN_MSG_TUI)
                    self._tui = TUIMenu([], self._tui_service)
            return self._tui

        @property
        def root(self):
            """root settings object."""
            if self._settings_root is None:
                self._settings_root = settings_get_root(
                    flproxy=self._settings_service, version=self.version
                )
            return self._settings_root


>>>>>>> 6542d040
class _Uploader:
    """Instantiates a file uploader and downloader to have a seamless file
    reading / writing in the cloud particularly in Ansys lab . Here we are
    exposing upload and download methods on session objects. These would be no-
    ops if PyPIM is not configured or not authorized with the appropriate
    service. This will be used for internal purpose only.

    Attributes
    ----------
    pim_instance: PIM instance
        Instance of PIM which supports upload server services.

    file_service: Client instance
        Instance of Client which supports upload and download methods.

    Methods
    -------
    upload(
        file_path, remote_file_name
        )
        Upload a file to the server.

    download(
        file_name, local_file_path
        )
        Download a file from the server.
    """

    def __init__(self, pim_instance):
        self.pim_instance = pim_instance
        self.file_service = None
        try:
            upload_server = self.pim_instance.services["http-simple-upload-server"]
        except (AttributeError, KeyError):
            pass
        else:
            from simple_upload_server.client import Client

            self.file_service = Client(
                token="token", url=upload_server.uri, headers=upload_server.headers
            )

    def upload(self, file_path: str, remote_file_name: str = None):
        """Uploads a file on the server."""
        if self.file_service:
            expanded_file_path = os.path.expandvars(file_path)
            upload_file_name = remote_file_name or os.path.basename(expanded_file_path)
            self.file_service.upload_file(expanded_file_path, upload_file_name)

    def download(self, file_name: str, local_file_path: str = None):
        """Downloads a file from the server."""
        if self.file_service:
            if self.file_service.file_exist(file_name):
                self.file_service.download_file(file_name, local_file_path)
            else:
                raise FileNotFoundError("Remote file does not exist.")<|MERGE_RESOLUTION|>--- conflicted
+++ resolved
@@ -6,15 +6,11 @@
 from typing import Any
 
 from ansys.fluent.core.fluent_connection import _FluentConnection
-<<<<<<< HEAD
-from ansys.fluent.core.session_shared import _CODEGEN_MSG_DATAMODEL
-=======
 from ansys.fluent.core.services.datamodel_tui import TUIMenu
 from ansys.fluent.core.session_base_meshing import _BaseMeshing
 from ansys.fluent.core.session_shared import _CODEGEN_MSG_DATAMODEL, _CODEGEN_MSG_TUI
 from ansys.fluent.core.solver.flobject import get_root as settings_get_root
 from ansys.fluent.core.utils.fluent_version import get_version_for_filepath
->>>>>>> 6542d040
 from ansys.fluent.core.utils.logging import LOG
 
 try:
@@ -156,196 +152,6 @@
         return self._uploader.download(file_name, local_file_path)
 
 
-<<<<<<< HEAD
-=======
-class Session:
-    """Instantiates a Fluent connection. This is a deprecated class. This has
-    been replaced by the "_BaseSession" class to implement the new fluent
-    launch modes.
-
-    Attributes
-    ----------
-    scheme_eval: SchemeEval
-        Instance of SchemeEval on which Fluent's scheme code can be
-        executed.
-
-    Methods
-    -------
-    create_from_server_info_file(
-        server_info_filepath, cleanup_on_exit, start_transcript
-        )
-        Create a Session instance from server-info file
-    """
-
-    def __init__(
-        self,
-        ip: str = None,
-        port: int = None,
-        password: str = None,
-        channel: grpc.Channel = None,
-        cleanup_on_exit: bool = True,
-        start_transcript: bool = True,
-        remote_instance=None,
-        fluent_connection=None,
-    ):
-        warnings.warn("Please use the new fluent launch modes", DeprecationWarning)
-        if not fluent_connection:
-            self.fluent_connection = _FluentConnection(
-                ip=ip,
-                port=port,
-                password=password,
-                channel=channel,
-                cleanup_on_exit=cleanup_on_exit,
-                start_transcript=start_transcript,
-                remote_instance=remote_instance,
-            )
-        else:
-            self.fluent_connection = fluent_connection
-
-        self.scheme_eval = self.fluent_connection.scheme_eval
-
-        self.meshing = _BaseMeshing(None, self.fluent_connection)
-
-        self._datamodel_service_se = self.fluent_connection.datamodel_service_se
-        self._datamodel_service_tui = self.fluent_connection.datamodel_service_tui
-        self._settings_service = self.fluent_connection.settings_service
-
-        self.solver = Session.Solver(self.fluent_connection)
-
-        self._uploader = None
-        self._preferences = None
-        self._solverworkflow = None
-
-    @classmethod
-    def create_from_server_info_file(
-        cls,
-        server_info_filepath: str,
-        cleanup_on_exit: bool = True,
-        start_transcript: bool = True,
-    ) -> "Session":
-        """Create a Session instance from server-info file.
-
-        Parameters
-        ----------
-        server_info_filepath : str
-            Path to server-info file written out by Fluent server
-        cleanup_on_exit : bool, optional
-            When True, the connected Fluent session will be shut down
-            when PyFluent is exited or exit() is called on the session
-            instance, by default True.
-        start_transcript : bool, optional
-            The Fluent transcript is started in the client only when
-            start_transcript is True. It can be started and stopped
-            subsequently via method calls on the Session object.
-            Defaults to true.
-
-        Returns
-        -------
-        Session
-            Session instance
-        """
-        ip, port, password = parse_server_info_file(server_info_filepath)
-        session = Session(
-            fluent_connection=_FluentConnection(
-                ip=ip,
-                port=port,
-                password=password,
-                cleanup_on_exit=cleanup_on_exit,
-                start_transcript=start_transcript,
-            )
-        )
-        return session
-
-    def __enter__(self):
-        """Close the Fluent connection and exit Fluent."""
-        return self
-
-    def __exit__(self, exc_type: Any, exc_val: Any, exc_tb: Any):
-        self.fluent_connection.exit()
-
-    def __getattr__(self, attr):
-        return getattr(self.fluent_connection, attr)
-
-    def __dir__(self):
-        return sorted(
-            set(
-                list(self.__dict__.keys())
-                + dir(type(self))
-                + dir(self.fluent_connection)
-            )
-        )
-
-    def upload(self, file_path: str, remote_file_name: str = None):
-        """Uploads a file on the server."""
-        if not self._uploader:
-            self._uploader = _Uploader(self.fluent_connection._remote_instance)
-        return self._uploader.upload(file_path, remote_file_name)
-
-    def download(self, file_name: str, local_file_path: str = None):
-        """Downloads a file from the server."""
-        if not self._uploader:
-            self._uploader = _Uploader(self.fluent_connection._remote_instance)
-        return self._uploader.download(file_name, local_file_path)
-
-    @property
-    def preferences(self):
-        """preferences datamodel root."""
-        if self._preferences is None:
-            self._preferences = _get_preferences(self)
-        return self._preferences
-
-    @property
-    def solverworkflow(self):
-        """solverworkflow datamodel root."""
-        if self._solverworkflow is None:
-            self._solverworkflow = _get_solverworkflow(self)
-        return self._solverworkflow
-
-    class Solver:
-        def __init__(self, fluent_connection: _FluentConnection):
-            self._fluent_connection = fluent_connection
-            self._tui_service = fluent_connection.datamodel_service_tui
-            self._settings_service = fluent_connection.settings_service
-            self._tui = None
-            self._settings_root = None
-            self._version = None
-
-        def get_fluent_version(self):
-            """Gets and returns the fluent version."""
-            return self._fluent_connection.get_fluent_version()
-
-        @property
-        def version(self):
-            if self._version is None:
-                self._version = get_version_for_filepath(session=self)
-            return self._version
-
-        @property
-        def tui(self):
-            """Instance of ``main_menu`` on which Fluent's SolverTUI methods
-            can be executed."""
-            if self._tui is None:
-                try:
-                    tui_module = importlib.import_module(
-                        f"ansys.fluent.core.solver.tui_{self.version}"
-                    )
-                    self._tui = tui_module.main_menu([], self._tui_service)
-                except (ImportError, ModuleNotFoundError):
-                    LOG.warning(_CODEGEN_MSG_TUI)
-                    self._tui = TUIMenu([], self._tui_service)
-            return self._tui
-
-        @property
-        def root(self):
-            """root settings object."""
-            if self._settings_root is None:
-                self._settings_root = settings_get_root(
-                    flproxy=self._settings_service, version=self.version
-                )
-            return self._settings_root
-
-
->>>>>>> 6542d040
 class _Uploader:
     """Instantiates a file uploader and downloader to have a seamless file
     reading / writing in the cloud particularly in Ansys lab . Here we are
