"""Module containing class encapsulating Fluent connection."""


from asyncio import Future
import functools
import importlib
import logging
import threading
from typing import Any, Optional

from ansys.fluent.core.services import service_creator
from ansys.fluent.core.services.datamodel_se import PyMenuGeneric
from ansys.fluent.core.services.datamodel_tui import TUIMenu
from ansys.fluent.core.services.reduction import ReductionService
from ansys.fluent.core.services.svar import SVARData, SVARInfo
from ansys.fluent.core.session import _CODEGEN_MSG_TUI, BaseSession, _get_preferences
from ansys.fluent.core.session_shared import _CODEGEN_MSG_DATAMODEL
from ansys.fluent.core.solver import flobject
from ansys.fluent.core.solver.flobject import (
    Group,
    NamedObject,
    SettingsBase,
    StateType,
)
import ansys.fluent.core.solver.function.reduction as reduction_old
from ansys.fluent.core.systemcoupling import SystemCoupling
from ansys.fluent.core.utils.execution import asynchronous
from ansys.fluent.core.utils.fluent_version import (
    FluentVersion,
    get_version_for_file_name,
)
from ansys.fluent.core.workflow import WorkflowWrapper

tui_logger = logging.getLogger("pyfluent.tui")
datamodel_logger = logging.getLogger("pyfluent.datamodel")


def _set_state_safe(obj: SettingsBase, state: StateType):
    try:
        obj.set_state(state)
    except RuntimeError:
        if isinstance(obj, NamedObject):
            for k, v in state.items():
                _set_state_safe(obj[k], v)
        elif isinstance(obj, Group):
            for k, v in state.items():
                _set_state_safe(getattr(obj, k), v)
        else:
            datamodel_logger.debug(f"set_state failed at {obj.path}")


def _import_settings_root(root):
    _class_dict = {}
    api_keys = []
    if hasattr(root, "child_names"):
        api_keys = root.child_names

    for root_item in api_keys:
        _class_dict[root_item] = getattr(root, root_item)

    settings_api_root = type("SettingsRoot", (object,), _class_dict)
    return settings_api_root()


class Solver(BaseSession):
    """Encapsulates a Fluent solver session.

    A ``tui`` object for solver TUI
    commanding, and solver settings objects are all exposed here.
    """

    def __init__(
        self,
        fluent_connection,
        remote_file_handler: Optional[Any] = None,
    ):
        """Solver session.

        Args:
            fluent_connection (:ref:`ref_fluent_connection`): Encapsulates a Fluent connection.
            remote_file_handler: Supports file upload and download.
        """
        super(Solver, self).__init__(
            fluent_connection=fluent_connection, remote_file_handler=remote_file_handler
        )
        self._build_from_fluent_connection(fluent_connection)

    def _build_from_fluent_connection(self, fluent_connection):
        self._tui_service = self.datamodel_service_tui
        self._se_service = self.datamodel_service_se
        self._settings_service = self.settings_service
        self._tui = None
        self._workflow = None
        self._system_coupling = None
        self._settings_root = None
        self._fluent_version = None
        self._lck = threading.Lock()
        self.svar_service = service_creator("svar").create(
            fluent_connection._channel, fluent_connection._metadata
        )
        self.svar_info = SVARInfo(self.svar_service)
        self._reduction_service = self.fluent_connection.create_grpc_service(
            ReductionService, self.error_state
        )
        if FluentVersion(self._version) >= FluentVersion.v241:
            self.reduction = service_creator("reduction").create(
                self._reduction_service, self
            )
        else:
            self.reduction = reduction_old
        self._settings_api_root = None

    def build_from_fluent_connection(self, fluent_connection):
        """Build a solver session object from fluent_connection object."""
        super(Solver, self).build_from_fluent_connection(fluent_connection)
        self._build_from_fluent_connection(fluent_connection)

    @property
    def svar_data(self) -> SVARData:
        """Return the SVARData handle."""
        return service_creator("svar_data").create(self.svar_service, self.svar_info)

    @property
    def _version(self):
        """Fluent's product version."""
        if self._fluent_version is None:
            self._fluent_version = get_version_for_file_name(session=self)
        return self._fluent_version

    @property
    def tui(self):
        """Instance of ``main_menu`` on which Fluent's SolverTUI methods can be
        executed."""
        if self._tui is None:
            try:
                tui_module = importlib.import_module(
                    f"ansys.fluent.core.solver.tui_{self._version}"
                )
                self._tui = tui_module.main_menu(
                    self._tui_service, self._version, "solver", []
                )
            except ImportError:
                tui_logger.warning(_CODEGEN_MSG_TUI)
                self._tui = TUIMenu(self._tui_service, self._version, "solver", [])
        return self._tui

    @property
    def _workflow_se(self):
        """Datamodel root for workflow."""
        try:
            workflow_module = importlib.import_module(
                f"ansys.fluent.core.datamodel_{self._version}.workflow"
            )
            workflow_se = workflow_module.Root(self._se_service, "workflow", [])
        except ImportError:
            datamodel_logger.warning(_CODEGEN_MSG_DATAMODEL)
            workflow_se = PyMenuGeneric(self._se_service, "workflow")
        return workflow_se

    @property
    def workflow(self):
        """Datamodel root for workflow."""
        if not self._workflow:
            self._workflow = WorkflowWrapper(self._workflow_se, Solver)
        return self._workflow

    @property
    def _root(self):
        """Root settings object."""
        if self._settings_root is None:
            self._settings_root = flobject.get_root(
<<<<<<< HEAD
                flproxy=self._settings_service,
                version=self.version,
                remote_file_handler=self._remote_file_handler,
=======
                flproxy=self._settings_service, version=self._version
>>>>>>> 6b57fe2b
            )
        return self._settings_root

    @property
    def system_coupling(self):
        if self._system_coupling is None:
            self._system_coupling = SystemCoupling(self)
        return self._system_coupling

    @property
    def preferences(self):
        """Datamodel root of preferences."""
        if self._preferences is None:
            self._preferences = _get_preferences(self)
        return self._preferences

    def _sync_from_future(self, fut: Future):
        with self._lck:
            try:
                fut_session = fut.result()
            except Exception as ex:
                raise RuntimeError("Unable to read mesh") from ex
            state = self._root.get_state()
            self.build_from_fluent_connection(fut_session.fluent_connection)
            # TODO temporary fix till set_state at settings root is fixed
            _set_state_safe(self._root, state)

    def read_case_lightweight(self, file_name: str):
        """Read a case file using light IO mode.

        Parameters
        ----------
        file_name : str
            Case file name
        """
        import ansys.fluent.core as pyfluent

        self.file.read(file_type="case", file_name=file_name, lightweight_setup=True)
        launcher_args = dict(self.fluent_connection.launcher_args)
        launcher_args.pop("lightweight_mode", None)
        launcher_args["case_file_name"] = file_name
        fut: Future = asynchronous(pyfluent.launch_fluent)(**launcher_args)
        fut.add_done_callback(functools.partial(Solver._sync_from_future, self))

    def __call__(self):
        return self._root.get_state()

    def _populate_settings_api_root(self):
        if not self._settings_api_root:
            self._settings_api_root = _import_settings_root(self._root)

    def __getattr__(self, attr):
        self._populate_settings_api_root()
        return getattr(self._settings_api_root, attr)

    def __dir__(self):
        self._populate_settings_api_root()
        return sorted(
            set(
                list(self.__dict__.keys())
                + dir(type(self))
                + dir(self._settings_api_root)
            )
        )<|MERGE_RESOLUTION|>--- conflicted
+++ resolved
@@ -169,13 +169,9 @@
         """Root settings object."""
         if self._settings_root is None:
             self._settings_root = flobject.get_root(
-<<<<<<< HEAD
                 flproxy=self._settings_service,
-                version=self.version,
-                remote_file_handler=self._remote_file_handler,
-=======
-                flproxy=self._settings_service, version=self._version
->>>>>>> 6b57fe2b
+                version=self._version,
+                remote_file_handler=self._remote_file_handler, 
             )
         return self._settings_root
 
