--- conflicted
+++ resolved
@@ -239,13 +239,15 @@
         """
         import ansys.fluent.core as pyfluent
 
-<<<<<<< HEAD
         self.file.read(file_type="case", file_name=file_name, lightweight_setup=True)
         launcher_args = dict(self.fluent_connection.launcher_args)
         launcher_args.pop("lightweight_mode", None)
         launcher_args["case_file_name"] = file_name
         fut: Future = asynchronous(pyfluent.launch_fluent)(**launcher_args)
         fut.add_done_callback(functools.partial(Solver._sync_from_future, self))
+        
+    def __call__(self):
+        return self._root.get_state()
 
     def read_case(
         self,
@@ -279,20 +281,4 @@
             before_downloaded=(
                 lambda file_name: self.file.write_case(file_name=file_name)
             ),
-        )
-=======
-        if lightweight_mode:
-            self.file.read(
-                file_type="case", file_name=file_name, lightweight_setup=True
-            )
-            launcher_args = dict(self.fluent_connection.launcher_args)
-            launcher_args.pop("lightweight_mode", None)
-            launcher_args["case_file_name"] = file_name
-            fut: Future = asynchronous(pyfluent.launch_fluent)(**launcher_args)
-            fut.add_done_callback(functools.partial(Solver._sync_from_future, self))
-        else:
-            self.file.read(file_type="case", file_name=file_name)
-
-    def __call__(self):
-        return self._root.get_state()
->>>>>>> 48026146
+        )