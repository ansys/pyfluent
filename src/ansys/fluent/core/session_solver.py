--- conflicted
+++ resolved
@@ -211,15 +211,9 @@
             except Exception:
                 fut_session.exit()
 
-<<<<<<< HEAD
     def read_case_lightweight(self, file_name: str, lightweight_mode: bool = False):
-        """Read a case file using light IO mode if ``pyfluent.USE_LIGHT_IO`` is
-        set to ``True``.
-=======
-    def read_case(self, file_name: str, lightweight_mode: bool = False):
         """Read a case file using light IO mode if ``pyfluent.USE_LIGHT_IO`` is set to
         ``True``.
->>>>>>> 0c9df6e0
 
         Parameters
         ----------
