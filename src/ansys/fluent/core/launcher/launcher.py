"""Provides a module for launching Fluent.

This module supports both starting Fluent locally and connecting to a
remote instance with gRPC.
"""
from enum import Enum
import json
import os
from pathlib import Path
import platform
import subprocess
import tempfile
import time
from typing import Any, Dict, Union
import warnings

from ansys.fluent.core.fluent_connection import _FluentConnection
from ansys.fluent.core.launcher.fluent_container import start_fluent_container
from ansys.fluent.core.scheduler import build_parallel_options, load_machines
from ansys.fluent.core.session import _BaseSession, parse_server_info_file  # noqa: F401
from ansys.fluent.core.session_meshing import Meshing
from ansys.fluent.core.session_pure_meshing import PureMeshing
from ansys.fluent.core.session_solver import Solver
from ansys.fluent.core.session_solver_icing import SolverIcing
from ansys.fluent.core.utils.logging import LOG
import ansys.platform.instancemanagement as pypim

_THIS_DIR = os.path.dirname(__file__)
_OPTIONS_FILE = os.path.join(_THIS_DIR, "fluent_launcher_options.json")


def _is_windows():
    """Check if the current operating system is windows."""
    return platform.system() == "Windows"


class FluentVersion(Enum):
    """Contains the standard Ansys Fluent release."""

    version_23R2 = "23.2.0"
    version_23R1 = "23.1.0"
    version_22R2 = "22.2.0"

    @classmethod
    def _missing_(cls, version):
        if isinstance(version, (float, str)):
            version = str(version) + ".0"
            for v in FluentVersion:
                if version == v.value:
                    return FluentVersion(version)
            else:
                raise RuntimeError(
                    f"The passed version '{version[:-2]}' does not exist."
                    f" Available version strings are: "
                    f"{[ver.value for ver in FluentVersion]} "
                )

    def __str__(self):
        return str(self.value)


def get_ansys_version() -> str:
    """Get the latest ANSYS version from AWP_ROOT environment variables."""
    for v in FluentVersion:
        if "AWP_ROOT" + "".join(str(v).split("."))[:-1] in os.environ:
            return str(v)

    raise RuntimeError("No ANSYS version can be found.")


def get_fluent_exe_path(**launch_argvals) -> Path:
    def get_fluent_root(version: FluentVersion) -> Path:
        awp_root = os.environ["AWP_ROOT" + "".join(str(version).split("."))[:-1]]
        return Path(awp_root) / "fluent"

    def get_exe_path(fluent_root: Path) -> Path:
        if _is_windows():
            return fluent_root / "ntbin" / "win64" / "fluent.exe"
        else:
            return fluent_root / "bin" / "fluent"

    # Look for Fluent exe path in the following order:
    # 1. "PYFLUENT_FLUENT_ROOT" environment variable
    fluent_root = os.getenv("PYFLUENT_FLUENT_ROOT")
    if fluent_root:
        return get_exe_path(Path(fluent_root))

    # 2. product_version parameter passed with launch_fluent
    product_version = launch_argvals.get("product_version")
    if product_version:
        return get_exe_path(get_fluent_root(FluentVersion(product_version)))

    # 3. the latest ANSYS version from AWP_ROOT environment variables
    ansys_version = get_ansys_version()
    return get_exe_path(get_fluent_root(FluentVersion(ansys_version)))


class LaunchModes(Enum):
    """Provides the standard Fluent launch modes."""

    # Tuple:   Name, Solver object type, Meshing flag, Launcher options
    MESHING_MODE = ("meshing", Meshing, True, [])
    PURE_MESHING_MODE = ("pure-meshing", PureMeshing, True, [])
    SOLVER = ("solver", Solver, False, [])
    SOLVER_ICING = ("solver-icing", SolverIcing, False, [("fluent_icing", True)])

    @staticmethod
    def get_mode(mode: str) -> "LaunchModes":
        """Returns the LaunchMode based on the mode in string format."""
        for m in LaunchModes:
            if mode == m.value[0]:
                return m
        else:
            raise RuntimeError(
                f"The passed mode '{mode}' matches none of the allowed modes."
            )


def _get_server_info_filepath():
    server_info_dir = os.getenv("SERVER_INFO_DIR")
    dir_ = Path(server_info_dir) if server_info_dir else tempfile.gettempdir()
    fd, filepath = tempfile.mkstemp(suffix=".txt", prefix="serverinfo-", dir=str(dir_))
    os.close(fd)
    return filepath


def _get_subprocess_kwargs_for_fluent(env: Dict[str, Any]) -> Dict[str, Any]:
    kwargs: Dict[str, Any] = {}
    kwargs.update(stdin=subprocess.PIPE, stdout=subprocess.PIPE, stderr=subprocess.PIPE)
    if _is_windows():
        kwargs.update(creationflags=subprocess.CREATE_NEW_PROCESS_GROUP)
    else:
        kwargs.update(shell=True, start_new_session=True)
    fluent_env = os.environ.copy()
    fluent_env.update({k: str(v) for k, v in env.items()})
    fluent_env["REMOTING_THROW_LAST_TUI_ERROR"] = "1"
    kwargs.update(env=fluent_env)
    return kwargs


def _build_fluent_launch_args_string(**kwargs) -> str:
    """Build Fluent's launch arguments string from keyword arguments.

    Returns
    -------
    str
        Fluent's launch arguments string.
    """
    all_options = None
    with open(_OPTIONS_FILE, encoding="utf-8") as fp:
        all_options = json.load(fp)
    launch_args_string = ""
    for k, v in all_options.items():
        argval = kwargs.get(k)
        default = v.get("default")
        if argval is None and v.get("fluent_required") is True:
            argval = default
        if argval is not None:
            allowed_values = v.get("allowed_values")
            if allowed_values and argval not in allowed_values:
                if default is not None:
                    old_argval = argval
                    argval = default
                    LOG.warning(
                        "Default value %s is chosen for %s as the passed "
                        "value  %s is outside allowed values %s.",
                        argval,
                        k,
                        old_argval,
                        allowed_values,
                    )
                else:
                    LOG.warning(
                        "%s = %s is discarded as it is outside " "allowed values %s.",
                        k,
                        argval,
                        allowed_values,
                    )
                    continue
            fluent_map = v.get("fluent_map")
            if fluent_map:
                if isinstance(argval, str):
                    json_key = argval
                else:
                    json_key = json.dumps(argval)
                argval = fluent_map[json_key]
            launch_args_string += v["fluent_format"].replace("{}", str(argval))
    addArgs = kwargs["additional_arguments"]
    if "-t" not in addArgs and "-cnf=" not in addArgs:
        mlist = load_machines(ncores=kwargs["processor_count"])
        launch_args_string += " " + build_parallel_options(mlist)
    return launch_args_string


def launch_remote_fluent(
    session_cls,
    start_transcript: bool,
    start_timeout: int = 100,
    product_version: str = None,
    cleanup_on_exit: bool = True,
    meshing_mode: bool = False,
    dimensionality: str = None,
    launcher_args: Dict[str, Any] = None,
):
    """Launch Fluent remotely using the PIM (Product Instance Management) API.

    When calling this method, you must ensure that you are in an
    environment where PyPIM is configured. You can use the :func:
    `pypim.is_configured <ansys.platform.instancemanagement.is_configured>`
    method to verify that PYPIM is configured.

    Parameters
    ----------
    session_cls: _BaseSession
        Instance of the Session class
    start_transcript: bool
        Whether to start streaming the Fluent transcript in the client. The
        default is ``True``. You can stop and start the streaming of the
        Fluent transcript subsequently via method calls on the session object.
    start_timeout : int, optional
        Maximum allowable time in seconds for connecting to the Fluent
        server. The default is ``100``.
    product_version : str, optional
        Version of Fluent to use in the three-digit format (such as ``"212"``
        for 2021 R2). The default is ``None``, in which case the active version
        or latest installed version is used.
    cleanup_on_exit : bool, optional
        Whether to clean up and exit Fluent when Python exits or when garbage
        is collected for the Fluent Python instance. The default is ``True``.
    meshing_mode : bool, optional
        Whether to launch Fluent remotely in meshing mode. The default is
        ``False``.
    dimensionality : str, optional
        Number of dimensions for modeling. The default is ``None``, in which
        case ``"3s"`` is used. Options are ``"3d"`` and ``"2d"``.

    Returns
    -------
    ansys.fluent.core.session.Session
        Instance of the session.
    """
    pim = pypim.connect()
    instance = pim.create_instance(
        product_name="fluent-meshing"
        if meshing_mode
        else "fluent-2ddp"
        if dimensionality == "2d"
        else "fluent-3ddp",
        product_version=product_version,
    )
    instance.wait_for_ready()
    # nb pymapdl sets max msg len here:
    channel = instance.build_grpc_channel()
    return session_cls(
        fluent_connection=_FluentConnection(
            channel=channel,
            cleanup_on_exit=cleanup_on_exit,
            remote_instance=instance,
            start_timeout=start_timeout,
            start_transcript=start_transcript,
            launcher_args=launcher_args,
        )
    )


def _get_session_info(argvals, mode: Union[LaunchModes, str, None] = None):
    """Updates the session information."""
    if mode is None:
        mode = LaunchModes.SOLVER

    if isinstance(mode, str):
        mode = LaunchModes.get_mode(mode)
    new_session = mode.value[1]
    meshing_mode = mode.value[2]
    for k, v in mode.value[3]:
        argvals[k] = v

    return new_session, meshing_mode, argvals, mode


def _raise_exception_g_gu_in_windows_os(additional_arguments: str) -> None:
    """If -g or -gu is passed in Windows OS, the exception should be raised."""
    if _is_windows() and (
        ("-g" in additional_arguments) or ("-gu" in additional_arguments)
    ):
        raise ValueError("'-g' and '-gu' is not supported on windows platform.")


def _update_launch_string_wrt_gui_options(
    launch_string: str, show_gui: bool = None, additional_arguments: str = ""
) -> str:
    """Checks for all gui options in additional arguments and updates the
    launch string with hidden, if none of the options are met."""

    if (show_gui is False) or (
        show_gui is None and (os.getenv("PYFLUENT_SHOW_SERVER_GUI") != "1")
    ):
        if not {"-g", "-gu"} & set(additional_arguments.split()):
            launch_string += " -hidden"

    return launch_string


def _await_fluent_launch(
    server_info_filepath: str, start_timeout: int, sifile_last_mtime: float
):
    """Wait for successful fluent launch or raise an error."""
    while True:
        if Path(server_info_filepath).stat().st_mtime > sifile_last_mtime:
            time.sleep(1)
            LOG.info("Fluent process is successfully launched.")
            break
        if start_timeout == 0:
            raise RuntimeError("The launch process has been timed out.")
        time.sleep(1)
        start_timeout -= 1
        LOG.info(
            "Waiting for Fluent to launch...%02d seconds remaining",
            start_timeout,
        )


def _connect_to_running_server(argvals, server_info_filepath: str):
    """Connect to an already running session."""
    ip = argvals.get("ip", None)
    port = argvals.get("port", None)
    password = argvals.get("password", None)
    if ip and port:
        warnings.warn(
            "The server-info file was not parsed because ip and port were provided explicitly."
        )
    elif server_info_filepath:
        ip, port, password = parse_server_info_file(server_info_filepath)
    elif os.getenv("PYFLUENT_FLUENT_IP") and os.getenv("PYFLUENT_FLUENT_PORT"):
        ip = port = None
    else:
        raise RuntimeError(
            "Please provide either ip and port data or server-info file."
        )

    return ip, port, password


def _get_running_session_mode(
    fluent_connection: _FluentConnection, mode: LaunchModes = None
):
    """Get the mode of the running session if the mode has not been mentioned
    explicitly."""
    if mode:
        session_mode = mode
    else:
        try:
            session_mode = LaunchModes.get_mode(
                fluent_connection.get_current_fluent_mode()
            )
        except BaseException:
            raise RuntimeError("Fluent session password mismatch")
    return session_mode.value[1]


def _start_instance(start_instance: Union[bool, None]):
    """Sets up how to start an instance of fluent."""
    if start_instance is None:
        return bool(
            int(
                os.getenv(
                    "PYFLUENT_START_INSTANCE", "0" if pypim.is_configured() else "1"
                )
            )
        )
    return start_instance


def _generate_launch_string(
    argvals,
    meshing_mode: bool,
    show_gui: bool,
    additional_arguments: str,
    server_info_filepath: str,
):
    """Generates the launch string to launch fluent."""
    exe_path = get_fluent_exe_path(**argvals)
    launch_string = str(exe_path)
    launch_string += _build_fluent_launch_args_string(**argvals)
    if meshing_mode:
        launch_string += " -meshing"
    launch_string += f" {additional_arguments}"
    launch_string += f' -sifile="{server_info_filepath}"'
    launch_string += " -nm"
    launch_string = _update_launch_string_wrt_gui_options(
        launch_string, show_gui, additional_arguments
    )
    return launch_string


def scm_to_py(topy):
    if not isinstance(topy, (str, list)):
        raise TypeError("Journal name should be of str or list type.")
    if isinstance(topy, str):
        topy = [topy]
    fluent_jou_arg = "".join([f'-i "{journal}" ' for journal in topy])
    return f" {fluent_jou_arg} -topy"


class LaunchFluentError(Exception):
    def __init__(self, launch_string):
        details = "\n" + "Fluent Launch string: " + launch_string
        super().__init__(details)


#   pylint: disable=unused-argument
def launch_fluent(
    product_version: str = None,
    version: str = None,
    precision: str = None,
    processor_count: int = None,
    journal_filepath: str = None,
    start_timeout: int = 100,
    additional_arguments: str = "",
    env: Dict[str, Any] = None,
    start_instance: bool = None,
    ip: str = None,
    port: int = None,
    cleanup_on_exit: bool = True,
    start_transcript: bool = True,
    show_gui: bool = None,
    case_filepath: str = None,
    case_data_filepath: str = None,
    lightweight_mode: bool = False,
    mode: Union[LaunchModes, str, None] = None,
    server_info_filepath: str = None,
    password: str = None,
    py: bool = None,
    cwd: str = None,
    topy: Union[str, list] = None,
    **kwargs,
<<<<<<< HEAD
) -> Union[Meshing, PureMeshing, Solver]:

=======
) -> _BaseSession:
>>>>>>> 481fb67a
    """Launch Fluent locally in server mode or connect to a running Fluent
    server instance.

    Parameters
    ----------
    product_version : str, optional
        Version of Fluent to use in the numeric format (such as ``"23.1.0"``
        for 2023 R1). The default is ``None``, in which case the active version
        or latest installed version is used.
    version : str, optional
        Dimensions for modeling. The default is ``None``, in which case ``"3d"``
        is used. Options are ``"3d"`` and ``"2d"``.
    precision : str, optional
        Floating point precision. The default is ``None``, in which case ``"double"``
        is used. Options are ``"double"`` and ``"single"``.
    processor_count : int, optional
        Number of processors. The default is ``None``, in which case ``1``
        processor is used.  In job scheduler environments the total number of
        allocated cores is clamped to this value.
    journal_filepath : str, optional
        Name of the journal file to read. The default is ``None``.
    start_timeout : int, optional
        Maximum allowable time in seconds for connecting to the Fluent
        server. The default is ``100``.
    additional_arguments : str, optional
        Additional arguments to send to Fluent. The default is ``""``.
    env : dict[str, str], optional
        Mapping to modify environment variables in Fluent. The default
        is ``None``.
    start_instance : bool, optional
        Whether to connect to an existing Fluent instance at a specified IP
        address on a specified port. The default is ``None``, in which
        case a local instance of Fluent is started. When ``False``, use
        the next two parameters to specify the IP address and port. You
        can also use the environment variable ``PYFLUENT_START_INSTANCE=<0 or 1>``
        to set this parameter.
    ip : str, optional
        IP address for connecting to an existing Fluent instance. This parameter
        is used only when ``start_instance`` is ``False``. Otherwise, the
        IP address defaults to ``"127.0.0.1"``. You can also use the environment
        variable ``PYFLUENT_FLUENT_IP=<ip>`` to set this parameter.
    port : int, optional
        Port to listen on for an existing Fluent instance. This parameter is
        used only when ``start_instance`` is ``False``. You can use the
        environment variable ``PYFLUENT_FLUENT_PORT=<port>`` to set a default
        value.
    cleanup_on_exit : bool, optional
        Whether to shut down the connected Fluent session when PyFluent is
        exited or the ``exit()`` method is called on the session instance.
        The default is ``True``.
    start_transcript : bool, optional
        Whether to start streaming the Fluent transcript in the client. The
        default is ``True``. You can stop and start the streaming of the
        Fluent transcript subsequently via method calls on the session object.
    show_gui : bool, optional
        Whether to display the Fluent GUI when ``start_instance``
        is set to ''True``. The default is ``None`` so that explicit
        ``False`` settings can be detected. This is because you can use
        also use the environment variable ``PYFLUENT_SHOW_SERVER_GUI=<0 or 1>``
        to set this parameter. The ``show-gui`` parameter overrides the
        PYFLUENT_SHOW_SERVER_GUI environment variable. For example, if
        PYFLUENT_SHOW_SERVER_GUI is set to ``1`` and the ``show-gui``
        parameter is set to ``False``, the GUI is hidden.
    case_filepath : str, optional
        If provided, reads a fluent case file and sets the required settings
        in the fluent session
    case_data_filepath : str, optional
        If provided, reads a fluent case and data file and sets the required settings
        in the fluent session
    lightweight_mode: bool, optional
        Whether to use light io mode for reading case via ``case_filepath`` parameter.
        This parameter is used only when ``case_filepath`` is provided. The default is
        ``False``.
    mode : str, optional
        Launch mode of Fluent to point to a specific session type.
        The default value is ``None``. Options are ``"meshing"``,
        ``"pure-meshing"`` and ``"solver"``.
    server_info_filepath: str
        Path to server-info file written out by Fluent server. The default is ``None``.
    password : str, optional
            Password to connect to existing Fluent instance.
    py : bool, optional
        Passes ``"-py"`` as an additional_argument to launch fluent in python mode.
        The default is ``None``.
    cwd: str, Optional
        Path to specify current working directory to launch fluent from the defined directory as
        current working directory.
    topy: str or list, optional
        Automates scheme to python journal creation.

    Returns
    -------
    ansys.fluent.session.Session
        Fluent session.

    Notes
    -----
    In job scheduler environments such as SLURM, LSF, PBS, etc... the allocated
    machines and core counts are queried from the scheduler environment and
    passed to Fluent.
    """
    if kwargs:
        if "meshing_mode" in kwargs:
            raise RuntimeError(
                "'meshing_mode' argument is no longer used."
                " Please use launch_fluent(mode='meshing') to launch in meshing mode."
            )
        else:
            raise TypeError(
                f"launch_fluent() got an unexpected keyword argument {next(iter(kwargs))}"
            )

    del kwargs
    argvals = locals()

    new_session, meshing_mode, argvals, mode = _get_session_info(argvals, mode)
    _raise_exception_g_gu_in_windows_os(additional_arguments)
    if _start_instance(start_instance):
        server_info_filepath = _get_server_info_filepath()
        launch_string = _generate_launch_string(
            argvals, meshing_mode, show_gui, additional_arguments, server_info_filepath
        )

        try:
            LOG.info("Launching Fluent with cmd: %s", launch_string)
            sifile_last_mtime = Path(server_info_filepath).stat().st_mtime
            if env is None:
                env = {}
            if mode != LaunchModes.SOLVER_ICING:
                env["APP_LAUNCHED_FROM_CLIENT"] = "1"  # disables flserver datamodel
            kwargs = _get_subprocess_kwargs_for_fluent(env)
            if cwd:
                kwargs.update(cwd=cwd)
            if topy:
                launch_string += scm_to_py(topy)

            subprocess.Popen(launch_string, **kwargs)

            _await_fluent_launch(server_info_filepath, start_timeout, sifile_last_mtime)

            session = new_session.create_from_server_info_file(
                server_info_filepath=server_info_filepath,
                cleanup_on_exit=cleanup_on_exit,
                start_transcript=start_transcript,
                launcher_args=argvals,
            )
            if case_filepath:
                if meshing_mode:
                    session.tui.file.read_case(case_filepath)
                else:
                    session.read_case(case_filepath, lightweight_mode)
            if journal_filepath:
                if meshing_mode:
                    session.tui.file.read_journal(journal_filepath)
                else:
                    session.file.read_journal(journal_filepath)
            if case_data_filepath:
                if not meshing_mode:
                    session.file.read(
                        file_type="case-data", file_name=case_data_filepath
                    )
                else:
                    raise RuntimeError(
                        "Case and data file cannot be read in meshing mode."
                    )

            return session
        except Exception as ex:
            raise LaunchFluentError(launch_string) from ex
        finally:
            server_info_file = Path(server_info_filepath)
            if server_info_file.exists():
                server_info_file.unlink()
    else:
        if pypim.is_configured():
            LOG.info(
                "Starting Fluent remotely. The startup configuration will be ignored."
            )
            return launch_remote_fluent(
                session_cls=new_session,
                start_timeout=start_timeout,
                start_transcript=start_transcript,
                product_version="".join(get_ansys_version().split("."))[:-1],
                cleanup_on_exit=cleanup_on_exit,
                meshing_mode=meshing_mode,
                dimensionality=version,
                launcher_args=argvals,
            )
        import ansys.fluent.core as pyfluent

        if pyfluent.BUILDING_GALLERY or os.getenv("PYFLUENT_LAUNCH_CONTAINER") == "1":
            args = _build_fluent_launch_args_string(**argvals).split()
            if meshing_mode:
                args.append(" -meshing")
            # Assumes the container OS will be able to create the
            # EXAMPLES_PATH of host OS. With the Fluent docker
            # container, the following currently works only in linux.
            port, password = start_fluent_container(
                pyfluent.EXAMPLES_PATH, pyfluent.EXAMPLES_PATH, args
            )
            return new_session(
                fluent_connection=_FluentConnection(
                    start_timeout=start_timeout,
                    port=port,
                    password=password,
                    cleanup_on_exit=cleanup_on_exit,
                    start_transcript=start_transcript,
                    launcher_args=argvals,
                )
            )
        else:
            ip, port, password = _connect_to_running_server(
                argvals, server_info_filepath
            )
            fluent_connection = _FluentConnection(
                ip=ip,
                port=port,
                password=password,
                cleanup_on_exit=cleanup_on_exit,
                start_transcript=start_transcript,
                launcher_args=argvals,
            )
            new_session = _get_running_session_mode(fluent_connection, mode)
            return new_session(fluent_connection=fluent_connection)<|MERGE_RESOLUTION|>--- conflicted
+++ resolved
@@ -434,12 +434,8 @@
     cwd: str = None,
     topy: Union[str, list] = None,
     **kwargs,
-<<<<<<< HEAD
 ) -> Union[Meshing, PureMeshing, Solver]:
 
-=======
-) -> _BaseSession:
->>>>>>> 481fb67a
     """Launch Fluent locally in server mode or connect to a running Fluent
     server instance.
 
