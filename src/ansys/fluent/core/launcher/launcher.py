"""Provides a module for launching Fluent.

This module supports both starting Fluent locally and connecting to a remote instance
with gRPC.
"""
from enum import Enum
import json
import logging
import os
from pathlib import Path
import platform
import socket
import subprocess
import tempfile
import time
from typing import Any, Dict, Optional, Union

from beartype import beartype

from ansys.fluent.core.exceptions import DisallowedValuesError, InvalidArgument
from ansys.fluent.core.fluent_connection import FluentConnection, PortNotProvided
from ansys.fluent.core.launcher.fluent_container import (
    configure_container_dict,
    start_fluent_container,
)
from ansys.fluent.core.launcher.fluent_version import FluentVersion
import ansys.fluent.core.launcher.watchdog as watchdog
from ansys.fluent.core.scheduler import build_parallel_options, load_machines
from ansys.fluent.core.session import _parse_server_info_file
from ansys.fluent.core.session_meshing import Meshing
from ansys.fluent.core.session_pure_meshing import PureMeshing
from ansys.fluent.core.session_solver import Solver
from ansys.fluent.core.session_solver_icing import SolverIcing
from ansys.fluent.core.utils.file_transfer_service import (
    PimFileTransferService,
    RemoteFileHandler,
)
from ansys.fluent.core.utils.networking import find_remoting_ip
import ansys.platform.instancemanagement as pypim

_THIS_DIR = os.path.dirname(__file__)
_OPTIONS_FILE = os.path.join(_THIS_DIR, "fluent_launcher_options.json")
logger = logging.getLogger("pyfluent.launcher")


class AnsysVersionNotFound(RuntimeError):
    """Provides the error when Ansys version is not found."""

    def __init__(self):
        super().__init__("Verify the value of the 'AWP_ROOT' environment variable.")


class InvalidPassword(ValueError):
    """Provides the error when password is invalid."""

    def __init__(self):
        super().__init__("Provide correct 'password'.")


class IpPortNotProvided(ValueError):
    """Provides the error when ip and port are not specified."""

    def __init__(self):
        super().__init__("Provide either 'ip' and 'port' or 'server_info_file_name'.")


class UnexpectedKeywordArgument(TypeError):
    """Provides the error when a valid keyword argument is not specified."""

    pass


class DockerContainerLaunchNotSupported(SystemError):
    """Provides the error when docker container launch is not supported."""

    def __init__(self):
        super().__init__("Python Docker SDK is unsupported on this system.")


def _is_windows():
    """Check if the current operating system is windows."""
    return platform.system() == "Windows"


class LaunchMode(Enum):
    """An enumeration over supported Fluent launch modes."""

    STANDALONE = 1
    PIM = 2
    CONTAINER = 3


def check_docker_support():
    """Checks whether Python Docker SDK is supported by the current system."""
    import docker

    try:
        _ = docker.from_env()
    except docker.errors.DockerException:
        return False
    return True


<<<<<<< HEAD
=======
class FluentVersion(Enum):
    """An enumeration over supported Fluent versions."""

    version_24R2 = "24.2.0"
    version_24R1 = "24.1.0"
    version_23R2 = "23.2.0"
    version_23R1 = "23.1.0"
    version_22R2 = "22.2.0"

    @classmethod
    def _missing_(cls, version):
        if isinstance(version, (float, str)):
            version = str(version) + ".0"
            for v in FluentVersion:
                if version == v.value:
                    return FluentVersion(version)
            else:
                raise RuntimeError(
                    f"The specified version '{version[:-2]}' is not supported."
                    + " Supported versions are: "
                    + ", ".join([ver.value for ver in FluentVersion][::-1])
                )

    def __str__(self):
        return str(self.value)


def get_ansys_version() -> str:
    """Return the version string corresponding to the most recent, available ANSYS
    installation.

    The returned value is the string component of one of the members of the
    FluentVersion class.

    Returns
    -------
    str
        Ansys version string

    Raises
    ------
    AnsysVersionNotFound
        If an Ansys version cannot be found.
    """
    for v in FluentVersion:
        if "AWP_ROOT" + "".join(str(v).split("."))[:-1] in os.environ:
            return str(v)

    raise AnsysVersionNotFound()


>>>>>>> 3f834941
def get_fluent_exe_path(**launch_argvals) -> Path:
    """Get Fluent executable path. The path is searched in the following order.

    1. ``product_version`` parameter passed with ``launch_fluent``.
    2. The latest ANSYS version from ``AWP_ROOTnnn``` environment variables.

    Returns
    -------
    Path
        Fluent executable path
    """

    def get_fluent_root(version: FluentVersion) -> Path:
        awp_root = os.environ["AWP_ROOT" + "".join(str(version).split("."))[:-1]]
        return Path(awp_root) / "fluent"

    def get_exe_path(fluent_root: Path) -> Path:
        if _is_windows():
            return fluent_root / "ntbin" / "win64" / "fluent.exe"
        else:
            return fluent_root / "bin" / "fluent"

    # (DEV) "PYFLUENT_FLUENT_ROOT" environment variable
    fluent_root = os.getenv("PYFLUENT_FLUENT_ROOT")
    if fluent_root:
        return get_exe_path(Path(fluent_root))

    # Look for Fluent exe path in the following order:
    # 1. product_version parameter passed with launch_fluent
    product_version = launch_argvals.get("product_version")
    if product_version:
        return get_exe_path(get_fluent_root(FluentVersion(product_version)))

    # 2. the latest ANSYS version from AWP_ROOT environment variables
    ansys_version = get_ansys_version()
    return get_exe_path(get_fluent_root(FluentVersion(ansys_version)))


class FluentMode(Enum):
    """An enumeration over supported Fluent modes."""

    # Tuple: Name, Solver object type, Meshing flag, Launcher options
    MESHING_MODE = ("meshing", Meshing, True, [])
    PURE_MESHING_MODE = ("pure-meshing", PureMeshing, True, [])
    SOLVER = ("solver", Solver, False, [])
    SOLVER_ICING = ("solver-icing", SolverIcing, False, [("fluent_icing", True)])

    @staticmethod
    def get_mode(mode: str) -> "FluentMode":
        """Returns the FluentMode based on the provided mode string.

        Parameters
        ----------
        mode : str
            mode

        Returns
        -------
        FluentMode
            Fluent mode

        Raises
        ------
        DisallowedValuesError
            If an unknown mode is passed.
        """
        for m in FluentMode:
            if mode == m.value[0]:
                return m
        else:
            raise DisallowedValuesError(
                "mode", mode, ["meshing", "pure-meshing", "solver", "solver-icing"]
            )


def _get_server_info_file_name():
    server_info_dir = os.getenv("SERVER_INFO_DIR")
    dir_ = Path(server_info_dir) if server_info_dir else tempfile.gettempdir()
    fd, file_name = tempfile.mkstemp(suffix=".txt", prefix="serverinfo-", dir=str(dir_))
    os.close(fd)
    return file_name


def _get_subprocess_kwargs_for_fluent(env: Dict[str, Any]) -> Dict[str, Any]:
    kwargs: Dict[str, Any] = {}
    kwargs.update(stdin=subprocess.PIPE, stdout=subprocess.PIPE, stderr=subprocess.PIPE)
    if _is_windows():
        kwargs.update(shell=True, creationflags=subprocess.CREATE_NEW_PROCESS_GROUP)
    else:
        kwargs.update(shell=True, start_new_session=True)
    fluent_env = os.environ.copy()
    fluent_env.update({k: str(v) for k, v in env.items()})
    fluent_env["REMOTING_THROW_LAST_TUI_ERROR"] = "1"
    from ansys.fluent.core import INFER_REMOTING_IP

    if INFER_REMOTING_IP and not "REMOTING_SERVER_ADDRESS" in fluent_env:
        remoting_ip = find_remoting_ip()
        if remoting_ip:
            fluent_env["REMOTING_SERVER_ADDRESS"] = remoting_ip
    kwargs.update(env=fluent_env)
    return kwargs


def _build_fluent_launch_args_string(**kwargs) -> str:
    """Build Fluent's launch arguments string from keyword arguments.

    Returns
    -------
    str
        Fluent's launch arguments string.
    """
    all_options = None
    with open(_OPTIONS_FILE, encoding="utf-8") as fp:
        all_options = json.load(fp)
    launch_args_string = ""
    for k, v in all_options.items():
        argval = kwargs.get(k)
        default = v.get("default")
        if argval is None and v.get("fluent_required") is True:
            argval = default
        if argval is not None:
            allowed_values = v.get("allowed_values")
            if allowed_values and argval not in allowed_values:
                if default is not None:
                    old_argval = argval
                    argval = default
                    logger.warning(
                        f"Specified value '{old_argval}' for argument '{k}' is not an allowed value ({allowed_values}), default value '{argval}' is going to be used instead."
                    )
                else:
                    logger.warning(
                        f"{k} = {argval} is discarded as it is not an allowed value. Allowed values: {allowed_values}"
                    )
                    continue
            fluent_map = v.get("fluent_map")
            if fluent_map:
                if isinstance(argval, str):
                    json_key = argval
                else:
                    json_key = json.dumps(argval)
                argval = fluent_map[json_key]
            launch_args_string += v["fluent_format"].replace("{}", str(argval))
    addArgs = kwargs["additional_arguments"]
    if "-t" not in addArgs and "-cnf=" not in addArgs:
        parallel_options = build_parallel_options(
            load_machines(ncores=kwargs["processor_count"])
        )
        if parallel_options:
            launch_args_string += " " + parallel_options
    return launch_args_string


def launch_remote_fluent(
    session_cls,
    start_transcript: bool,
    product_version: Optional[str] = None,
    cleanup_on_exit: bool = True,
    meshing_mode: bool = False,
    dimensionality: Optional[str] = None,
    launcher_args: Optional[Dict[str, Any]] = None,
) -> Union[Meshing, PureMeshing, Solver, SolverIcing]:
    """Launch Fluent remotely using `PyPIM <https://pypim.docs.pyansys.com>`.

    When calling this method, you must ensure that you are in an
    environment where PyPIM is configured. You can use the :func:
    `pypim.is_configured <ansys.platform.instancemanagement.is_configured>`
    method to verify that PyPIM is configured.

    Parameters
    ----------
    session_cls: Union[type(Meshing), type(PureMeshing), type(Solver), type(SolverIcing)]
        Session type.
    start_transcript: bool
        Whether to start streaming the Fluent transcript in the client. The
        default is ``True``. You can stop and start the streaming of the
        Fluent transcript subsequently via method calls on the session object.
    product_version : str, optional
        Select an installed version of ANSYS. The string must be in a format like
        ``"23.2.0"`` (for 2023 R2) matching the documented version format in the
        FluentVersion class. The default is ``None``, in which case the newest installed
        version is used.
    cleanup_on_exit : bool, optional
        Whether to clean up and exit Fluent when Python exits or when garbage
        is collected for the Fluent Python instance. The default is ``True``.
    meshing_mode : bool, optional
        Whether to launch Fluent remotely in meshing mode. The default is
        ``False``.
    dimensionality : str, optional
        Geometric dimensionality of the Fluent simulation. The default is ``None``,
        in which case ``"3d"`` is used. Options are ``"3d"`` and ``"2d"``.

    Returns
    -------
    :obj:`~typing.Union` [:class:`Meshing<ansys.fluent.core.session_meshing.Meshing>`, \
    :class:`~ansys.fluent.core.session_pure_meshing.PureMeshing`, \
    :class:`~ansys.fluent.core.session_solver.Solver`, \
    :class:`~ansys.fluent.core.session_solver_icing.SolverIcing`]
        Session object.
    """
    pim = pypim.connect()
    instance = pim.create_instance(
        product_name="fluent-meshing"
        if meshing_mode
        else "fluent-2ddp"
        if dimensionality == "2d"
        else "fluent-3ddp",
        product_version=product_version,
    )
    instance.wait_for_ready()
    # nb pymapdl sets max msg len here:
    channel = instance.build_grpc_channel()

    fluent_connection = FluentConnection(
        channel=channel,
        cleanup_on_exit=cleanup_on_exit,
        remote_instance=instance,
        start_transcript=start_transcript,
        launcher_args=launcher_args,
    )

    remote_file_handler = RemoteFileHandler(
        transfer_service=PimFileTransferService(
            pim_instance=fluent_connection._remote_instance
        )
    )

    return session_cls(
        fluent_connection=fluent_connection, remote_file_handler=remote_file_handler
    )


def _get_session_info(argvals, mode: Optional[Union[FluentMode, str, None]] = None):
    """Updates the session information."""
    if mode is None:
        mode = FluentMode.SOLVER

    if isinstance(mode, str):
        mode = FluentMode.get_mode(mode)
    new_session = mode.value[1]
    meshing_mode = mode.value[2]
    for k, v in mode.value[3]:
        argvals[k] = v

    return new_session, meshing_mode, argvals, mode


def _raise_exception_g_gu_in_windows_os(additional_arguments: str) -> None:
    """If -g or -gu is passed in Windows OS, the exception should be raised."""
    additional_arg_list = additional_arguments.split()
    if _is_windows() and (
        ("-g" in additional_arg_list) or ("-gu" in additional_arg_list)
    ):
        raise InvalidArgument("Unsupported '-g' and '-gu' on windows platform.")


def _update_launch_string_wrt_gui_options(
    launch_string: str, show_gui: Optional[bool] = None, additional_arguments: str = ""
) -> str:
    """Checks for all gui options in additional arguments and updates the launch string
    with hidden, if none of the options are met."""

    if (show_gui is False) or (
        show_gui is None and (os.getenv("PYFLUENT_SHOW_SERVER_GUI") != "1")
    ):
        if not {"-g", "-gu"} & set(additional_arguments.split()):
            launch_string += " -hidden"

    return launch_string


def _await_fluent_launch(
    server_info_file_name: str, start_timeout: int, sifile_last_mtime: float
):
    """Wait for successful fluent launch or raise an error."""
    while True:
        if Path(server_info_file_name).stat().st_mtime > sifile_last_mtime:
            time.sleep(1)
            logger.info("Fluent has been successfully launched.")
            break
        if start_timeout == 0:
            raise TimeoutError("The launch process has timed out.")
        time.sleep(1)
        start_timeout -= 1
        logger.info(f"Waiting for Fluent to launch...{start_timeout} seconds remaining")


def _get_server_info(
    server_info_file_name: str,
    ip: Optional[str] = None,
    port: Optional[int] = None,
    password: Optional[str] = None,
):
    """Get server connection information of an already running session."""
    if not (ip and port) and not server_info_file_name:
        raise IpPortNotProvided()
    if (ip or port) and server_info_file_name:
        logger.warning(
            "The ip and port will be extracted from the server-info file and their explicitly specified values will be ignored."
        )
    else:
        if server_info_file_name:
            ip, port, password = _parse_server_info_file(server_info_file_name)
        ip = ip or os.getenv("PYFLUENT_FLUENT_IP", "127.0.0.1")
        port = port or os.getenv("PYFLUENT_FLUENT_PORT")

    if not port:
        raise PortNotProvided()

    return ip, port, password


def _get_running_session_mode(
    fluent_connection: FluentConnection, mode: Optional[FluentMode] = None
):
    """Get the mode of the running session if the mode has not been mentioned
    explicitly."""
    if mode:
        session_mode = mode
    else:
        try:
            session_mode = FluentMode.get_mode(
                "solver"
                if fluent_connection.scheme_eval.scheme_eval("(cx-solver-mode?)")
                else "meshing"
            )
        except Exception as ex:
            raise InvalidPassword() from ex
    return session_mode.value[1]


def _generate_launch_string(
    argvals,
    meshing_mode: bool,
    show_gui: bool,
    additional_arguments: str,
    server_info_file_name: str,
):
    """Generates the launch string to launch fluent."""
    if _is_windows():
        exe_path = str(get_fluent_exe_path(**argvals))
        if " " in exe_path:
            exe_path = '"' + exe_path + '"'
    else:
        exe_path = str(get_fluent_exe_path(**argvals))
    launch_string = exe_path
    launch_string += _build_fluent_launch_args_string(**argvals)
    if meshing_mode:
        launch_string += " -meshing"
    if additional_arguments:
        launch_string += f" {additional_arguments}"
    if " " in server_info_file_name:
        server_info_file_name = '"' + server_info_file_name + '"'
    launch_string += f" -sifile={server_info_file_name}"
    launch_string += " -nm"
    launch_string = _update_launch_string_wrt_gui_options(
        launch_string, show_gui, additional_arguments
    )
    return launch_string


def _confirm_watchdog_start(start_watchdog, cleanup_on_exit, fluent_connection):
    """Confirm whether Fluent is running locally, and whether the Watchdog should be
    started."""
    if start_watchdog is None and cleanup_on_exit:
        host = fluent_connection.connection_properties.cortex_host
        if host == socket.gethostname():
            logger.debug(
                "Fluent running on the host machine and 'cleanup_on_exit' activated, will launch Watchdog."
            )
            start_watchdog = True
    return start_watchdog


@beartype
def _build_journal_argument(
    topy: Union[None, bool, str], journal_file_names: Union[None, str, list[str]]
) -> str:
    """Build Fluent commandline journal argument."""
    if topy and not journal_file_names:
        raise InvalidArgument(
            "Use 'journal_file_names' to specify and convert journal files."
        )
    fluent_jou_arg = ""
    if isinstance(journal_file_names, str):
        journal_file_names = [journal_file_names]
    if journal_file_names:
        fluent_jou_arg += "".join(
            [f' -i "{journal}"' for journal in journal_file_names]
        )
    if topy:
        if isinstance(topy, str):
            fluent_jou_arg += f' -topy="{topy}"'
        else:
            fluent_jou_arg += " -topy"
    return fluent_jou_arg


# pylint: disable=missing-raises-doc
class LaunchFluentError(Exception):
    """Exception class representing launch errors."""

    def __init__(self, launch_string):
        """__init__ method of LaunchFluentError class."""
        details = "\n" + "Fluent Launch string: " + launch_string
        super().__init__(details)


#   pylint: disable=unused-argument
def launch_fluent(
    product_version: Optional[str] = None,
    version: Optional[str] = None,
    precision: Optional[str] = None,
    processor_count: Optional[int] = None,
    journal_file_names: Union[None, str, list[str]] = None,
    start_timeout: int = 60,
    additional_arguments: Optional[str] = None,
    env: Optional[Dict[str, Any]] = None,
    start_container: Optional[bool] = None,
    container_dict: Optional[dict] = None,
    dry_run: bool = False,
    cleanup_on_exit: bool = True,
    start_transcript: bool = True,
    show_gui: Optional[bool] = None,
    case_file_name: Optional[str] = None,
    case_data_file_name: Optional[str] = None,
    lightweight_mode: Optional[bool] = None,
    mode: Optional[Union[FluentMode, str, None]] = None,
    py: Optional[bool] = None,
    gpu: Optional[bool] = None,
    cwd: Optional[str] = None,
    topy: Optional[Union[str, list]] = None,
    start_watchdog: Optional[bool] = None,
    **kwargs,
) -> Union[Meshing, PureMeshing, Solver, SolverIcing, dict]:
    """Launch Fluent locally in server mode or connect to a running Fluent server
    instance.

    Parameters
    ----------
    product_version : str, optional
        Select an installed version of ANSYS. The string must be in a format like
        ``"23.2.0"`` (for 2023 R2) matching the documented version format in the
        FluentVersion class. The default is ``None``, in which case the newest installed
        version is used.
    version : str, optional
        Geometric dimensionality of the Fluent simulation. The default is ``None``,
        in which case ``"3d"`` is used. Options are ``"3d"`` and ``"2d"``.
    precision : str, optional
        Floating point precision. The default is ``None``, in which case ``"double"``
        is used. Options are ``"double"`` and ``"single"``.
    processor_count : int, optional
        Number of processors. The default is ``None``, in which case ``1``
        processor is used.  In job scheduler environments the total number of
        allocated cores is clamped to value of ``processor_count``.
    journal_file_names : str or list of str, optional
        The string path to a Fluent journal file, or a list of such paths. Fluent will execute the
        journal(s). The default is ``None``.
    start_timeout : int, optional
        Maximum allowable time in seconds for connecting to the Fluent
        server. The default is ``60``.
    additional_arguments : str, optional
        Additional arguments to send to Fluent as a string in the same
        format they are normally passed to Fluent on the command line.
    env : dict[str, str], optional
        Mapping to modify environment variables in Fluent. The default
        is ``None``.
    start_container : bool, optional
        Specifies whether to launch a Fluent Docker container image. For more details about containers, see
        :mod:`~ansys.fluent.core.launcher.fluent_container`.
    container_dict : dict, optional
        Dictionary for Fluent Docker container configuration. If specified,
        setting ``start_container = True`` as well is redundant.
        Will launch Fluent inside a Docker container using the configuration changes specified.
        See also :mod:`~ansys.fluent.core.launcher.fluent_container`.
    dry_run : bool, optional
        Defaults to False. If True, will not launch Fluent, and will instead print configuration information
        that would be used as if Fluent was being launched. If dry running a container start,
        ``launch_fluent()`` will return the configured ``container_dict``.
    cleanup_on_exit : bool, optional
        Whether to shut down the connected Fluent session when PyFluent is
        exited, or the ``exit()`` method is called on the session instance,
        or if the session instance becomes unreferenced. The default is ``True``.
    start_transcript : bool, optional
        Whether to start streaming the Fluent transcript in the client. The
        default is ``True``. You can stop and start the streaming of the
        Fluent transcript subsequently via the method calls, ``transcript.start()``
        and ``transcript.stop()`` on the session object.
    show_gui : bool, optional
        Whether to display the Fluent GUI. The default is ``None``, which does not
        cause the GUI to be shown. If a value of ``False`` is
        not explicitly provided, the GUI will also be shown if
        the environment variable ``PYFLUENT_SHOW_SERVER_GUI`` is set to 1.
    case_file_name : str, optional
        If provided, the case file at ``case_file_name`` is read into the Fluent session.
    case_data_file_name : str, optional
        If provided, the case and data files at ``case_data_file_name`` are read into the Fluent session.
    lightweight_mode : bool, optional
        Whether to run in lightweight mode. In lightweight mode, the lightweight settings are read into the
        current Fluent solver session. The mesh is read into a background Fluent solver session which will
        replace the current Fluent solver session once the mesh read is complete and the lightweight settings
        made by the user in the current Fluent solver session have been applied in the background Fluent
        solver session. This is all orchestrated by PyFluent and requires no special usage.
        This parameter is used only when ``case_file_name`` is provided. The default is ``False``.
    mode : str, optional
        Launch mode of Fluent to point to a specific session type.
        The default value is ``None``. Options are ``"meshing"``,
        ``"pure-meshing"`` and ``"solver"``.
    py : bool, optional
        If True, Fluent will run in Python mode. Default is None.
    gpu : bool, optional
        If True, Fluent will start with GPU Solver.
    cwd : str, Optional
        Working directory for the Fluent client.
    topy : bool or str, optional
        A boolean flag to write the equivalent Python journal(s) from the journal(s) passed.
        Can optionally take the file name of the new python journal file.
    start_watchdog : bool, optional
        When ``cleanup_on_exit`` is True, ``start_watchdog`` defaults to True,
        which means an independent watchdog process is run to ensure
        that any local GUI-less Fluent sessions started by PyFluent are properly closed (or killed if frozen)
        when the current Python process ends.

    Returns
    -------
    :obj:`~typing.Union` [:class:`Meshing<ansys.fluent.core.session_meshing.Meshing>`, \
    :class:`~ansys.fluent.core.session_pure_meshing.PureMeshing`, \
    :class:`~ansys.fluent.core.session_solver.Solver`, \
    :class:`~ansys.fluent.core.session_solver_icing.SolverIcing`, dict]
        Session object or configuration dictionary if ``dry_run = True``.

    Raises
    ------
    UnexpectedKeywordArgument
        If an unexpected keyword argument is provided.
    DockerContainerLaunchNotSupported
        If a Fluent Docker container launch is not supported.

    Notes
    -----
    Job scheduler environments such as SLURM, LSF, PBS, etc. allocates resources / compute nodes.
    The allocated machines and core counts are queried from the scheduler environment and
    passed to Fluent.
    """
    if kwargs:
        if "meshing_mode" in kwargs:
            raise UnexpectedKeywordArgument(
                "Use 'launch_fluent(mode='meshing')' to launch Fluent in meshing mode."
            )
        else:
            raise UnexpectedKeywordArgument(
                f"launch_fluent() got an unexpected keyword argument {next(iter(kwargs))}"
            )
    del kwargs

    if pypim.is_configured():
        fluent_launch_mode = LaunchMode.PIM
    elif start_container is True or (
        start_container is None
        and (container_dict or os.getenv("PYFLUENT_LAUNCH_CONTAINER") == "1")
    ):
        if check_docker_support():
            fluent_launch_mode = LaunchMode.CONTAINER
        else:
            raise DockerContainerLaunchNotSupported()
    else:
        fluent_launch_mode = LaunchMode.STANDALONE

    del start_container

    if additional_arguments is None:
        additional_arguments = ""
    elif fluent_launch_mode == LaunchMode.PIM:
        logger.warning(
            "'additional_arguments' option for 'launch_fluent' is currently not supported "
            "when starting a remote Fluent PyPIM client."
        )

    if fluent_launch_mode == LaunchMode.PIM and start_watchdog:
        logger.warning(
            "'start_watchdog' argument for 'launch_fluent' is currently not supported "
            "when starting a remote Fluent PyPIM client."
        )

    if dry_run and fluent_launch_mode != LaunchMode.CONTAINER:
        logger.warning(
            "'dry_run' argument for 'launch_fluent' currently is only "
            "supported when starting containers."
        )

    argvals = locals().copy()
    argvals.pop("fluent_launch_mode")

    if fluent_launch_mode != LaunchMode.STANDALONE:
        arg_names = [
            "env",
            "cwd",
            "topy",
            "case_file_name",
            "lightweight_mode",
            "journal_file_names",
            "case_data_file_name",
        ]
        invalid_arg_names = list(
            filter(lambda arg_name: argvals[arg_name] is not None, arg_names)
        )
        if len(invalid_arg_names) != 0:
            invalid_str_names = ", ".join(invalid_arg_names)
            logger.warning(
                f"These specified arguments are only supported when starting "
                f"local standalone Fluent clients: {invalid_str_names}."
            )

    new_session, meshing_mode, argvals, mode = _get_session_info(argvals, mode)

    if fluent_launch_mode == LaunchMode.STANDALONE:
        if lightweight_mode is None:
            # note argvals is no longer locals() here due to _get_session_info() pass
            argvals.pop("lightweight_mode")
            lightweight_mode = False

        _raise_exception_g_gu_in_windows_os(additional_arguments)

        if os.getenv("PYFLUENT_FLUENT_DEBUG") == "1":
            argvals["fluent_debug"] = True

        server_info_file_name = _get_server_info_file_name()
        launch_string = _generate_launch_string(
            argvals, meshing_mode, show_gui, additional_arguments, server_info_file_name
        )

        sifile_last_mtime = Path(server_info_file_name).stat().st_mtime
        if env is None:
            env = {}
        kwargs = _get_subprocess_kwargs_for_fluent(env)
        if cwd:
            kwargs.update(cwd=cwd)
        launch_string += _build_journal_argument(topy, journal_file_names)

        if _is_windows():
            # Using 'start.exe' is better, otherwise Fluent is more susceptible to bad termination attempts
            launch_cmd = 'start "" ' + launch_string
        else:
            launch_cmd = launch_string

        try:
            logger.debug(f"Launching Fluent with command: {launch_cmd}")

            subprocess.Popen(launch_cmd, **kwargs)

            try:
                _await_fluent_launch(
                    server_info_file_name, start_timeout, sifile_last_mtime
                )
            except TimeoutError as ex:
                if _is_windows():
                    logger.warning(f"Exception caught - {type(ex).__name__}: {ex}")
                    launch_cmd = launch_string.replace('"', "", 2)
                    kwargs.update(shell=False)
                    logger.warning(
                        f"Retrying Fluent launch with less robust command: {launch_cmd}"
                    )
                    subprocess.Popen(launch_cmd, **kwargs)
                    _await_fluent_launch(
                        server_info_file_name, start_timeout, sifile_last_mtime
                    )
                else:
                    raise ex

            session = new_session.create_from_server_info_file(
                server_info_file_name=server_info_file_name,
                remote_file_handler=RemoteFileHandler(),
                cleanup_on_exit=cleanup_on_exit,
                start_transcript=start_transcript,
                launcher_args=argvals,
                inside_container=False,
            )
            start_watchdog = _confirm_watchdog_start(
                start_watchdog, cleanup_on_exit, session.fluent_connection
            )
            if start_watchdog:
                logger.info("Launching Watchdog for local Fluent client...")
                ip, port, password = _get_server_info(server_info_file_name)
                watchdog.launch(os.getpid(), port, password, ip)
            if case_file_name:
                if meshing_mode:
                    session.tui.file.read_case(case_file_name)
                else:
                    session.read_case(case_file_name, lightweight_mode)
            if case_data_file_name:
                if not meshing_mode:
                    session.file.read(
                        file_type="case-data", file_name=case_data_file_name
                    )
                else:
                    raise RuntimeError(
                        "Case and data file cannot be read in meshing mode."
                    )

            return session
        except Exception as ex:
            logger.error(f"Exception caught - {type(ex).__name__}: {ex}")
            raise LaunchFluentError(launch_cmd) from ex
        finally:
            server_info_file = Path(server_info_file_name)
            if server_info_file.exists():
                server_info_file.unlink()
    elif fluent_launch_mode == LaunchMode.PIM:
        logger.info(
            "Starting Fluent remotely. The startup configuration will be ignored."
        )

        if product_version:
            fluent_product_version = "".join(product_version.split("."))[:-1]
        else:
            fluent_product_version = None

        return launch_remote_fluent(
            session_cls=new_session,
            start_transcript=start_transcript,
            product_version=fluent_product_version,
            cleanup_on_exit=cleanup_on_exit,
            meshing_mode=meshing_mode,
            dimensionality=version,
            launcher_args=argvals,
        )

    elif fluent_launch_mode == LaunchMode.CONTAINER:
        args = _build_fluent_launch_args_string(**argvals).split()
        if meshing_mode:
            args.append(" -meshing")

        if dry_run:
            if container_dict is None:
                container_dict = {}
            config_dict, *_ = configure_container_dict(args, **container_dict)
            from pprint import pprint

            print("\nDocker container run configuration:\n")
            print("config_dict = ")
            if os.getenv("PYFLUENT_HIDE_LOG_SECRETS") != "1":
                pprint(config_dict)
            else:
                config_dict_h = config_dict.copy()
                config_dict_h.pop("environment")
                pprint(config_dict_h)
                del config_dict_h
            return config_dict

        port, password = start_fluent_container(args, container_dict)

        session = new_session(
            fluent_connection=FluentConnection(
                port=port,
                password=password,
                cleanup_on_exit=cleanup_on_exit,
                start_transcript=start_transcript,
                launcher_args=argvals,
                inside_container=True,
            ),
            remote_file_handler=RemoteFileHandler(),
        )

        if start_watchdog is None and cleanup_on_exit:
            start_watchdog = True
        if start_watchdog:
            logger.debug("Launching Watchdog for Fluent container...")
            watchdog.launch(os.getpid(), port, password)

        return session


def connect_to_fluent(
    ip: Optional[str] = None,
    port: Optional[int] = None,
    cleanup_on_exit: bool = False,
    start_transcript: bool = True,
    server_info_file_name: Optional[str] = None,
    password: Optional[str] = None,
    start_watchdog: Optional[bool] = None,
) -> Union[Meshing, PureMeshing, Solver, SolverIcing]:
    """Connect to an existing Fluent server instance.

    Parameters
    ----------
    ip : str, optional
        IP address for connecting to an existing Fluent instance. The
        IP address defaults to ``"127.0.0.1"``. You can also use the environment
        variable ``PYFLUENT_FLUENT_IP=<ip>`` to set this parameter.
        The explicit value of ``ip`` takes precedence over ``PYFLUENT_FLUENT_IP=<ip>``.
    port : int, optional
        Port to listen on for an existing Fluent instance. You can use the
        environment variable ``PYFLUENT_FLUENT_PORT=<port>`` to set a default
        value. The explicit value of ``port`` takes precedence over
        ``PYFLUENT_FLUENT_PORT=<port>``.
    cleanup_on_exit : bool, optional
        Whether to shut down the connected Fluent session when PyFluent is
        exited, or the ``exit()`` method is called on the session instance,
        or if the session instance becomes unreferenced. The default is ``False``.
    start_transcript : bool, optional
        Whether to start streaming the Fluent transcript in the client. The
        default is ``True``. You can stop and start the streaming of the
        Fluent transcript subsequently via the method calls, ``transcript.start()``
        and ``transcript.stop()`` on the session object.
    server_info_file_name: str
        Path to server-info file written out by Fluent server. The default is
        ``None``. PyFluent uses the connection information in the file to
        connect to a running Fluent session.
    password : str, optional
        Password to connect to existing Fluent instance.
    start_watchdog: bool, optional
        When ``cleanup_on_exit`` is True, ``start_watchdog`` defaults to True,
        which means an independent watchdog process is run to ensure
        that any local Fluent connections are properly closed (or terminated if frozen) when Python process ends.

    Returns
    -------
    :obj:`~typing.Union` [:class:`Meshing<ansys.fluent.core.session_meshing.Meshing>`, \
    :class:`~ansys.fluent.core.session_pure_meshing.PureMeshing`, \
    :class:`~ansys.fluent.core.session_solver.Solver`, \
    :class:`~ansys.fluent.core.session_solver_icing.SolverIcing`]
        Session object.
    """
    ip, port, password = _get_server_info(server_info_file_name, ip, port, password)
    fluent_connection = FluentConnection(
        ip=ip,
        port=port,
        password=password,
        cleanup_on_exit=cleanup_on_exit,
        start_transcript=start_transcript,
    )
    new_session = _get_running_session_mode(fluent_connection)

    start_watchdog = _confirm_watchdog_start(
        start_watchdog, cleanup_on_exit, fluent_connection
    )

    if start_watchdog:
        logger.info("Launching Watchdog for existing Fluent session...")
        ip, port, password = _get_server_info(server_info_file_name, ip, port, password)
        watchdog.launch(os.getpid(), port, password, ip)

    return new_session(fluent_connection=fluent_connection)<|MERGE_RESOLUTION|>--- conflicted
+++ resolved
@@ -101,60 +101,6 @@
     return True
 
 
-<<<<<<< HEAD
-=======
-class FluentVersion(Enum):
-    """An enumeration over supported Fluent versions."""
-
-    version_24R2 = "24.2.0"
-    version_24R1 = "24.1.0"
-    version_23R2 = "23.2.0"
-    version_23R1 = "23.1.0"
-    version_22R2 = "22.2.0"
-
-    @classmethod
-    def _missing_(cls, version):
-        if isinstance(version, (float, str)):
-            version = str(version) + ".0"
-            for v in FluentVersion:
-                if version == v.value:
-                    return FluentVersion(version)
-            else:
-                raise RuntimeError(
-                    f"The specified version '{version[:-2]}' is not supported."
-                    + " Supported versions are: "
-                    + ", ".join([ver.value for ver in FluentVersion][::-1])
-                )
-
-    def __str__(self):
-        return str(self.value)
-
-
-def get_ansys_version() -> str:
-    """Return the version string corresponding to the most recent, available ANSYS
-    installation.
-
-    The returned value is the string component of one of the members of the
-    FluentVersion class.
-
-    Returns
-    -------
-    str
-        Ansys version string
-
-    Raises
-    ------
-    AnsysVersionNotFound
-        If an Ansys version cannot be found.
-    """
-    for v in FluentVersion:
-        if "AWP_ROOT" + "".join(str(v).split("."))[:-1] in os.environ:
-            return str(v)
-
-    raise AnsysVersionNotFound()
-
-
->>>>>>> 3f834941
 def get_fluent_exe_path(**launch_argvals) -> Path:
     """Get Fluent executable path. The path is searched in the following order.
 
