--- conflicted
+++ resolved
@@ -12,12 +12,8 @@
 import subprocess
 import tempfile
 import time
-<<<<<<< HEAD
-from typing import Any, Dict, List, Union
 import warnings
-=======
-from typing import Any, Dict, Optional, Union
->>>>>>> 44f08191
+from typing import Any, Dict, Optional, List, Union
 
 from ansys.fluent.core.fluent_connection import FluentConnection
 from ansys.fluent.core.launcher.fluent_container import (
@@ -450,19 +446,11 @@
 
 #   pylint: disable=unused-argument
 def launch_fluent(
-<<<<<<< HEAD
-    product_version: str = None,
-    version: str = None,
-    precision: str = None,
-    processor_count: int = None,
-    journal_filepaths: List[str] = None,
-=======
     product_version: Optional[str] = None,
     version: Optional[str] = None,
     precision: Optional[str] = None,
     processor_count: Optional[int] = None,
-    journal_filepath: Optional[str] = None,
->>>>>>> 44f08191
+    journal_filepaths: Optional[List[str]] = None,
     start_timeout: int = 60,
     additional_arguments: Optional[str] = None,
     env: Optional[Dict[str, Any]] = None,
@@ -471,18 +459,6 @@
     dry_run: bool = False,
     cleanup_on_exit: bool = True,
     start_transcript: bool = True,
-<<<<<<< HEAD
-    show_gui: bool = None,
-    case_filepath: str = None,
-    case_data_filepath: str = None,
-    lightweight_mode: bool = None,
-    mode: Union[FluentMode, str, None] = None,
-    py: bool = None,
-    gpu: bool = None,
-    cwd: str = None,
-    topy: Union[str, bool] = False,
-    start_watchdog: bool = None,
-=======
     show_gui: Optional[bool] = None,
     case_filepath: Optional[str] = None,
     case_data_filepath: Optional[str] = None,
@@ -493,7 +469,6 @@
     cwd: Optional[str] = None,
     topy: Optional[Union[str, list]] = None,
     start_watchdog: Optional[bool] = None,
->>>>>>> 44f08191
     **kwargs,
 ) -> Union[Meshing, PureMeshing, Solver, SolverIcing, dict]:
     """Launch Fluent locally in server mode or connect to a running Fluent
@@ -515,16 +490,10 @@
     processor_count : int, optional
         Number of processors. The default is ``None``, in which case ``1``
         processor is used.  In job scheduler environments the total number of
-<<<<<<< HEAD
-        allocated cores is clamped to this value.
-    journal_filepaths : list[str], optional
+        allocated cores is clamped to value of ``processor_count``.
+    journal_filepaths : str, optional
         The string path to a Fluent journal file, or a list of such paths. Fluent will execute the
         journal(s). The default is ``None``.
-=======
-        allocated cores is clamped to value of ``processor_count``.
-    journal_filepath : str, optional
-        Name of the journal file to read. The default is ``None``.
->>>>>>> 44f08191
     start_timeout : int, optional
         Maximum allowable time in seconds for connecting to the Fluent
         server. The default is ``60``.
