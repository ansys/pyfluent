--- conflicted
+++ resolved
@@ -3,71 +3,559 @@
 This module supports both starting Fluent locally and connecting to a remote instance
 with gRPC.
 """
-
+from enum import Enum
+import json
 import logging
 import os
+from pathlib import Path
+import platform
+import socket
+import subprocess
+import tempfile
+import time
 from typing import Any, Dict, Optional, Union
 
-from ansys.fluent.core.exceptions import DisallowedValuesError
-from ansys.fluent.core.fluent_connection import FluentConnection
-from ansys.fluent.core.launcher.container_launcher import DockerLauncher
-from ansys.fluent.core.launcher.launcher_utils import (
-    FluentMode,
-    _confirm_watchdog_start,
-    _get_fluent_launch_mode,
-    _get_running_session_mode,
-    _get_server_info,
-    _process_invalid_args,
-    _process_kwargs,
+from beartype import beartype
+
+from ansys.fluent.core.exceptions import DisallowedValuesError, InvalidArgument
+from ansys.fluent.core.fluent_connection import FluentConnection, PortNotProvided
+from ansys.fluent.core.launcher.fluent_container import (
+    configure_container_dict,
+    start_fluent_container,
 )
-from ansys.fluent.core.launcher.pim_launcher import PIMLauncher
-from ansys.fluent.core.launcher.standalone_launcher import StandaloneLauncher
 import ansys.fluent.core.launcher.watchdog as watchdog
+from ansys.fluent.core.scheduler import build_parallel_options, load_machines
+from ansys.fluent.core.session import _parse_server_info_file
 from ansys.fluent.core.session_meshing import Meshing
 from ansys.fluent.core.session_pure_meshing import PureMeshing
 from ansys.fluent.core.session_solver import Solver
 from ansys.fluent.core.session_solver_icing import SolverIcing
-from ansys.fluent.core.utils.file_transfer_service import RemoteFileHandler
+from ansys.fluent.core.utils.file_transfer_service import (
+    PimFileTransferService,
+    RemoteFileHandler,
+)
+from ansys.fluent.core.utils.networking import find_remoting_ip
+import ansys.platform.instancemanagement as pypim
 
 _THIS_DIR = os.path.dirname(__file__)
 _OPTIONS_FILE = os.path.join(_THIS_DIR, "fluent_launcher_options.json")
 logger = logging.getLogger("pyfluent.launcher")
 
 
-def create_launcher(fluent_launch_mode: str = None, **kwargs):
-    """Factory function to create launcher for supported launch modes.
+class AnsysVersionNotFound(RuntimeError):
+    """Provides the error when Ansys version is not found."""
+
+    def __init__(self):
+        super().__init__("Verify the value of the 'AWP_ROOT' environment variable.")
+
+
+class InvalidPassword(ValueError):
+    """Provides the error when password is invalid."""
+
+    def __init__(self):
+        super().__init__("Provide correct 'password'.")
+
+
+class IpPortNotProvided(ValueError):
+    """Provides the error when ip and port are not specified."""
+
+    def __init__(self):
+        super().__init__("Provide either 'ip' and 'port' or 'server_info_file_name'.")
+
+
+class UnexpectedKeywordArgument(TypeError):
+    """Provides the error when a valid keyword argument is not specified."""
+
+    pass
+
+
+class DockerContainerLaunchNotSupported(SystemError):
+    """Provides the error when docker container launch is not supported."""
+
+    def __init__(self):
+        super().__init__("Python Docker SDK is unsupported on this system.")
+
+
+def _is_windows():
+    """Check if the current operating system is windows."""
+    return platform.system() == "Windows"
+
+
+class LaunchMode(Enum):
+    """An enumeration over supported Fluent launch modes."""
+
+    STANDALONE = 1
+    PIM = 2
+    CONTAINER = 3
+
+
+def check_docker_support():
+    """Checks whether Python Docker SDK is supported by the current system."""
+    import docker
+
+    try:
+        _ = docker.from_env()
+    except docker.errors.DockerException:
+        return False
+    return True
+
+
+class FluentVersion(Enum):
+    """An enumeration over supported Fluent versions."""
+
+    version_24R2 = "24.2.0"
+    version_24R1 = "24.1.0"
+    version_23R2 = "23.2.0"
+    version_23R1 = "23.1.0"
+    version_22R2 = "22.2.0"
+
+    @classmethod
+    def _missing_(cls, version):
+        if isinstance(version, (float, str)):
+            version = str(version) + ".0"
+            for v in FluentVersion:
+                if version == v.value:
+                    return FluentVersion(version)
+            else:
+                raise RuntimeError(
+                    f"The specified version '{version[:-2]}' is not supported."
+                    + " Supported versions are: "
+                    + ", ".join([ver.value for ver in FluentVersion][::-1])
+                )
+
+    def __str__(self):
+        return str(self.value)
+
+
+def get_ansys_version() -> str:
+    """Return the version string corresponding to the most recent, available ANSYS
+    installation.
+
+    The returned value is the string component of one of the members of the
+    FluentVersion class.
+
+    Returns
+    -------
+    str
+        Ansys version string
+
+    Raises
+    ------
+    AnsysVersionNotFound
+        If an Ansys version cannot be found.
+    """
+    for v in FluentVersion:
+        if "AWP_ROOT" + "".join(str(v).split("."))[:-1] in os.environ:
+            return str(v)
+
+    raise AnsysVersionNotFound()
+
+
+def get_fluent_exe_path(**launch_argvals) -> Path:
+    """Get Fluent executable path. The path is searched in the following order.
+
+    1. ``product_version`` parameter passed with ``launch_fluent``.
+    2. The latest ANSYS version from ``AWP_ROOTnnn``` environment variables.
+
+    Returns
+    -------
+    Path
+        Fluent executable path
+    """
+
+    def get_fluent_root(version: FluentVersion) -> Path:
+        awp_root = os.environ["AWP_ROOT" + "".join(str(version).split("."))[:-1]]
+        return Path(awp_root) / "fluent"
+
+    def get_exe_path(fluent_root: Path) -> Path:
+        if _is_windows():
+            return fluent_root / "ntbin" / "win64" / "fluent.exe"
+        else:
+            return fluent_root / "bin" / "fluent"
+
+    # (DEV) "PYFLUENT_FLUENT_ROOT" environment variable
+    fluent_root = os.getenv("PYFLUENT_FLUENT_ROOT")
+    if fluent_root:
+        return get_exe_path(Path(fluent_root))
+
+    # Look for Fluent exe path in the following order:
+    # 1. product_version parameter passed with launch_fluent
+    product_version = launch_argvals.get("product_version")
+    if product_version:
+        return get_exe_path(get_fluent_root(FluentVersion(product_version)))
+
+    # 2. the latest ANSYS version from AWP_ROOT environment variables
+    ansys_version = get_ansys_version()
+    return get_exe_path(get_fluent_root(FluentVersion(ansys_version)))
+
+
+class FluentMode(Enum):
+    """An enumeration over supported Fluent modes."""
+
+    # Tuple: Name, Solver object type, Meshing flag, Launcher options
+    MESHING_MODE = ("meshing", Meshing, True, [])
+    PURE_MESHING_MODE = ("pure-meshing", PureMeshing, True, [])
+    SOLVER = ("solver", Solver, False, [])
+    SOLVER_ICING = ("solver-icing", SolverIcing, False, [("fluent_icing", True)])
+
+    @staticmethod
+    def get_mode(mode: str) -> "FluentMode":
+        """Returns the FluentMode based on the provided mode string.
+
+        Parameters
+        ----------
+        mode : str
+            mode
+
+        Returns
+        -------
+        FluentMode
+            Fluent mode
+
+        Raises
+        ------
+        DisallowedValuesError
+            If an unknown mode is passed.
+        """
+        for m in FluentMode:
+            if mode == m.value[0]:
+                return m
+        else:
+            raise DisallowedValuesError(
+                "mode", mode, ["meshing", "pure-meshing", "solver", "solver-icing"]
+            )
+
+
+def _get_server_info_file_name():
+    server_info_dir = os.getenv("SERVER_INFO_DIR")
+    dir_ = Path(server_info_dir) if server_info_dir else tempfile.gettempdir()
+    fd, file_name = tempfile.mkstemp(suffix=".txt", prefix="serverinfo-", dir=str(dir_))
+    os.close(fd)
+    return file_name
+
+
+def _get_subprocess_kwargs_for_fluent(env: Dict[str, Any]) -> Dict[str, Any]:
+    kwargs: Dict[str, Any] = {}
+    kwargs.update(stdin=subprocess.PIPE, stdout=subprocess.PIPE, stderr=subprocess.PIPE)
+    if _is_windows():
+        kwargs.update(shell=True, creationflags=subprocess.CREATE_NEW_PROCESS_GROUP)
+    else:
+        kwargs.update(shell=True, start_new_session=True)
+    fluent_env = os.environ.copy()
+    fluent_env.update({k: str(v) for k, v in env.items()})
+    fluent_env["REMOTING_THROW_LAST_TUI_ERROR"] = "1"
+    from ansys.fluent.core import INFER_REMOTING_IP
+
+    if INFER_REMOTING_IP and not "REMOTING_SERVER_ADDRESS" in fluent_env:
+        remoting_ip = find_remoting_ip()
+        if remoting_ip:
+            fluent_env["REMOTING_SERVER_ADDRESS"] = remoting_ip
+    kwargs.update(env=fluent_env)
+    return kwargs
+
+
+def _build_fluent_launch_args_string(**kwargs) -> str:
+    """Build Fluent's launch arguments string from keyword arguments.
+
+    Returns
+    -------
+    str
+        Fluent's launch arguments string.
+    """
+    all_options = None
+    with open(_OPTIONS_FILE, encoding="utf-8") as fp:
+        all_options = json.load(fp)
+    launch_args_string = ""
+    for k, v in all_options.items():
+        argval = kwargs.get(k)
+        default = v.get("default")
+        if argval is None and v.get("fluent_required") is True:
+            argval = default
+        if argval is not None:
+            allowed_values = v.get("allowed_values")
+            if allowed_values and argval not in allowed_values:
+                if default is not None:
+                    old_argval = argval
+                    argval = default
+                    logger.warning(
+                        f"Specified value '{old_argval}' for argument '{k}' is not an allowed value ({allowed_values}), default value '{argval}' is going to be used instead."
+                    )
+                else:
+                    logger.warning(
+                        f"{k} = {argval} is discarded as it is not an allowed value. Allowed values: {allowed_values}"
+                    )
+                    continue
+            fluent_map = v.get("fluent_map")
+            if fluent_map:
+                if isinstance(argval, str):
+                    json_key = argval
+                else:
+                    json_key = json.dumps(argval)
+                argval = fluent_map[json_key]
+            launch_args_string += v["fluent_format"].replace("{}", str(argval))
+    addArgs = kwargs["additional_arguments"]
+    if "-t" not in addArgs and "-cnf=" not in addArgs:
+        parallel_options = build_parallel_options(
+            load_machines(ncores=kwargs["processor_count"])
+        )
+        if parallel_options:
+            launch_args_string += " " + parallel_options
+    return launch_args_string
+
+
+def launch_remote_fluent(
+    session_cls,
+    start_transcript: bool,
+    product_version: Optional[str] = None,
+    cleanup_on_exit: bool = True,
+    meshing_mode: bool = False,
+    dimensionality: Optional[str] = None,
+    launcher_args: Optional[Dict[str, Any]] = None,
+) -> Union[Meshing, PureMeshing, Solver, SolverIcing]:
+    """Launch Fluent remotely using `PyPIM <https://pypim.docs.pyansys.com>`.
+
+    When calling this method, you must ensure that you are in an
+    environment where PyPIM is configured. You can use the :func:
+    `pypim.is_configured <ansys.platform.instancemanagement.is_configured>`
+    method to verify that PyPIM is configured.
 
     Parameters
     ----------
-    fluent_launch_mode: LaunchMode
-        Supported Fluent launch modes.
+    session_cls: Union[type(Meshing), type(PureMeshing), type(Solver), type(SolverIcing)]
+        Session type.
+    start_transcript: bool
+        Whether to start streaming the Fluent transcript in the client. The
+        default is ``True``. You can stop and start the streaming of the
+        Fluent transcript subsequently via method calls on the session object.
+    product_version : str, optional
+        Select an installed version of ANSYS. The string must be in a format like
+        ``"23.2.0"`` (for 2023 R2) matching the documented version format in the
+        FluentVersion class. The default is ``None``, in which case the newest installed
+        version is used.
+    cleanup_on_exit : bool, optional
+        Whether to clean up and exit Fluent when Python exits or when garbage
+        is collected for the Fluent Python instance. The default is ``True``.
+    meshing_mode : bool, optional
+        Whether to launch Fluent remotely in meshing mode. The default is
+        ``False``.
+    dimensionality : str, optional
+        Geometric dimensionality of the Fluent simulation. The default is ``None``,
+        in which case ``"3d"`` is used. Options are ``"3d"`` and ``"2d"``.
 
     Returns
     -------
-    launcher: Union[DockerLauncher, PimLauncher, StandaloneLauncher]
-        Session launcher.
-
-    Raises
-    ------
-    DisallowedValuesError
-        If an unknown Fluent launch mode is passed.
+    :obj:`~typing.Union` [:class:`Meshing<ansys.fluent.core.session_meshing.Meshing>`, \
+    :class:`~ansys.fluent.core.session_pure_meshing.PureMeshing`, \
+    :class:`~ansys.fluent.core.session_solver.Solver`, \
+    :class:`~ansys.fluent.core.session_solver_icing.SolverIcing`]
+        Session object.
     """
-    allowed_options = ["container", "pim", "standalone"]
-    if (
-        not isinstance(fluent_launch_mode, str)
-        or str(fluent_launch_mode) not in allowed_options
+    pim = pypim.connect()
+    instance = pim.create_instance(
+        product_name="fluent-meshing"
+        if meshing_mode
+        else "fluent-2ddp"
+        if dimensionality == "2d"
+        else "fluent-3ddp",
+        product_version=product_version,
+    )
+    instance.wait_for_ready()
+    # nb pymapdl sets max msg len here:
+    channel = instance.build_grpc_channel()
+
+    fluent_connection = FluentConnection(
+        channel=channel,
+        cleanup_on_exit=cleanup_on_exit,
+        remote_instance=instance,
+        start_transcript=start_transcript,
+        launcher_args=launcher_args,
+    )
+
+    remote_file_handler = RemoteFileHandler(
+        transfer_service=PimFileTransferService(
+            pim_instance=fluent_connection._remote_instance
+        )
+    )
+
+    return session_cls(
+        fluent_connection=fluent_connection, remote_file_handler=remote_file_handler
+    )
+
+
+def _get_session_info(argvals, mode: Optional[Union[FluentMode, str, None]] = None):
+    """Updates the session information."""
+    if mode is None:
+        mode = FluentMode.SOLVER
+
+    if isinstance(mode, str):
+        mode = FluentMode.get_mode(mode)
+    new_session = mode.value[1]
+    meshing_mode = mode.value[2]
+    for k, v in mode.value[3]:
+        argvals[k] = v
+
+    return new_session, meshing_mode, argvals, mode
+
+
+def _raise_exception_g_gu_in_windows_os(additional_arguments: str) -> None:
+    """If -g or -gu is passed in Windows OS, the exception should be raised."""
+    additional_arg_list = additional_arguments.split()
+    if _is_windows() and (
+        ("-g" in additional_arg_list) or ("-gu" in additional_arg_list)
     ):
-        raise DisallowedValuesError(
-            "fluent_launch_mode",
-            fluent_launch_mode,
-            allowed_values=allowed_options,
-        )
-    if fluent_launch_mode == "standalone":
-        return StandaloneLauncher(**kwargs)
-    elif fluent_launch_mode == "container":
-        return DockerLauncher(**kwargs)
-    elif fluent_launch_mode == "pim":
-        return PIMLauncher(**kwargs)
+        raise InvalidArgument("Unsupported '-g' and '-gu' on windows platform.")
+
+
+def _update_launch_string_wrt_gui_options(
+    launch_string: str, show_gui: Optional[bool] = None, additional_arguments: str = ""
+) -> str:
+    """Checks for all gui options in additional arguments and updates the launch string
+    with hidden, if none of the options are met."""
+
+    if (show_gui is False) or (
+        show_gui is None and (os.getenv("PYFLUENT_SHOW_SERVER_GUI") != "1")
+    ):
+        if not {"-g", "-gu"} & set(additional_arguments.split()):
+            launch_string += " -hidden"
+
+    return launch_string
+
+
+def _await_fluent_launch(
+    server_info_file_name: str, start_timeout: int, sifile_last_mtime: float
+):
+    """Wait for successful fluent launch or raise an error."""
+    while True:
+        if Path(server_info_file_name).stat().st_mtime > sifile_last_mtime:
+            time.sleep(1)
+            logger.info("Fluent has been successfully launched.")
+            break
+        if start_timeout == 0:
+            raise TimeoutError("The launch process has timed out.")
+        time.sleep(1)
+        start_timeout -= 1
+        logger.info(f"Waiting for Fluent to launch...{start_timeout} seconds remaining")
+
+
+def _get_server_info(
+    server_info_file_name: str,
+    ip: Optional[str] = None,
+    port: Optional[int] = None,
+    password: Optional[str] = None,
+):
+    """Get server connection information of an already running session."""
+    if not (ip and port) and not server_info_file_name:
+        raise IpPortNotProvided()
+    if (ip or port) and server_info_file_name:
+        logger.warning(
+            "The ip and port will be extracted from the server-info file and their explicitly specified values will be ignored."
+        )
+    else:
+        if server_info_file_name:
+            ip, port, password = _parse_server_info_file(server_info_file_name)
+        ip = ip or os.getenv("PYFLUENT_FLUENT_IP", "127.0.0.1")
+        port = port or os.getenv("PYFLUENT_FLUENT_PORT")
+
+    if not port:
+        raise PortNotProvided()
+
+    return ip, port, password
+
+
+def _get_running_session_mode(
+    fluent_connection: FluentConnection, mode: Optional[FluentMode] = None
+):
+    """Get the mode of the running session if the mode has not been mentioned
+    explicitly."""
+    if mode:
+        session_mode = mode
+    else:
+        try:
+            session_mode = FluentMode.get_mode(
+                "solver"
+                if fluent_connection.scheme_eval.scheme_eval("(cx-solver-mode?)")
+                else "meshing"
+            )
+        except Exception as ex:
+            raise InvalidPassword() from ex
+    return session_mode.value[1]
+
+
+def _generate_launch_string(
+    argvals,
+    meshing_mode: bool,
+    show_gui: bool,
+    additional_arguments: str,
+    server_info_file_name: str,
+):
+    """Generates the launch string to launch fluent."""
+    if _is_windows():
+        exe_path = str(get_fluent_exe_path(**argvals))
+        if " " in exe_path:
+            exe_path = '"' + exe_path + '"'
+    else:
+        exe_path = str(get_fluent_exe_path(**argvals))
+    launch_string = exe_path
+    launch_string += _build_fluent_launch_args_string(**argvals)
+    if meshing_mode:
+        launch_string += " -meshing"
+    if additional_arguments:
+        launch_string += f" {additional_arguments}"
+    if " " in server_info_file_name:
+        server_info_file_name = '"' + server_info_file_name + '"'
+    launch_string += f" -sifile={server_info_file_name}"
+    launch_string += " -nm"
+    launch_string = _update_launch_string_wrt_gui_options(
+        launch_string, show_gui, additional_arguments
+    )
+    return launch_string
+
+
+def _confirm_watchdog_start(start_watchdog, cleanup_on_exit, fluent_connection):
+    """Confirm whether Fluent is running locally, and whether the Watchdog should be
+    started."""
+    if start_watchdog is None and cleanup_on_exit:
+        host = fluent_connection.connection_properties.cortex_host
+        if host == socket.gethostname():
+            logger.debug(
+                "Fluent running on the host machine and 'cleanup_on_exit' activated, will launch Watchdog."
+            )
+            start_watchdog = True
+    return start_watchdog
+
+
+@beartype
+def _build_journal_argument(
+    topy: Union[None, bool, str], journal_file_names: Union[None, str, list[str]]
+) -> str:
+    """Build Fluent commandline journal argument."""
+    if topy and not journal_file_names:
+        raise InvalidArgument(
+            "Use 'journal_file_names' to specify and convert journal files."
+        )
+    fluent_jou_arg = ""
+    if isinstance(journal_file_names, str):
+        journal_file_names = [journal_file_names]
+    if journal_file_names:
+        fluent_jou_arg += "".join(
+            [f' -i "{journal}"' for journal in journal_file_names]
+        )
+    if topy:
+        if isinstance(topy, str):
+            fluent_jou_arg += f' -topy="{topy}"'
+        else:
+            fluent_jou_arg += " -topy"
+    return fluent_jou_arg
+
+
+# pylint: disable=missing-raises-doc
+class LaunchFluentError(Exception):
+    """Exception class representing launch errors."""
+
+    def __init__(self, launch_string):
+        """__init__ method of LaunchFluentError class."""
+        details = "\n" + "Fluent Launch string: " + launch_string
+        super().__init__(details)
 
 
 #   pylint: disable=unused-argument
@@ -78,7 +566,7 @@
     processor_count: Optional[int] = None,
     journal_file_names: Union[None, str, list[str]] = None,
     start_timeout: int = 60,
-    additional_arguments: Optional[str] = "",
+    additional_arguments: Optional[str] = None,
     env: Optional[Dict[str, Any]] = None,
     start_container: Optional[bool] = None,
     container_dict: Optional[dict] = None,
@@ -206,14 +694,53 @@
     The allocated machines and core counts are queried from the scheduler environment and
     passed to Fluent.
     """
-    _process_kwargs(kwargs)
+    if kwargs:
+        if "meshing_mode" in kwargs:
+            raise UnexpectedKeywordArgument(
+                "Use 'launch_fluent(mode='meshing')' to launch Fluent in meshing mode."
+            )
+        else:
+            raise UnexpectedKeywordArgument(
+                f"launch_fluent() got an unexpected keyword argument {next(iter(kwargs))}"
+            )
     del kwargs
-    fluent_launch_mode = _get_fluent_launch_mode(
-        start_container=start_container, container_dict=container_dict
-    )
+
+    if pypim.is_configured():
+        fluent_launch_mode = LaunchMode.PIM
+    elif start_container is True or (
+        start_container is None
+        and (container_dict or os.getenv("PYFLUENT_LAUNCH_CONTAINER") == "1")
+    ):
+        if check_docker_support():
+            fluent_launch_mode = LaunchMode.CONTAINER
+        else:
+            raise DockerContainerLaunchNotSupported()
+    else:
+        fluent_launch_mode = LaunchMode.STANDALONE
+
     del start_container
+
+    if additional_arguments is None:
+        additional_arguments = ""
+    elif fluent_launch_mode == LaunchMode.PIM:
+        logger.warning(
+            "'additional_arguments' option for 'launch_fluent' is currently not supported "
+            "when starting a remote Fluent PyPIM client."
+        )
+
+    if fluent_launch_mode == LaunchMode.PIM and start_watchdog:
+        logger.warning(
+            "'start_watchdog' argument for 'launch_fluent' is currently not supported "
+            "when starting a remote Fluent PyPIM client."
+        )
+
+    if dry_run and fluent_launch_mode != LaunchMode.CONTAINER:
+        logger.warning(
+            "'dry_run' argument for 'launch_fluent' currently is only "
+            "supported when starting containers."
+        )
+
     argvals = locals().copy()
-<<<<<<< HEAD
     argvals.pop("fluent_launch_mode")
 
     if fluent_launch_mode != LaunchMode.STANDALONE:
@@ -396,12 +923,6 @@
             watchdog.launch(os.getpid(), port, password)
 
         return session
-=======
-    _process_invalid_args(dry_run, fluent_launch_mode, argvals)
-    fluent_launch_mode = argvals.pop("fluent_launch_mode")
-    launcher = create_launcher(fluent_launch_mode, **argvals)
-    return launcher()
->>>>>>> 79222545
 
 
 def connect_to_fluent(
@@ -474,6 +995,4 @@
         ip, port, password = _get_server_info(server_info_file_name, ip, port, password)
         watchdog.launch(os.getpid(), port, password, ip)
 
-    return new_session(
-        fluent_connection=fluent_connection, remote_file_handler=RemoteFileHandler()
-    )+    return new_session(fluent_connection=fluent_connection)