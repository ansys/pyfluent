"""Provides a module for launching and configuring local Fluent Docker container runs.

Notes
-----

For configuration details, see :func:`configure_container_dict`, and for a list of additional Docker container run
configuration options that can also be specified through the
``container_dict`` argument for :func:`~ansys.fluent.core.launcher.launcher.launch_fluent()`,
see `Docker run documentation`_.

.. _Docker run documentation: https://docker-py.readthedocs.io/en/stable/containers.html#docker.models.containers.ContainerCollection.run

Examples
--------
Launching a Fluent Docker container with system default configuration:

>>> import ansys.fluent.core as pyfluent
>>> session = pyfluent.launch_fluent(start_container=True)

Launching with custom configuration:

>>> import ansys.fluent.core as pyfluent
>>> custom_config = {}
>>> custom_config.update(fluent_image='custom_fluent:v23.1.0', host_mount_path='/testing', auto_remove=False)
>>> session = pyfluent.launch_fluent(container_dict=custom_config)

Getting default Fluent Docker container configuration, then launching with customized configuration:

>>> import ansys.fluent.core as pyfluent
>>> config_dict = pyfluent.launch_fluent(start_container=True, dry_run=True)
Container run configuration information:
image_name = 'ghcr.io/ansys/pyfluent:v23.1.0'
>>> config_dict
{'auto_remove': True,
 'command': ['-gu',
             '-sifile=/home/user/.local/share/ansys_fluent_core/examples/serverinfo-reh96tuo.txt',
             '3ddp'],
 'detach': True,
 'environment': {'ANSYSLMD_LICENSE_FILE': '1450@license_server.com',
                 'REMOTING_PORTS': '57193/portspan=2'},
 'labels': {'test_name': 'none'},
 'ports': {'57193': 57193},
 'volumes': ['/home/user/.local/share/ansys_fluent_core/examples:/home/user/.local/share/ansys_fluent_core/examples'],
 'working_dir': '/home/user/.local/share/ansys_fluent_core/examples'}
>>> config_dict.update(image_name='custom_fluent', image_tag='v23.1.0', mem_limit='1g')
>>> session = pyfluent.launch_fluent(container_dict=config_dict)

"""
import logging
import os
from pathlib import Path
import tempfile
import time
from typing import List, Union

import ansys.fluent.core as pyfluent
from ansys.fluent.core.session import _parse_server_info_file
from ansys.fluent.core.utils.networking import get_free_port
import docker

logger = logging.getLogger("pyfluent.launcher")


def configure_container_dict(
    args: List[str],
    host_mount_path: Union[str, Path] = None,
    container_mount_path: Union[str, Path] = None,
    timeout: int = 30,
    port: int = None,
    license_server: str = None,
    container_server_info_file: str = None,
    remove_server_info_file: bool = True,
    fluent_image: str = None,
    image_name: str = None,
    image_tag: str = None,
    **container_dict,
) -> (str, dict, int, Union[str, Path], int):
    """Parses the parameters listed below, and sets up the container configuration file.

    Parameters
    ----------
    args : List[str]
        List of Fluent launch arguments.
    host_mount_path : Union[str, Path], optional
        Existing path in the host operating system that will be available inside the container.
    container_mount_path : Union[str, Path], optional
        Path inside the container where host mount path will be mounted to.
    timeout : int, optional
        Time limit  for the Fluent container to start.
    port : int, optional
        Port for Fluent container to use.
    license_server : str, optional
        License server for Ansys Fluent to use.
    container_server_info_file : str, optional
        Name of the server information file for Fluent to write on the ``host_mount_path``.
    remove_server_info_file : bool, optional
        Defaults to True, and automatically deletes the server information file after PyFluent has finished using it.
    fluent_image : str, optional
        Specifies full image name for Docker container run, with the format ``"image_name:image_tag"``.
        ``image_tag`` and ``image_name`` are ignored if ``fluent_image`` has been specified.
    image_name : str, optional
        Ignored if ``fluent_image`` has been specified.
    image_tag : str, optional
        Ignored if ``fluent_image`` has been specified.
    **container_dict
        Additional keyword arguments can be specified, they will be treated as Docker container run options
        to be passed directly to the Docker run execution. See examples below and `Docker run documentation`_.

    Returns
    -------
    fluent_image : str
    config_dict : dict
    timeout : int
    container_server_info_file : str
    port : int

    Notes
    -----
    This function should usually not be called directly, it will be automatically called through
    :func:`~ansys.fluent.core.launcher.launcher.launch_fluent()` instead.

    For a list of additional Docker container run configuration options that can also be specified using
    ``container_dict``, see `Docker run documentation`_.
    """

    logger.debug(f"container_dict before processing: {container_dict}")

    if not host_mount_path:
        host_mount_path = pyfluent.EXAMPLES_PATH
    if not os.path.exists(host_mount_path):
        os.makedirs(host_mount_path)

    if not container_mount_path:
        container_mount_path = os.getenv(
            "PYFLUENT_CONTAINER_MOUNT_PATH", host_mount_path
        )

    if "volumes" not in container_dict:
        container_dict.update(volumes=[f"{host_mount_path}:{container_mount_path}"])

    if "ports" not in container_dict:
        if not port:
            port = get_free_port()
        container_dict.update(ports={str(port): port})  # container port : host port
    else:
        # take the specified 'port', OR the first port value from the specified 'ports', for Fluent to use
        if not port:
            port = next(iter(container_dict["ports"].values()))

    if "environment" not in container_dict:
        if not license_server:
            license_server = os.getenv("ANSYSLMD_LICENSE_FILE")

        if not license_server:
            raise KeyError(
                "License server needs to be specified through an environment variable, "
                "or in the `container_dict`."
            )
        container_dict.update(
            environment={
                "ANSYSLMD_LICENSE_FILE": license_server,
                "REMOTING_PORTS": f"{port}/portspan=2",
            }
        )

    if "labels" not in container_dict:
        test_name = os.getenv("PYFLUENT_TEST_NAME", "none")
        container_dict.update(
            labels={"test_name": test_name},
        )

    if "working_dir" not in container_dict:
        container_dict.update(
            working_dir=container_mount_path,
        )

    if "command" in container_dict:
        for v in container_dict["command"]:
            if v.startswith("-sifile="):
                container_server_info_file = Path(v.lstrip("-sifile=")).name
                logger.debug(
                    f"Found server info file specification for {container_server_info_file}."
                )

    if container_server_info_file:
        container_server_info_file = (
            Path(container_mount_path) / Path(container_server_info_file).name
        )
    else:
        fd, sifile = tempfile.mkstemp(
            suffix=".txt", prefix="serverinfo-", dir=host_mount_path
        )
        os.close(fd)
        container_server_info_file = Path(container_mount_path) / Path(sifile).name

    if not fluent_image:
        if not image_tag:
            image_tag = os.getenv("FLUENT_IMAGE_TAG", "v23.1.0")
        if not image_name:
            image_name = os.getenv("FLUENT_IMAGE_NAME", "ghcr.io/ansys/pyfluent")
        if not image_tag or not image_name:
            fluent_image = os.getenv("FLUENT_CONTAINER_IMAGE", None)
        elif image_tag and image_name:
            fluent_image = f"{image_name}:{image_tag}"
        else:
            raise ValueError(
                "Missing 'fluent_image' specification for Docker container launch."
            )

    fluent_commands = ["-gu", f"-sifile={container_server_info_file}"] + args

    container_dict_default = {}
    container_dict_default.update(
        command=fluent_commands,
        detach=True,
        auto_remove=True,
    )

    for k, v in container_dict_default.items():
        if k not in container_dict:
            container_dict[k] = v

    logger.debug(f"container_dict after processing: {container_dict}")

    return (
        fluent_image,
        container_dict,
        timeout,
        port,
        container_server_info_file,
        remove_server_info_file,
    )


def start_fluent_container(args: List[str], container_dict: dict = None) -> (int, str):
    """Start a Fluent container.

    Parameters
    ----------
    args : List[str]
        List of Fluent launch arguments.
    container_dict : dict, optional
        Dictionary with Docker container configuration.

    Returns
    -------
    int
        Fluent gPRC server port exposed from the container.
    str
        Fluent gPRC server password exposed from the container.

    Notes
    -----
    See also :func:`configure_container_dict`.
    """
<<<<<<< HEAD

    if container_dict is None:
        container_dict = {}

    container_vars = configure_container_dict(args, **container_dict)

    logger.debug(f"container_vars:{container_vars}")

    (
        fluent_image,
        config_dict,
        timeout,
        port,
        container_server_info_file,
        remove_server_info_file,
    ) = container_vars
=======
    fd, sifile = tempfile.mkstemp(
        suffix=".txt", prefix="serverinfo-", dir=host_mount_path
    )
    os.close(fd)
    timeout = 100
    license_server = os.environ["ANSYSLMD_LICENSE_FILE"]
    port = get_free_port()
    password = ""
    container_sifile = container_mount_path + "/" + Path(sifile).name
    image_tag = os.getenv("FLUENT_IMAGE_TAG", "v23.2.0")
    test_name = os.getenv("PYFLUENT_TEST_NAME", "none")
>>>>>>> 7e859499

    try:
        docker_client = docker.from_env()

        logger.debug(f"Starting Fluent docker container with dict: {config_dict}")

        docker_client.containers.run(fluent_image, **config_dict)

        last_mtime = os.stat(container_server_info_file).st_mtime
        while True:
            if os.stat(container_server_info_file).st_mtime > last_mtime:
                time.sleep(1)
                _, _, password = _parse_server_info_file(container_server_info_file)
                break
            if timeout == 0:
                raise RuntimeError(
                    "Fluent container launch timeout, will have to stop container manually."
                )
                break
            time.sleep(1)
            timeout -= 1
        return port, password
    finally:
        if remove_server_info_file and os.path.exists(container_server_info_file):
            os.remove(container_server_info_file)<|MERGE_RESOLUTION|>--- conflicted
+++ resolved
@@ -195,7 +195,7 @@
 
     if not fluent_image:
         if not image_tag:
-            image_tag = os.getenv("FLUENT_IMAGE_TAG", "v23.1.0")
+            image_tag = os.getenv("FLUENT_IMAGE_TAG", "v23.2.0")
         if not image_name:
             image_name = os.getenv("FLUENT_IMAGE_NAME", "ghcr.io/ansys/pyfluent")
         if not image_tag or not image_name:
@@ -253,7 +253,6 @@
     -----
     See also :func:`configure_container_dict`.
     """
-<<<<<<< HEAD
 
     if container_dict is None:
         container_dict = {}
@@ -270,19 +269,6 @@
         container_server_info_file,
         remove_server_info_file,
     ) = container_vars
-=======
-    fd, sifile = tempfile.mkstemp(
-        suffix=".txt", prefix="serverinfo-", dir=host_mount_path
-    )
-    os.close(fd)
-    timeout = 100
-    license_server = os.environ["ANSYSLMD_LICENSE_FILE"]
-    port = get_free_port()
-    password = ""
-    container_sifile = container_mount_path + "/" + Path(sifile).name
-    image_tag = os.getenv("FLUENT_IMAGE_TAG", "v23.2.0")
-    test_name = os.getenv("PYFLUENT_TEST_NAME", "none")
->>>>>>> 7e859499
 
     try:
         docker_client = docker.from_env()
