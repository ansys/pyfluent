--- conflicted
+++ resolved
@@ -62,14 +62,8 @@
     fluent_env.update({k: str(v) for k, v in env.items()})
     fluent_env["REMOTING_THROW_LAST_TUI_ERROR"] = "1"
     if pyfluent.CLEAR_FLUENT_PARA_ENVS:
-<<<<<<< HEAD
         fluent_env.pop("PARA_NPROCS", None)
         fluent_env.pop("PARA_MESH_NPROCS", None)
-    fluent_env["REMOTING_NEW_DM_API"] = "1"
-=======
-        del fluent_env["PARA_NPROCS"]
-        del fluent_env["PARA_MESH_NPROCS"]
->>>>>>> 40c994f1
 
     if pyfluent.LAUNCH_FLUENT_IP:
         fluent_env["REMOTING_SERVER_ADDRESS"] = pyfluent.LAUNCH_FLUENT_IP
