"""Provides a module for enums used in the PyFluent."""

from enum import Enum
from functools import total_ordering
import os
from typing import Optional, Union

from ansys.fluent.core.exceptions import DisallowedValuesError
from ansys.fluent.core.fluent_connection import FluentConnection
import ansys.fluent.core.launcher.error_handler as exceptions
from ansys.fluent.core.launcher.launcher_utils import is_windows
from ansys.fluent.core.session_meshing import Meshing
from ansys.fluent.core.session_pure_meshing import PureMeshing
from ansys.fluent.core.session_solver import Solver
from ansys.fluent.core.session_solver_icing import SolverIcing
from ansys.fluent.core.utils.fluent_version import FluentVersion
import ansys.platform.instancemanagement as pypim


class LaunchMode(Enum):
    """Enumerates over supported Fluent launch modes."""

    STANDALONE = 1
    PIM = 2
    CONTAINER = 3
    SLURM = 4


class FluentMode(Enum):
    """Enumerates over supported Fluent modes."""

    MESHING = (Meshing, "meshing")
    PURE_MESHING = (PureMeshing, "pure-meshing")
    SOLVER = (Solver, "solver")
    SOLVER_ICING = (SolverIcing, "solver-icing")

    @staticmethod
    def get_mode(mode: str) -> "FluentMode":
        """Get the FluentMode based on the provided mode string.

        Parameters
        ----------
        mode : str
            Mode

        Returns
        -------
        FluentMode
            Fluent mode.

        Raises
        ------
        DisallowedValuesError
            If an unknown mode is passed.
        """
        allowed_modes = []
        for m in FluentMode:
            allowed_modes.append(m.value[1])
            if mode == m.value[1]:
                return m
        raise DisallowedValuesError("mode", mode, allowed_modes)

    @staticmethod
    def is_meshing(mode: "FluentMode") -> bool:
        """Check if the current mode is meshing.

        Parameters
        ----------
        mode : FluentMode
            mode

        Returns
        -------
        bool
            ``True`` if the mode is ``FluentMode.MESHING`` or ``FluentMode.PURE_MESHING``,
            ``False`` otherwise.
        """
        return mode in [FluentMode.MESHING, FluentMode.PURE_MESHING]


@total_ordering
class FluentEnum(Enum):
    """Provides the base class for Fluent-related enums.

    Accepts lowercase member names as values and supports comparison operators.
    """

    @classmethod
    def _missing_(cls, value: str):
        for member in cls:
            if str(member) == value:
                return member
        raise ValueError(
            f"The specified value '{value}' is not a supported value of {cls.__name__}."
            f""" The supported values are: '{"', '".join(str(member) for member in cls)}'."""
        )

    def __str__(self):
        return self.name.lower()

    def __lt__(self, other):
        if not isinstance(other, type(self)):
            raise TypeError(
                f"Cannot compare between {type(self).__name__} and {type(other).__name__}"
            )
        if self == other:
            return False
        for member in type(self):
            if self == member:
                return True
            if other == member:
                return False


class UIMode(FluentEnum):
    """Provides supported user interface mode of Fluent."""

    NO_GUI_OR_GRAPHICS = ("g",)
    NO_GRAPHICS = ("gr",)
    NO_GUI = ("gu",)
    HIDDEN_GUI = ("hidden",)
    GUI = ("",)


class FluentWindowsGraphicsDriver(FluentEnum):
    """Provides supported graphics driver of Fluent in Windows."""

    NULL = ("null",)
    MSW = ("msw",)
    DX11 = ("dx11",)
    OPENGL2 = ("opengl2",)
    OPENGL = ("opengl",)
    AUTO = ("",)


class FluentLinuxGraphicsDriver(FluentEnum):
    """Provides supported graphics driver of Fluent in Linux."""

    NULL = ("null",)
    X11 = ("x11",)
    OPENGL2 = ("opengl2",)
    OPENGL = ("opengl",)
    AUTO = ("",)


def _get_fluent_launch_mode(start_container, container_dict, scheduler_options):
    """Get the Fluent launch mode.

    Parameters
    ----------
    start_container: bool
        Whether to launch a Fluent Docker container image.
    container_dict: dict
        Dictionary for Fluent Docker container configuration.

    Returns
    -------
    fluent_launch_mode: LaunchMode
        Fluent launch mode.
    """
    if pypim.is_configured():
        fluent_launch_mode = LaunchMode.PIM
    elif start_container is True or (
        start_container is None
        and (container_dict or os.getenv("PYFLUENT_LAUNCH_CONTAINER") == "1")
    ):
<<<<<<< HEAD
        fluent_launch_mode = LaunchMode.CONTAINER
=======
        if check_docker_support():
            fluent_launch_mode = LaunchMode.CONTAINER
        else:
            raise exceptions.DockerContainerLaunchError()
>>>>>>> b45bcf0b
    elif scheduler_options and scheduler_options["scheduler"] == "slurm":
        fluent_launch_mode = LaunchMode.SLURM
    else:
        fluent_launch_mode = LaunchMode.STANDALONE
    return fluent_launch_mode


def _get_graphics_driver(
    graphics_driver: Union[FluentWindowsGraphicsDriver, FluentLinuxGraphicsDriver, str]
):
    if graphics_driver is None:
        graphics_driver = "auto"
    graphics_driver = str(graphics_driver)
    graphics_driver = (
        FluentWindowsGraphicsDriver(graphics_driver)
        if is_windows()
        else FluentLinuxGraphicsDriver(graphics_driver)
    )
    return graphics_driver


def _get_mode(mode: Optional[Union[FluentMode, str, None]] = None):
    """Update the session information."""
    if mode is None:
        mode = FluentMode.SOLVER

    if isinstance(mode, str):
        mode = FluentMode.get_mode(mode)

    return mode


def _get_running_session_mode(
    fluent_connection: FluentConnection, mode: Optional[FluentMode] = None
):
    """Get the mode of the running session if the mode has not been explicitly given."""
    if mode:
        session_mode = mode
    else:
        try:
            session_mode = FluentMode.get_mode(
                "solver"
                if fluent_connection._connection_interface.is_solver_mode()
                else "meshing"
            )
        except Exception as ex:
            raise exceptions.InvalidPassword() from ex
    return session_mode.value[0]


def _get_standalone_launch_fluent_version(
    product_version: Union[FluentVersion, str, float, int, None]
) -> Optional[FluentVersion]:
    """Determine the Fluent version during the execution of the ``launch_fluent()``
    method in standalone mode.

    The search for the version is performed in this order:

    1. The ``product_version`` parameter passed with the ``launch_fluent`` method.
    2. The latest Ansys version from ``AWP_ROOTnnn``` environment variables.

    Returns
    -------
    FluentVersion, optional
        Fluent version or ``None``
    """

    # Look for Fluent version in the following order:
    # 1. product_version parameter passed with launch_fluent
    if product_version:
        return FluentVersion(product_version)

    # (DEV) if "PYFLUENT_FLUENT_ROOT" environment variable is defined, we cannot
    # determine the Fluent version, so returning None.
    if os.getenv("PYFLUENT_FLUENT_ROOT"):
        return None

    # 2. the latest ANSYS version from AWP_ROOT environment variables
    return FluentVersion.get_latest_installed()


def _get_ui_mode(
    ui_mode: UIMode,
):
    """Get the graphics driver.

    Parameters
    ----------
    ui_mode: UIMode
        Fluent GUI mode.

    Returns
    -------
    ui_mode: UIMode
        Fluent GUI mode.
    """
    if os.getenv("PYFLUENT_SHOW_SERVER_GUI") == "1":
        ui_mode = UIMode.GUI
    if ui_mode is None:
        # Not using NO_GUI in windows as it opens a new cmd or
        # shows Fluent output in the current cmd if start <launch_string> is not used
        ui_mode = UIMode.HIDDEN_GUI if is_windows() else UIMode.NO_GUI
    if isinstance(ui_mode, str):
        ui_mode = UIMode(ui_mode)
    return ui_mode


def _validate_gpu(gpu: Union[bool, list], version: str):
    """Raise an exception if the GPU Solver is unsupported.

    Parameters
    ----------
    gpu : bool or list, optional
        This option will start Fluent with the GPU Solver.
    version : str, optional
        Geometric dimensionality of the Fluent simulation.
    """
    if version == "2d" and gpu:
        raise exceptions.GPUSolverSupportError()


def _get_argvals_and_session(argvals):
    _validate_gpu(argvals["gpu"], argvals["version"])
    argvals["graphics_driver"] = _get_graphics_driver(argvals["graphics_driver"])
    argvals["mode"] = _get_mode(argvals["mode"])
    del argvals["self"]
    new_session = argvals["mode"].value[0]
    return argvals, new_session<|MERGE_RESOLUTION|>--- conflicted
+++ resolved
@@ -164,14 +164,7 @@
         start_container is None
         and (container_dict or os.getenv("PYFLUENT_LAUNCH_CONTAINER") == "1")
     ):
-<<<<<<< HEAD
         fluent_launch_mode = LaunchMode.CONTAINER
-=======
-        if check_docker_support():
-            fluent_launch_mode = LaunchMode.CONTAINER
-        else:
-            raise exceptions.DockerContainerLaunchError()
->>>>>>> b45bcf0b
     elif scheduler_options and scheduler_options["scheduler"] == "slurm":
         fluent_launch_mode = LaunchMode.SLURM
     else:
