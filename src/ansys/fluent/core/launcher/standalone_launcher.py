--- conflicted
+++ resolved
@@ -218,13 +218,8 @@
         )
 
         if is_windows():
-<<<<<<< HEAD
-            # Using 'start.exe' is better, otherwise Fluent is more susceptible to bad termination attempts
+            # Using 'start.exe' is better; otherwise Fluent is more susceptible to bad termination attempts.
             self._launch_cmd = 'start "" ' + self._launch_string
-=======
-            # Using 'start.exe' is better; otherwise Fluent is more susceptible to bad termination attempts.
-            launch_cmd = 'start "" ' + launch_string
->>>>>>> d3f4f0da
         else:
             if argvals["ui_mode"] < UIMode.HIDDEN_GUI:
                 # Using nohup to hide Fluent output from the current terminal
