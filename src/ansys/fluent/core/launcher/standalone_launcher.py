--- conflicted
+++ resolved
@@ -72,19 +72,6 @@
         cleanup_on_exit: bool = True,
         dry_run: bool = False,
         start_transcript: bool = True,
-<<<<<<< HEAD
-        case_file_name: Optional[str] = None,
-        case_data_file_name: Optional[str] = None,
-        lightweight_mode: Optional[bool] = None,
-        py: Optional[bool] = None,
-        gpu: Optional[bool] = None,
-        cwd: Optional[str] = None,
-        fluent_path: Optional[str] = None,
-        topy: Optional[Union[str, list]] = None,
-        start_watchdog: Optional[bool] = None,
-        file_transfer_service: Optional[Any] = None,
-        enable_data_model_api_upgrades: Optional[bool] = None,
-=======
         case_file_name: str | None = None,
         case_data_file_name: str | None = None,
         lightweight_mode: bool | None = None,
@@ -95,7 +82,7 @@
         topy: str | list | None = None,
         start_watchdog: bool | None = None,
         file_transfer_service: Any | None = None,
->>>>>>> 95666aef
+        enable_data_model_api_upgrades: bool | None = None,
     ):
         """Launch Fluent session in standalone mode.
 
