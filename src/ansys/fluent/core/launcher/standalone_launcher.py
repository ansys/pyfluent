"""Provides a module for launching Fluent in standalone mode."""

import logging
import os
from pathlib import Path
import subprocess
from typing import Any, Dict, Optional, Union

<<<<<<< HEAD
from ansys.fluent.core.launcher.custom_exceptions import (
=======
from ansys.fluent.core.launcher.launcher_utils import (
    FluentLinuxGraphicsDriver,
    FluentMode,
    FluentUI,
    FluentWindowsGraphicsDriver,
>>>>>>> 038d9da9
    LaunchFluentError,
    _raise_exception_g_gu_in_windows_os,
)
from ansys.fluent.core.launcher.launch_string import _generate_launch_string
from ansys.fluent.core.launcher.launcher_arguments import (
    FluentMode,
    _get_server_info,
    _get_server_info_file_name,
    _get_standalone_launch_fluent_version,
    _get_subprocess_kwargs_for_fluent,
    _is_windows,
    _process_invalid_args,
<<<<<<< HEAD
)
from ansys.fluent.core.launcher.launcher_utils import (
    _await_fluent_launch,
    _build_journal_argument,
    _confirm_watchdog_start,
=======
    _raise_non_gui_exception_in_windows,
>>>>>>> 038d9da9
)
import ansys.fluent.core.launcher.watchdog as watchdog

logger = logging.getLogger("pyfluent.launcher")


class StandaloneLauncher:
    """Instantiates Fluent session in standalone mode."""

    def __init__(
        self,
        mode: FluentMode,
        ui: FluentUI,
        graphics_driver: Union[FluentWindowsGraphicsDriver, FluentLinuxGraphicsDriver],
        product_version: Optional[str] = None,
        version: Optional[str] = None,
        precision: Optional[str] = None,
        processor_count: Optional[int] = None,
        journal_file_names: Union[None, str, list[str]] = None,
        start_timeout: int = 60,
        additional_arguments: Optional[str] = "",
        env: Optional[Dict[str, Any]] = None,
        start_container: Optional[bool] = None,
        container_dict: Optional[dict] = None,
        dry_run: bool = False,
        cleanup_on_exit: bool = True,
        start_transcript: bool = True,
        case_file_name: Optional[str] = None,
        case_data_file_name: Optional[str] = None,
        lightweight_mode: Optional[bool] = None,
        py: Optional[bool] = None,
        gpu: Optional[bool] = None,
        cwd: Optional[str] = None,
        topy: Optional[Union[str, list]] = None,
        start_watchdog: Optional[bool] = None,
        scheduler_options: Optional[dict] = None,
        file_transfer_service: Optional[Any] = None,
    ):
        """Launch Fluent session in standalone mode.

        Parameters
        ----------
        mode : FluentMode
            Launch mode of Fluent to point to a specific session type.
        ui : FluentUI
            Fluent user interface mode. Options are the values of the ``FluentUI`` enum.
        graphics_driver : FluentWindowsGraphicsDriver or FluentLinuxGraphicsDriver
            Graphics driver of Fluent. Options are the values of the
            ``FluentWindowsGraphicsDriver`` enum in Windows or the values of the
            ``FluentLinuxGraphicsDriver`` enum in Linux.
        product_version : str, optional
            Version of Ansys Fluent to launch. The string must be in a format like
            ``"23.2.0"`` (for 2023 R2), matching the documented version format in the
            FluentVersion class. The default is ``None``, in which case the newest installed
            version is used.
        version : str, optional
            Geometric dimensionality of the Fluent simulation. The default is ``None``,
            in which case ``"3d"`` is used. Options are ``"3d"`` and ``"2d"``.
        precision : str, optional
            Floating point precision. The default is ``None``, in which case ``"double"``
            is used. Options are ``"double"`` and ``"single"``.
        processor_count : int, optional
            Number of processors. The default is ``None``, in which case ``1``
            processor is used.  In job scheduler environments the total number of
            allocated cores is clamped to value of ``processor_count``.
        journal_file_names : str or list of str, optional
            The string path to a Fluent journal file, or a list of such paths. Fluent will execute the
            journal(s). The default is ``None``.
        start_timeout : int, optional
            Maximum allowable time in seconds for connecting to the Fluent
            server. The default is ``60``.
        additional_arguments : str, optional
            Additional arguments to send to Fluent as a string in the same
            format they are normally passed to Fluent on the command line.
        env : dict[str, str], optional
            Mapping to modify environment variables in Fluent. The default
            is ``None``.
        start_container : bool, optional
            Specifies whether to launch a Fluent Docker container image. For more details about containers, see
            :mod:`~ansys.fluent.core.launcher.fluent_container`.
        container_dict : dict, optional
            Dictionary for Fluent Docker container configuration. If specified,
            setting ``start_container = True`` as well is redundant.
            Will launch Fluent inside a Docker container using the configuration changes specified.
            See also :mod:`~ansys.fluent.core.launcher.fluent_container`.
        dry_run : bool, optional
            Defaults to False. If True, will not launch Fluent, and will instead print configuration information
            that would be used as if Fluent was being launched. If dry running a container start,
            ``launch_fluent()`` will return the configured ``container_dict``.
        cleanup_on_exit : bool, optional
            Whether to shut down the connected Fluent session when PyFluent is
            exited, or the ``exit()`` method is called on the session instance,
            or if the session instance becomes unreferenced. The default is ``True``.
        start_transcript : bool, optional
            Whether to start streaming the Fluent transcript in the client. The
            default is ``True``. You can stop and start the streaming of the
            Fluent transcript subsequently via the method calls, ``transcript.start()``
            and ``transcript.stop()`` on the session object.
        case_file_name : str, optional
            If provided, the case file at ``case_file_name`` is read into the Fluent session.
        case_data_file_name : str, optional
            If provided, the case and data files at ``case_data_file_name`` are read into the Fluent session.
        lightweight_mode : bool, optional
            Whether to run in lightweight mode. In lightweight mode, the lightweight settings are read into the
            current Fluent solver session. The mesh is read into a background Fluent solver session which will
            replace the current Fluent solver session once the mesh read is complete and the lightweight settings
            made by the user in the current Fluent solver session have been applied in the background Fluent
            solver session. This is all orchestrated by PyFluent and requires no special usage.
            This parameter is used only when ``case_file_name`` is provided. The default is ``False``.
        py : bool, optional
            If True, Fluent will run in Python mode. Default is None.
        gpu : bool, optional
            If True, Fluent will start with GPU Solver.
        cwd : str, Optional
            Working directory for the Fluent client.
        topy : bool or str, optional
            A boolean flag to write the equivalent Python journal(s) from the journal(s) passed.
            Can optionally take the file name of the new python journal file.
        start_watchdog : bool, optional
            When ``cleanup_on_exit`` is True, ``start_watchdog`` defaults to True,
            which means an independent watchdog process is run to ensure
            that any local GUI-less Fluent sessions started by PyFluent are properly closed (or killed if frozen)
            when the current Python process ends.
        file_transfer_service : optional
            File transfer service. Uploads/downloads files to/from the server.

        Returns
        -------
        :obj:`~typing.Union` [:class:`Meshing<ansys.fluent.core.session_meshing.Meshing>`, \
        :class:`~ansys.fluent.core.session_pure_meshing.PureMeshing`, \
        :class:`~ansys.fluent.core.session_solver.Solver`, \
        :class:`~ansys.fluent.core.session_solver_icing.SolverIcing`, dict]
            Session object or configuration dictionary if ``dry_run = True``.

        Raises
        ------
        UnexpectedKeywordArgument
            If an unexpected keyword argument is provided.
        DockerContainerLaunchNotSupported
            If a Fluent Docker container launch is not supported.

        Notes
        -----
        Job scheduler environments such as SLURM, LSF, PBS, etc. allocates resources / compute nodes.
        The allocated machines and core counts are queried from the scheduler environment and
        passed to Fluent.
        """
        del start_container
        argvals = locals().copy()
        del argvals["self"]
        _process_invalid_args(dry_run, "standalone", argvals)
        if argvals["start_timeout"] is None:
            argvals["start_timeout"] = 60
        for arg_name, arg_values in argvals.items():
            setattr(self, arg_name, arg_values)
        self.argvals = argvals
        self.new_session = self.mode.value[0]
        self.file_transfer_service = file_transfer_service

    def __call__(self):
        if self.lightweight_mode is None:
            # note argvals is no longer locals() here due to _get_session_info() pass
            self.argvals.pop("lightweight_mode")
            setattr(self, "lightweight_mode", False)
        fluent_version = _get_standalone_launch_fluent_version(self.product_version)
        if fluent_version:
            _raise_non_gui_exception_in_windows(self.ui, fluent_version)

        if os.getenv("PYFLUENT_FLUENT_DEBUG") == "1":
            self.argvals["fluent_debug"] = True

        server_info_file_name = _get_server_info_file_name()
        launch_string = _generate_launch_string(
            self.argvals,
            self.mode,
            self.additional_arguments,
            server_info_file_name,
        )

        sifile_last_mtime = Path(server_info_file_name).stat().st_mtime
        if self.env is None:
            setattr(self, "env", {})
        kwargs = _get_subprocess_kwargs_for_fluent(self.env, self.argvals)
        if self.cwd:
            kwargs.update(cwd=self.cwd)
        launch_string += _build_journal_argument(self.topy, self.journal_file_names)

        if _is_windows():
            # Using 'start.exe' is better, otherwise Fluent is more susceptible to bad termination attempts
            launch_cmd = 'start "" ' + launch_string
        else:
            if self.ui < FluentUI.HIDDEN_GUI:
                # Using nohup to hide Fluent output from the current terminal
                launch_cmd = "nohup " + launch_string + " &"
            else:
                launch_cmd = launch_string

        try:
            logger.debug(f"Launching Fluent with command: {launch_cmd}")

            subprocess.Popen(launch_cmd, **kwargs)

            try:
                _await_fluent_launch(
                    server_info_file_name, self.start_timeout, sifile_last_mtime
                )
            except TimeoutError as ex:
                if _is_windows():
                    logger.warning(f"Exception caught - {type(ex).__name__}: {ex}")
                    launch_cmd = launch_string.replace('"', "", 2)
                    kwargs.update(shell=False)
                    logger.warning(
                        f"Retrying Fluent launch with less robust command: {launch_cmd}"
                    )
                    subprocess.Popen(launch_cmd, **kwargs)
                    _await_fluent_launch(
                        server_info_file_name, self.start_timeout, sifile_last_mtime
                    )
                else:
                    raise ex

            session = self.new_session.create_from_server_info_file(
                server_info_file_name=server_info_file_name,
                file_transfer_service=self.file_transfer_service,
                cleanup_on_exit=self.cleanup_on_exit,
                start_transcript=self.start_transcript,
                launcher_args=self.argvals,
                inside_container=False,
            )
            start_watchdog = _confirm_watchdog_start(
                self.start_watchdog, self.cleanup_on_exit, session.fluent_connection
            )
            if start_watchdog:
                logger.info("Launching Watchdog for local Fluent client...")
                ip, port, password = _get_server_info(server_info_file_name)
                watchdog.launch(os.getpid(), port, password, ip)
            if self.case_file_name:
                if FluentMode.is_meshing(self.mode):
                    session.tui.file.read_case(self.case_file_name)
                elif self.lightweight_mode:
                    session.read_case_lightweight(self.case_file_name)
                else:
                    session.file.read(
                        file_type="case",
                        file_name=self.case_file_name,
                    )
            if self.case_data_file_name:
                if not FluentMode.is_meshing(self.mode):
                    session.file.read(
                        file_type="case-data",
                        file_name=self.case_data_file_name,
                    )
                else:
                    raise RuntimeError(
                        "Case and data file cannot be read in meshing mode."
                    )

            return session
        except Exception as ex:
            logger.error(f"Exception caught - {type(ex).__name__}: {ex}")
            raise LaunchFluentError(launch_cmd) from ex
        finally:
            server_info_file = Path(server_info_file_name)
            if server_info_file.exists():
                server_info_file.unlink()<|MERGE_RESOLUTION|>--- conflicted
+++ resolved
@@ -6,17 +6,9 @@
 import subprocess
 from typing import Any, Dict, Optional, Union
 
-<<<<<<< HEAD
 from ansys.fluent.core.launcher.custom_exceptions import (
-=======
-from ansys.fluent.core.launcher.launcher_utils import (
-    FluentLinuxGraphicsDriver,
-    FluentMode,
-    FluentUI,
-    FluentWindowsGraphicsDriver,
->>>>>>> 038d9da9
     LaunchFluentError,
-    _raise_exception_g_gu_in_windows_os,
+    _raise_non_gui_exception_in_windows,
 )
 from ansys.fluent.core.launcher.launch_string import _generate_launch_string
 from ansys.fluent.core.launcher.launcher_arguments import (
@@ -27,15 +19,14 @@
     _get_subprocess_kwargs_for_fluent,
     _is_windows,
     _process_invalid_args,
-<<<<<<< HEAD
 )
 from ansys.fluent.core.launcher.launcher_utils import (
+    FluentLinuxGraphicsDriver,
+    FluentUI,
+    FluentWindowsGraphicsDriver,
     _await_fluent_launch,
     _build_journal_argument,
     _confirm_watchdog_start,
-=======
-    _raise_non_gui_exception_in_windows,
->>>>>>> 038d9da9
 )
 import ansys.fluent.core.launcher.watchdog as watchdog
 
