"""Provides a module for launching Fluent within a Slurm environment.

Examples
--------
Note that the keys ``scheduler_headnode``, ``scheduler_queue`` and ``scheduler_account``
are optional and should be specified in a similar manner to Fluent's scheduler options.

>>> slurm = pyfluent.launch_fluent(
...   scheduler_options={
...     "scheduler": "slurm",
...     "scheduler_headnode": "<headnode>",
...     "scheduler_queue": "<queue>",
...     "scheduler_account": "<account>"
...   },
...   additional_arguments="-t16 -cnf=m1:8,m2:8",
... )
>>> type(slurm)
<class 'ansys.fluent.core.launcher.slurm_launcher.SlurmFuture'>
>>> slurm.pending(), slurm.running(), slurm.done() # before Fluent is launched
(True, False, False)
>>> slurm.pending(), slurm.running(), slurm.done() # after Fluent is launched
(False, True, False)
>>> session = slurm.result()
>>> type(session)
<class 'ansys.fluent.core.session_solver.Solver'>
>>> session.exit()
>>> slurm.pending(), slurm.running(), slurm.done()
(False, False, True)

# Callable slurm launcher

>>> from ansys.fluent.core.launcher.launcher import create_launcher
>>> from ansys.fluent.core.launcher.pyfluent_enums import LaunchMode, FluentMode

>>> slurm_meshing_launcher = create_launcher(LaunchMode.SLURM, mode=FluentMode.MESHING)
>>> slurm_meshing_session = slurm_meshing_launcher()

>>> slurm_solver_launcher = create_launcher(LaunchMode.SLURM)
>>> slurm_solver_session = slurm_solver_launcher()
"""

from concurrent.futures import Future, ThreadPoolExecutor
import logging
from pathlib import Path
import subprocess
import time
from typing import Any, Callable, Dict, Optional, Union

from ansys.fluent.core.exceptions import InvalidArgument
from ansys.fluent.core.launcher.launcher_utils import (
    _await_fluent_launch,
    _build_journal_argument,
    _get_subprocess_kwargs_for_fluent,
)
from ansys.fluent.core.launcher.process_launch_string import _generate_launch_string
from ansys.fluent.core.launcher.pyfluent_enums import (
    Dimension,
    FluentLinuxGraphicsDriver,
    FluentMode,
    FluentWindowsGraphicsDriver,
    Precision,
    UIMode,
    _get_argvals_and_session,
    _get_ui_mode,
)
from ansys.fluent.core.launcher.server_info import _get_server_info_file_name
from ansys.fluent.core.session_meshing import Meshing
from ansys.fluent.core.session_pure_meshing import PureMeshing
from ansys.fluent.core.session_solver import Solver
from ansys.fluent.core.session_solver_icing import SolverIcing
from ansys.fluent.core.utils.fluent_version import FluentVersion

logger = logging.getLogger("pyfluent.launcher")


def _get_slurm_job_id(proc: subprocess.Popen):
    prefix = "Submitted batch job"
    for line in proc.stdout:
        if line.startswith(prefix.encode()):
            line = line.decode().removeprefix(prefix).strip()
            return int(line)


class SlurmFuture:
    """Encapsulates asynchronous launch of Fluent within a Slurm environment.

    The interface is similar to Python's
    `future object <https://docs.python.org/3/library/asyncio-future.html#future-object>`_.
    """

    def __init__(self, future: Future, job_id: int):
        self._future = future
        self._job_id = job_id

    def __enter__(self):
        return self

    def __exit__(self, exc_type: Any, exc_val: Any, exc_tb: Any):
        self.cancel()

    def _get_state(self) -> str:
        out = subprocess.check_output(
            ["squeue", "-j", f"{self._job_id}", "-o", '"%T"', "-h"]
        )
        return out.decode().strip().strip('"')

    def _cancel(self):
        subprocess.run(["scancel", f"{self._job_id}"])

    def cancel(self, timeout: int = 60) -> bool:
        """Attempt to cancel the Fluent launch within timeout seconds.

        Parameters
        ----------
        timeout : int, optional
            timeout in seconds, by default 60

        Returns
        -------
        bool
            ``True`` if the Fluent launch is successfully cancelled, otherwise ``False``.
        """
        if self.done():
            return False
        self._cancel()
        for _ in range(timeout):
            if self._get_state() in ["", "CANCELLED"]:
                return True
            time.sleep(1)
        return False

    def running(self) -> bool:
        """Return ``True`` if Fluent is currently running, otherwise ``False``."""
        return self._get_state() == "RUNNING" and self._future.done()

    def pending(self) -> bool:
        """Return ``True`` if the Fluent launch is currently waiting for Slurm
        allocation or Fluent is being launched, otherwise ``False``."""
        return self._future.running()

    def done(self) -> bool:
        """Return ``True`` if the Fluent launch was successfully cancelled or Fluent was
        finished running, otherwise ``False``."""
        return self._get_state() in ["", "CANCELLED", "COMPLETED"]

    def result(
        self, timeout: int = None
    ) -> Union[Meshing, PureMeshing, Solver, SolverIcing]:
        """Return the session instance corresponding to the Fluent launch. If Fluent
        hasn't yet launched, then this method will wait up to timeout seconds. If Fluent
        hasn't launched in timeout seconds, then a TimeoutError will be raised. If
        timeout is not specified or None, there is no limit to the wait time.

        If the Fluent launch raised an exception, this method will raise the same exception.

        Parameters
        ----------
        timeout : int, optional
            timeout in seconds

        Returns
        -------
        :obj:`~typing.Union` [:class:`Meshing<ansys.fluent.core.session_meshing.Meshing>`, \
        :class:`~ansys.fluent.core.session_pure_meshing.PureMeshing`, \
        :class:`~ansys.fluent.core.session_solver.Solver`, \
        :class:`~ansys.fluent.core.session_solver_icing.SolverIcing`]
            The session instance corresponding to the Fluent launch.
        """
        return self._future.result(timeout)

    def exception(self, timeout: int = None) -> Exception:
        """Return the exception raised by the Fluent launch. If Fluent hasn't yet
        launched, then this method will wait up to timeout seconds. If Fluent hasn't
        launched in timeout seconds, then a TimeoutError will be raised. If timeout is
        not specified or None, there is no limit to the wait time.

        If the Fluent launch completed without raising, None is returned.

        Parameters
        ----------
        timeout : int, optional
            timeout in seconds

        Returns
        -------
        Exception
            The exception raised by the Fluent launch.
        """
        return self._future.exception(timeout)

    def add_done_callback(self, fn: Callable):
        """Attaches the callable function. The function will be called, with the session
        as its only argument, when Fluent is launched.

        Parameters
        ----------
        fn : Callable
            Callback function.
        """
        self._future.add_done_callback(fn)


class SlurmLauncher:
    """Instantiates Fluent session within a Slurm environment."""

    def __init__(
        self,
        mode: Optional[Union[FluentMode, str, None]] = None,
        ui_mode: Union[UIMode, str, None] = None,
        graphics_driver: Union[
            FluentWindowsGraphicsDriver, FluentLinuxGraphicsDriver, str, None
        ] = None,
<<<<<<< HEAD
        product_version: Optional[FluentVersion] = None,
        dimension: Union[Dimension, int, None] = None,
        precision: Union[Precision, str, None] = None,
=======
        product_version: Union[FluentVersion, str, float, int, None] = None,
        version: Optional[str] = None,
        precision: Optional[str] = None,
>>>>>>> 79947a67
        processor_count: Optional[int] = None,
        journal_file_names: Union[None, str, list[str]] = None,
        start_timeout: int = -1,
        additional_arguments: Optional[str] = "",
        env: Optional[Dict[str, Any]] = None,
        cleanup_on_exit: bool = True,
        start_transcript: bool = True,
        case_file_name: Optional[str] = None,
        case_data_file_name: Optional[str] = None,
        lightweight_mode: Optional[bool] = None,
        py: Optional[bool] = None,
        gpu: Optional[bool] = None,
        cwd: Optional[str] = None,
        topy: Optional[Union[str, list]] = None,
        start_watchdog: Optional[bool] = None,
        scheduler_options: Optional[dict] = None,
        file_transfer_service: Optional[Any] = None,
    ):
        """Launch Fluent session in standalone mode.

        Parameters
        ----------
        mode : FluentMode
            Launch mode of Fluent to point to a specific session type.
        ui_mode : UIMode
            Fluent user interface mode. Options are the values of the ``UIMode`` enum.
        graphics_driver : FluentWindowsGraphicsDriver or FluentLinuxGraphicsDriver
            Graphics driver of Fluent. Options are the values of the
            ``FluentWindowsGraphicsDriver`` enum in Windows or the values of the
            ``FluentLinuxGraphicsDriver`` enum in Linux.
        product_version : FluentVersion or str or float or int, optional
            Version of Ansys Fluent to launch. To use Fluent version 2024 R2, pass
            ``FluentVersion.v242``, ``"24.2.0"``, ``"24.2"``, ``24.2``, or ``242``.
            The default is ``None``, in which case the newest installed version is used.
        dimension : Dimension or int, optional
            Geometric dimensionality of the Fluent simulation. The default is ``None``,
            in which case ``Dimension.THREE`` is used. Options are either the values of the
            ``Dimension`` enum (``Dimension.TWO`` or ``Dimension.THREE``) or any of ``2`` and ``3``.
        precision : Precision or str, optional
            Floating point precision. The default is ``None``, in which case ``Precision.DOUBLE``
            is used. Options are either the values of the ``Precision`` enum (``Precision.SINGLE``
            or ``Precision.DOUBLE``) or any of ``"double"`` and ``"single"``.
        processor_count : int, optional
            Number of processors. The default is ``None``, in which case ``1``
            processor is used.  In job scheduler environments the total number of
            allocated cores is clamped to value of ``processor_count``.
        journal_file_names : str or list of str, optional
            The string path to a Fluent journal file or a list of such paths. Fluent executes the
            journals. The default is ``None``.
        start_timeout : int, optional
            Maximum allowable time in seconds for connecting to the Fluent
            server. The default is ``60``.
        additional_arguments : str, optional
            Additional arguments to send to Fluent as a string in the same
            format they are normally passed to Fluent on the command line.
        env : dict[str, str], optional
            Mapping to modify environment variables in Fluent. The default
            is ``None``.
        cleanup_on_exit : bool, optional
            Whether to shut down the connected Fluent session when PyFluent is
            exited, or the ``exit()`` method is called on the session instance,
            or if the session instance becomes unreferenced. The default is ``True``.
        start_transcript : bool, optional
            Whether to start streaming the Fluent transcript in the client. The
            default is ``True``. You can stop and start the streaming of the
            Fluent transcript subsequently via the method calls, ``transcript.start()``
            and ``transcript.stop()`` on the session object.
        case_file_name : str, optional
            Name of the case file to read into the
            Fluent session. The default is ``None``.
        case_data_file_name : str, optional
            Name of the case data file. If names of both a case file and case data file are provided, they are read into the Fluent session.
        lightweight_mode : bool, optional
            Whether to run in lightweight mode. In lightweight mode, the lightweight settings are read into the
            current Fluent solver session. The mesh is read into a background Fluent solver session,
            which replaces the current Fluent solver session once the mesh is read and the lightweight settings
            made by the user in the current Fluent solver session have been applied in the background Fluent
            solver session. This is all orchestrated by PyFluent and requires no special usage.
            This parameter is used only when ``case_file_name`` is provided. The default is ``False``.
        py : bool, optional
            If True, Fluent will run in Python mode. Default is None.
        gpu : bool, optional
            If True, Fluent will start with GPU Solver.
        cwd : str, Optional
            Working directory for the Fluent client.
        topy : bool or str, optional
            A boolean flag to write the equivalent Python journal(s) from the journal(s) passed.
            Can optionally take the file name of the new python journal file.
        start_watchdog : bool, optional
            When ``cleanup_on_exit`` is True, ``start_watchdog`` defaults to True,
            which means an independent watchdog process is run to ensure
            that any local GUI-less Fluent sessions started by PyFluent are properly closed (or killed if frozen)
            when the current Python process ends.
        scheduler_options : dict, optional
            Dictionary containing scheduler options. Default is None.

            Currently only the Slurm scheduler is supported. The ``scheduler_options``
            dictionary must be of the form ``{"scheduler": "slurm",
            "scheduler_headnode": "<headnode>", "scheduler_queue": "<queue>",
            "scheduler_account": "<account>"}``. The keys ``scheduler_headnode``,
            ``scheduler_queue`` and ``scheduler_account`` are optional and should be
            specified in a similar manner to Fluent's scheduler options.
        file_transfer_service : optional
            File transfer service for uploading and downloading files to and from the server.

        Returns
        -------
        :obj:`~typing.Union` [:class:`Meshing<ansys.fluent.core.session_meshing.Meshing>`, \
        :class:`~ansys.fluent.core.session_pure_meshing.PureMeshing`, \
        :class:`~ansys.fluent.core.session_solver.Solver`, \
        :class:`~ansys.fluent.core.session_solver_icing.SolverIcing`, dict]
            Session object or configuration dictionary if ``dry_run = True``.

        Notes
        -----
        Job scheduler environments such as SLURM, LSF, and PBS, allocate resources and compute nodes.
        The allocated machines and core counts are queried from the scheduler environment and
        passed to Fluent.
        """
        self._argvals, self._new_session = _get_argvals_and_session(locals().copy())
        self.file_transfer_service = file_transfer_service
        self._argvals["ui_mode"] = _get_ui_mode(ui_mode)
        if self._argvals["start_timeout"] is None:
            self._argvals["start_timeout"] = -1
        if self._argvals["scheduler_options"]:
            if "scheduler" not in self._argvals["scheduler_options"]:
                raise InvalidArgument(
                    "The scheduler must be specified within scheduler options."
                )
            elif self._argvals["scheduler_options"]["scheduler"] != "slurm":
                raise InvalidArgument("Only slurm is supported as scheduler.")

    def _prepare(self):
        self._server_info_file_name = _get_server_info_file_name(use_tmpdir=False)
        self._argvals.update(self._argvals["scheduler_options"])
        launch_cmd = _generate_launch_string(
            self._argvals,
            self._server_info_file_name,
        )

        self._sifile_last_mtime = Path(self._server_info_file_name).stat().st_mtime
        if self._argvals["env"] is None:
            self._argvals["env"] = {}
        kwargs = _get_subprocess_kwargs_for_fluent(self._argvals["env"], self._argvals)
        launch_cmd += _build_journal_argument(
            self._argvals["topy"], self._argvals["journal_file_names"]
        )

        logger.debug(f"Launching Fluent with command: {launch_cmd}")
        proc = subprocess.Popen(launch_cmd, **kwargs)
        slurm_job_id = _get_slurm_job_id(proc)
        logger.info(f"Slurm job id = {slurm_job_id}")
        self._argvals["slurm_job_id"] = slurm_job_id
        return slurm_job_id

    def _launch(self, slurm_job_id) -> Union[Meshing, PureMeshing, Solver, SolverIcing]:
        _await_fluent_launch(
            self._server_info_file_name,
            self._argvals["start_timeout"],
            self._sifile_last_mtime,
        )
        session = self._new_session._create_from_server_info_file(
            server_info_file_name=self._server_info_file_name,
            file_transfer_service=None,
            cleanup_on_exit=self._argvals["cleanup_on_exit"],
            start_transcript=self._argvals["start_transcript"],
            inside_container=False,
        )
        return session

    def __call__(self) -> SlurmFuture:
        slurm_job_id = self._prepare()
        return SlurmFuture(
            ThreadPoolExecutor(max_workers=1).submit(self._launch, slurm_job_id),
            slurm_job_id,
        )<|MERGE_RESOLUTION|>--- conflicted
+++ resolved
@@ -210,15 +210,9 @@
         graphics_driver: Union[
             FluentWindowsGraphicsDriver, FluentLinuxGraphicsDriver, str, None
         ] = None,
-<<<<<<< HEAD
-        product_version: Optional[FluentVersion] = None,
+        product_version: Union[FluentVersion, str, float, int, None] = None,
         dimension: Union[Dimension, int, None] = None,
         precision: Union[Precision, str, None] = None,
-=======
-        product_version: Union[FluentVersion, str, float, int, None] = None,
-        version: Optional[str] = None,
-        precision: Optional[str] = None,
->>>>>>> 79947a67
         processor_count: Optional[int] = None,
         journal_file_names: Union[None, str, list[str]] = None,
         start_timeout: int = -1,
